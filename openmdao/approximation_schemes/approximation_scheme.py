"""Base class used to define the interface for derivative approximation schemes."""
<<<<<<< HEAD
from __future__ import print_function, division

=======
from six import iteritems
>>>>>>> 5f166b57
from collections import defaultdict
from scipy.sparse import coo_matrix
import numpy as np
from openmdao.utils.array_utils import sub2full_indices, get_input_idx_split
import openmdao.utils.coloring as coloring_mod
from openmdao.jacobians.jacobian import Jacobian

_full_slice = slice(None)


class ApproximationScheme(object):
    """
    Base class used to define the interface for derivative approximation schemes.

    Attributes
    ----------
    _approx_groups : list
        A list of approximation tuples ordered into groups of 'of's matching the same 'wrt'.
    _colored_approx_groups : list
        A list containing info for all colored approximation groups.
    _approx_groups_cached_under_cs : bool
        Flag indicates whether approx_groups was generated under complex step from higher in the
        model hieararchy.
    _exec_dict : defaultdict(list)
        A dict that keeps derivatives in execution order. The key is a combination of wrt and
        various metadata that differs by approximation scheme.
    _j_colored : coo_matrix
        If coloring is active, cached COO jacobian.
    _j_data_sizes : ndarray of int
        Array of sizes of data chunks that make up _j_colored. (Used for MPI Allgatherv)
    _j_data_offsets : ndarray of int
        Array of offsets of each data chunk that makes up _j_colored. (Used for MPI Allgatherv)
    """

    def __init__(self):
        """
        Initialize the ApproximationScheme.
        """
        self._approx_groups = None
        self._colored_approx_groups = None
        self._j_colored = None
        self._j_data_sizes = None
        self._j_data_offsets = None
        self._approx_groups_cached_under_cs = False
        self._exec_dict = defaultdict(list)

    def _reset(self):
        """
        Get rid of any existing approx groups.
        """
        self._colored_approx_groups = None
        self._approx_groups = None

    def _get_approx_groups(self, system, under_cs=False):
        """
        Retrieve data structure that contains all the approximations.

        This data structure is regenerated if we transition to or from being under a complex step
        from higher in the model hierarchy.

        Parameters
        ----------
        system : <System>
            Group or component instance.
        under_cs : bool
            Flag that indicates if we are under complex step.

        Returns
        -------
        Tuple  (approx_groups, colored_approx_groups)
            Each approx_groups entry contains specific data for a wrt var.
            Each colored_approx_groups entry contains data for a group of columns.
        """
        if under_cs != self._approx_groups_cached_under_cs:
            if coloring_mod._use_partial_sparsity:
                self._init_colored_approximations(system)
            self._init_approximations(system)
        else:
            if self._colored_approx_groups is None and coloring_mod._use_partial_sparsity:
                self._init_colored_approximations(system)
            if self._approx_groups is None:
                self._init_approximations(system)

        self._approx_groups_cached_under_cs = under_cs

        return self._approx_groups, self._colored_approx_groups

    def add_approximation(self, abs_key, system, kwargs):
        """
        Use this approximation scheme to approximate the derivative d(of)/d(wrt).

        Parameters
        ----------
        abs_key : tuple(str,str)
            Absolute name pairing of (of, wrt) for the derivative.
        system : System
            Containing System.
        kwargs : dict
            Additional keyword arguments, to be interpreted by sub-classes.
        """
        raise NotImplementedError("add_approximation has not been implemented")

    def compute_approximations(self, system, jac=None, total=False):
        """
        Execute the system to compute the approximate (sub)-Jacobians.

        Parameters
        ----------
        system : System
            System on which the execution is run.
        jac : None or dict-like
            If None, update system with the approximated sub-Jacobians. Otherwise, store the
            approximations in the given dict-like object.
        total : bool
            If True total derivatives are being approximated, else partials.
        """
        raise NotImplementedError()

    def _init_colored_approximations(self, system):
        from openmdao.core.group import Group
        from openmdao.core.implicitcomponent import ImplicitComponent

        self._colored_approx_groups = []
        self._j_colored = None
        self._j_data_sizes = None
        self._j_data_offsets = None

        # don't do anything if the coloring doesn't exist yet
        coloring = system._coloring_info['coloring']
        if not isinstance(coloring, coloring_mod.Coloring):
            return

        outputs = system._outputs
        inputs = system._inputs
        abs2meta = system._var_allprocs_abs2meta
        prom2abs_out = system._var_allprocs_prom2abs_list['output']
        prom2abs_in = system._var_allprocs_prom2abs_list['input']
        approx_wrt_idx = system._owns_approx_wrt_idx

        out_slices = outputs.get_slice_dict()
        in_slices = inputs.get_slice_dict()

        is_total = isinstance(system, Group)

        system._update_wrt_matches(system._coloring_info)
        wrt_matches = system._coloring_info['wrt_matches']

        data = None
        keys = set()
        for key, apprx in self._exec_dict.items():
            if key[0] in wrt_matches:
                if data is None:
                    # data is the same for all colored approxs so we only need the first
                    data = self._get_approx_data(system, key)
                options = apprx[0][1]
                if 'coloring' in options:
                    keys.update(a[0] for a in apprx)

        if is_total and system.pathname == '':  # top level approx totals
            of_names = system._owns_approx_of
            full_wrts = system._var_allprocs_abs_names['output'] + \
                system._var_allprocs_abs_names['input']
            wrt_names = system._owns_approx_wrt
        else:
            of_names, wrt_names = system._get_partials_varlists()
            wrt_names = [prom2abs_in[n][0] if n in prom2abs_in else prom2abs_out[n][0]
                         for n in wrt_names]
            full_wrts = wrt_names

        tmpJ = {
            '@nrows': coloring._shape[0],
            '@ncols': coloring._shape[1],
            '@out_slices': out_slices,
            '@approxs': keys,
            '@jac_slices': {},
        }

        # FIXME: need to deal with mix of local/remote indices

        len_full_ofs = len(system._var_allprocs_abs_names['output'])

        full_idxs = []
        approx_of_idx = system._owns_approx_of_idx
        jac_slices = tmpJ['@jac_slices']
        for abs_of, roffset, rend, _ in system._jacobian_of_iter():
            rslice = slice(roffset, rend)
            for abs_wrt, coffset, cend, _ in system._jacobian_wrt_iter(wrt_matches):
                jac_slices[(abs_of, abs_wrt)] = (rslice, slice(coffset, cend))

            if is_total and (approx_of_idx or len_full_ofs > len(of_names)):
                slc = out_slices[abs_of]
                if abs_of in approx_of_idx:
                    full_idxs.append(np.arange(slc.start, slc.stop)[approx_of_idx[abs_of]])
                else:
                    full_idxs.append(range(slc.start, slc.stop))
        if full_idxs:
            tmpJ['@row_idx_map'] = np.hstack(full_idxs)

        if len(full_wrts) != len(wrt_matches) or approx_wrt_idx:
            if is_total and system.pathname == '':  # top level approx totals
                full_wrt_sizes = [abs2meta[wrt]['size'] for wrt in wrt_names]
            else:
                _, full_wrt_sizes = system._get_partials_var_sizes()

            # need mapping from coloring jac columns (subset) to full jac columns
            col_map = sub2full_indices(full_wrts, wrt_matches, full_wrt_sizes, approx_wrt_idx)
        else:
            col_map = None

        # get groups of columns from the coloring and compute proper indices into
        # the inputs and outputs vectors.
        is_semi = is_total and system.pathname
        use_full_cols = isinstance(system, ImplicitComponent) or is_semi
        for cols, nzrows in coloring.color_nonzero_iter('fwd'):
            ccols = cols if col_map is None else col_map[cols]
            idx_info = get_input_idx_split(ccols, inputs, outputs, use_full_cols, is_total)
            self._colored_approx_groups.append((data, cols, tmpJ, idx_info, nzrows))

    def _init_approximations(self, system):
        """
        Prepare for later approximations.

        Parameters
        ----------
        system : System
            The system having its derivs approximated.
        """
        outputs = system._outputs
        inputs = system._inputs
        abs2meta = system._var_allprocs_abs2meta

        out_slices = outputs.get_slice_dict()
        in_slices = inputs.get_slice_dict()

        approx_wrt_idx = system._owns_approx_wrt_idx
        coloring = system._get_static_coloring()

        self._approx_groups = []

        # must sort _exec_dict keys here or have ordering issues when using MPI
        for key in sorted(self._exec_dict):
            approx = self._exec_dict[key]
            meta = approx[0][1]
            if coloring is not None and 'coloring' in meta:
                continue
            wrt = key[0]
            directional = key[-1]
            data = self._get_approx_data(system, key)
            if wrt in inputs._views_flat:
                arr = inputs
                slices = in_slices
            elif wrt in outputs._views_flat:
                arr = outputs
                slices = out_slices
            else:  # wrt is remote
                arr = None

            if wrt in approx_wrt_idx:
                in_idx = np.array(approx_wrt_idx[wrt], dtype=int)
                if arr is not None:
                    in_idx += slices[wrt].start
            else:
                if arr is None:
                    in_idx = range(abs2meta[wrt]['size'])
                else:
                    in_idx = range(slices[wrt].start, slices[wrt].stop)

            # Directional derivatives for quick partial checking.
            # We place the indices in a list so that they are all stepped at the same time.
            if directional:
                in_idx = [list(in_idx)]

            tmpJ = _get_wrt_subjacs(system, approx)
            tmpJ['@out_slices'] = out_slices

            self._approx_groups.append((wrt, data, in_idx, tmpJ, [(arr, in_idx)], None))

    def _compute_approximations(self, system, jac, total, under_cs):
        # Clean vector for results
        results_array = system._outputs._data.copy() if total else system._residuals._data.copy()

        # To support driver src_indices, we need to override some checks in Jacobian, but do it
        # selectively.
        uses_voi_indices = (len(system._owns_approx_of_idx) > 0 or
                            len(system._owns_approx_wrt_idx) > 0) and not isinstance(jac, dict)

        use_parallel_fd = system._num_par_fd > 1 and (system._full_comm is not None and
                                                      system._full_comm.size > 1)
        par_fd_w_serial_model = use_parallel_fd and system._num_par_fd == system._full_comm.size
        num_par_fd = system._num_par_fd if use_parallel_fd else 1
        is_parallel = use_parallel_fd or system.comm.size > 1

        results = defaultdict(list)
        iproc = system.comm.rank
        owns = system._owning_rank
        mycomm = system._full_comm if use_parallel_fd else system.comm
        jacobian = jac if isinstance(jac, Jacobian) else None

        fd_count = 0
        colored_shape = None
        jrows = []
        jcols = []
        jdata = []

        # This will either generate new approx groups or use cached ones
        approx_groups, colored_approx_groups = self._get_approx_groups(system, under_cs)
        do_rows_cols = self._j_colored is None

        # do colored solves first
        if colored_approx_groups is not None:
            for data, col_idxs, tmpJ, idx_info, nz_rows in colored_approx_groups:
                colored_shape = (tmpJ['@nrows'], tmpJ['@ncols'])

                if fd_count % num_par_fd == system._par_fd_id:
                    # run the finite difference
                    result = self._run_point(system, idx_info, data, results_array, total)
                    if par_fd_w_serial_model or not is_parallel:
                        rowmap = tmpJ['@row_idx_map'] if '@row_idx_map' in tmpJ else None
                        if rowmap is not None:
                            result = result[rowmap]
                        result = self._transform_result(result)

                        if nz_rows is None:  # uncolored column
                            if do_rows_cols:
                                nrows = tmpJ['@nrows']
                                jrows.extend(range(nrows))
                                jcols.extend(col_idxs * nrows)
                            jdata.extend(result)
                        else:
                            for i, col in enumerate(col_idxs):
                                if do_rows_cols:
                                    jrows.extend(nz_rows[i])
                                    jcols.extend([col] * len(nz_rows[i]))
                                jdata.extend(result[nz_rows[i]])
                    else:  # parallel model (some vars are remote)
                        raise NotImplementedError("simul approx coloring with parallel FD/CS is "
                                                  "only supported currently when using "
                                                  "a serial model, i.e., when "
                                                  "num_par_fd == number of MPI procs.")
                fd_count += 1

        # now do uncolored solves
        for wrt, data, col_idxs, tmpJ, idx_info, nz_rows in approx_groups:
            J = tmpJ[wrt]
            full_idxs = J['loc_outvec_idxs']
            out_slices = tmpJ['@out_slices']
            for i_count, idxs in enumerate(col_idxs):
                if fd_count % num_par_fd == system._par_fd_id:
                    # run the finite difference
                    result = self._run_point(system, ((idx_info[0][0], idxs),),
                                             data, results_array, total)

                    if is_parallel:
                        for of, (oview, out_idxs, _, _) in J['ofs'].items():
                            if owns[of] == iproc:
                                results[(of, wrt)].append(
                                    (i_count,
                                        self._transform_result(
                                            result[out_slices[of]][out_idxs]).copy()))
                    else:
                        J['data'][:, i_count] = self._transform_result(result[full_idxs])

                fd_count += 1

        mult = self._get_multiplier(data)
        if colored_shape is not None:  # coloring is active
            if par_fd_w_serial_model:
                if self._j_colored is None:
                    jstuff = mycomm.allgather((jrows, jcols, jdata))
                    rowlist = [rows for rows, _, _ in jstuff if rows]
                    allrows = np.hstack(rowlist)
                    allcols = np.hstack(cols for _, cols, _ in jstuff if cols)
                    alldata = np.hstack(dat for _, _, dat in jstuff if dat)
                    self._j_colored = coo_matrix((alldata, (allrows, allcols)), shape=colored_shape)
                    self._j_data_sizes = sizes = np.array([len(x) for x, _, _ in jstuff])
                    self._j_data_offsets = offsets = np.zeros(mycomm.size)
                    offsets[1:] = np.cumsum(sizes)[:-1]
                else:
                    mycomm.Allgatherv(jdata, [self._j_colored.data, self._j_data_sizes,
                                              self._j_data_offsets, MPI.DOUBLE])

            elif is_parallel:
                raise NotImplementedError("colored FD/CS over parallel groups not supported yet")
            else:  # serial colored
                if do_rows_cols:
                    self._j_colored = coo_matrix((jdata, (jrows, jcols)), shape=colored_shape)
                else:
                    self._j_colored.data[:] = jdata

            if mult != 1.0:
                self._j_colored.data *= mult

            # convert COO matrix to dense for easier slicing
            Jcolored = self._j_colored.toarray()

        elif is_parallel:  # uncolored with parallel systems
            results = _gather_jac_results(mycomm, results)

        if colored_approx_groups is not None:
            for _, _, tmpJ, _, _ in colored_approx_groups:
                # TODO: coloring when using parallel FD and/or FD with remote comps
                for key in tmpJ['@approxs']:
                    slc = tmpJ['@jac_slices'][key]
                    if uses_voi_indices:
                        jac._override_checks = True
                        jac[key] = _from_dense(jacobian, key, Jcolored[slc])
                        jac._override_checks = False
                    else:
                        jac[key] = _from_dense(jacobian, key, Jcolored[slc])

        Jcolored = None  # clean up memory

        for wrt, _, _, tmpJ, _, _ in approx_groups:
            ofs = tmpJ[wrt]['ofs']
            for of in ofs:
                key = (of, wrt)
                oview, _, rows_reduced, cols_reduced = ofs[of]
                if is_parallel:
                    for i, result in results[key]:
                        oview[:, i] = result

                if mult != 1.0:
                    oview *= mult

                if uses_voi_indices:
                    jac._override_checks = True
                    jac[key] = _from_dense(jacobian, key, oview, rows_reduced, cols_reduced)
                    jac._override_checks = False
                else:
                    jac[key] = _from_dense(jacobian, key, oview, rows_reduced, cols_reduced)


def _from_dense(jac, key, subjac, reduced_rows=_full_slice, reduced_cols=_full_slice):
    """
    Convert given subjac from a dense array to whatever form matches our internal subjac.

    Parameters
    ----------
    jac : Jacobian or None
        Jacobian object.
    key : (str, str)
        Tuple of absulute names of of and wrt variables.
    subjac : ndarray
        Dense sub-jacobian to be assigned to the subjac corresponding to key.
    """
    if jac is None:  # we're saving deriv to a dict.  Do no conversion.
        return subjac

    meta = jac._subjacs_info[key]
    val = meta['value']
    if meta['rows'] is not None:   # internal format is our home grown COO
        if reduced_rows is not _full_slice or reduced_cols is not _full_slice:
            return subjac[reduced_rows, reduced_cols]
        else:
            return subjac[meta['rows'], meta['cols']]
    elif isinstance(val, np.ndarray):
        return subjac
    elif isinstance(val, coo_matrix):
        return coo_matrix(((val.row, val.col), subjac[val.row, val.col]))
    elif isinstance(val, csc_matrix):
        coo = val.tocoo()
        return coo_matrix(((coo.row, coo.col), subjac[coo.row, coo.col])).tocsc()
    elif isinstance(val, csr_matrix):
        coo = val.tocoo()
        return coo_matrix(((coo.row, coo.col), subjac[coo.row, coo.col])).tocsr()
    else:
        raise TypeError("Don't know how to convert dense ndarray to type '%s'" %
                        val.__class__.__name__)


def _gather_jac_results(comm, results):
    new_results = defaultdict(list)

    # create full results list
    for proc_results in comm.allgather(results):
        for key in proc_results:
            new_results[key].extend(proc_results[key])

    return new_results


def _get_wrt_subjacs(system, approxs):
    """
    Return a dict mapping wrt names to contiguous memory views of all of their nonzero subjacs.

    All nonzero subjacs for a particular wrt are 'compressed' together so they're contiguous.

    This allows for setting an entire column of the jacobian at once instead of looping over
    each subjac.
    """
    abs2idx = system._var_allprocs_abs2idx['nonlinear']
    abs2meta = system._var_allprocs_abs2meta
    approx_of_idx = system._owns_approx_of_idx
    approx_wrt_idx = system._owns_approx_wrt_idx
    approx_of = system._owns_approx_of

    J = {}
    ofdict = {}
    nondense = {}
    slicedict = system._outputs.get_slice_dict()
    abs_out_names = [n for n in system._var_allprocs_abs_names['output'] if n in slicedict]

    for key, options in approxs:
        of, wrt = key
        if 'rows' in options and options['rows'] is not None:
            nondense[key] = options
        if wrt not in J:
            J[wrt] = {'ofs': set(), 'tot_rows': 0, 'directional': options['directional']}

        tmpJ = None
        if of not in ofdict and (approx_of is None or (approx_of and of in approx_of)):
            J[wrt]['ofs'].add(of)
            if of in approx_of_idx:
                out_idx = approx_of_idx[of]
                out_size = len(out_idx)
            else:
                out_size = abs2meta[of]['size']
                out_idx = _full_slice
            ofdict[of] = (out_size, out_idx)
            J[wrt]['tot_rows'] += out_size

    for wrt in J:
        unsorted_ofs = J[wrt]['ofs']
        J[wrt]['ofs'] = wrt_ofs = {}
        wrt_idx = approx_wrt_idx.get(wrt, _full_slice)

        # create dense array to contain all nonzero subjacs for this wrt
        if J[wrt]['directional']:
            J[wrt]['data'] = arr = np.zeros((J[wrt]['tot_rows'], 1))
        elif wrt_idx is not _full_slice:
            J[wrt]['data'] = arr = np.zeros((J[wrt]['tot_rows'], len(wrt_idx)))
        else:
            J[wrt]['data'] = arr = np.zeros((J[wrt]['tot_rows'], abs2meta[wrt]['size']))

        # sort ofs into the proper order to match outputs/resids vecs
        start = end = 0
        if system._owns_approx_of:
            sorted_ofs = [n for n in system._owns_approx_of if n in unsorted_ofs]
        else:
            sorted_ofs = sorted(unsorted_ofs, key=lambda n: abs2idx[n])

        for of in sorted_ofs:
            key = (of, wrt)
            osize, oidx = ofdict[of]
            end += osize
            # if needed, compute reduced row idxs and col idxs
            if key in nondense and (oidx is not _full_slice or wrt_idx is not _full_slice):
                # TODO: also need to handle scipy sparse matrices
                rows = nondense[key]['rows']
                cols = nondense[key]['cols']
                Jfull = np.zeros(nondense[key]['shape'], dtype=bool)
                Jfull[rows, cols] = True
                Jreduced = Jfull[oidx, wrt_idx]
                rows_reduced, cols_reduced = np.nonzero(Jreduced)
                Jfull = Jreduced = None
            else:
                rows_reduced = cols_reduced = _full_slice

            # store subview corresponding to the (of, wrt) subjac and any index info
            # print('wrt, of:', wrt, of, start, end, oidx)
            wrt_ofs[of] = (arr[start:end, :], oidx, rows_reduced, cols_reduced)
            start = end

        if abs_out_names != sorted_ofs:
            full_idxs = []
            for sof in sorted_ofs:
                if sof in slicedict:
                    slc = slicedict[sof]
                    if sof in approx_of_idx:
                        full_idxs.append(np.arange(slc.start, slc.stop)[approx_of_idx[sof]])
                    else:
                        full_idxs.append(range(slc.start, slc.stop))
            J[wrt]['loc_outvec_idxs'] = np.hstack(full_idxs)
        else:
            J[wrt]['loc_outvec_idxs'] = _full_slice

    return J<|MERGE_RESOLUTION|>--- conflicted
+++ resolved
@@ -1,10 +1,4 @@
 """Base class used to define the interface for derivative approximation schemes."""
-<<<<<<< HEAD
-from __future__ import print_function, division
-
-=======
-from six import iteritems
->>>>>>> 5f166b57
 from collections import defaultdict
 from scipy.sparse import coo_matrix
 import numpy as np
