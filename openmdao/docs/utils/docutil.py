--- conflicted
+++ resolved
@@ -253,10 +253,13 @@
     return test_source_code_for_feature
 
 
-<<<<<<< HEAD
-
-def get_skip_unless_predicate_and_message(source, method_name):
-    '''
+def get_skip_predicate_and_message(source, method_name):
+    '''
+    Look to see if the method has a unittest.skipUnless or unittest.skip
+    decorator.
+
+    If it has a unittest.skipUnless decorator, return the predicate and the message
+    If it has a unittest.skip decorator, return just the message ( set predicate to None )
     '''
 
     rb = RedBaron(source)
@@ -265,25 +268,6 @@
         if def_nodes[0].decorators:
             if def_nodes[0].decorators[0].value.dumps() == 'unittest.skipUnless':
                 return ( def_nodes[0].decorators[0].call.value[0].dumps(),
-                    def_nodes[0].decorators[0].call.value[1].value.to_python() )
-    return None
-=======
-def get_skip_predicate_and_message(source, method_name):
-    '''
-    Look to see if the method has a unittest.skipUnless or unittest.skip 
-    decorator. 
-
-    If it has a unittest.skipUnless decorator, return the predicate and the message
-    If it has a unittest.skip decorator, return just the message ( set predicate to None )
-    '''
->>>>>>> e70e5b59
-
-    rb = RedBaron(source)
-    def_nodes = rb.findAll("DefNode", name=method_name)
-    if def_nodes:
-        if def_nodes[0].decorators:
-            if def_nodes[0].decorators[0].value.dumps() == 'unittest.skipUnless':
-                return ( def_nodes[0].decorators[0].call.value[0].dumps(), 
                     def_nodes[0].decorators[0].call.value[1].value.to_python() )
             elif def_nodes[0].decorators[0].value.dumps() == 'unittest.skip':
                 return ( None, def_nodes[0].decorators[0].call.value[0].value.to_python() )
@@ -402,110 +386,6 @@
     finally:
         os.remove(code_to_run_path)
 
-<<<<<<< HEAD
-    return test_source_code_for_feature
-
-def remove_raise_skip_tests(source):
-    '''
-       Remove from the code any raise unittest.SkipTest lines since we don't want those in
-       what the user sees
-    '''
-    rb = RedBaron(source)
-    raise_nodes = rb.findAll("RaiseNode")
-    for rn in raise_nodes:
-        # only the raise for SkipTest
-        if rn.value[:2].dumps() == 'unittestSkipTest':
-            rn.parent.value.remove(rn)
-    return rb.dumps()
-
-
-def get_unit_test_source_and_run_outputs(method_path):
-    '''
-    Get the source code for a unit test method, run the test,
-    and capture the output of the run
-    '''
-
-    module_path = '.'.join(method_path.split('.')[:-2])
-    class_name = method_path.split('.')[-2]
-    method_name = method_path.split('.')[-1]
-    test_module = importlib.import_module(module_path)
-    cls = getattr(test_module, class_name)
-    meth = getattr(cls, method_name)
-    source = inspect.getsource(meth)
-
-    # Remove docstring from source code
-    source_minus_docstrings = remove_docstrings(source)
-
-    # We are using the RedBaron module in the next two function calls
-    #    to get the code in the way we want it.
-
-    # Only want the method body. Do not want the 'def' line
-    method_body_source = get_method_body(source_minus_docstrings)
-
-    # Replace some of the asserts with prints of the actual values
-    source_minus_docstrings_with_prints = replace_asserts_with_prints(method_body_source)
-
-    # remove raise SkipTest lines
-    # We decided to leave them in for now
-    # source_minus_docstrings_with_prints = remove_raise_skip_tests(source_minus_docstrings_with_prints)
-
-    # Remove the initial empty lines
-    source_minus_docstrings_with_prints_cleaned = remove_initial_empty_lines_from_source(
-        source_minus_docstrings_with_prints)
-
-    # Get all the pieces of code needed to run the unit test method
-    module_source_code = inspect.getsource(test_module)
-    lines_before_test_cases = get_lines_before_test_cases(module_source_code)
-    setup_source_code = get_method_body(inspect.getsource(getattr(cls, 'setUp')))
-    teardown_source_code = get_method_body(inspect.getsource(getattr(cls, 'tearDown')))
-
-    # If the test method has a skipUnless decorator, we need to convert it to a
-    #   raise call
-    class_source_code = inspect.getsource(cls)
-    skip_unless_predicate_and_message = \
-            get_skip_unless_predicate_and_message(class_source_code, method_name)
-    if skip_unless_predicate_and_message:
-        # predicate, message = skip_unless_predicate_and_message
-        raise_skip_test_source_code = 'import unittest\nif not {}: raise unittest.SkipTest("{}")'.format(*skip_unless_predicate_and_message)
-    else:
-        raise_skip_test_source_code = ""
-
-    code_to_run = '\n'.join([lines_before_test_cases,
-                            setup_source_code,
-                            raise_skip_test_source_code,
-                            source_minus_docstrings_with_prints_cleaned,
-                            teardown_source_code])
-
-    # Write it to a file so we can run it. Tried using exec but ran into problems with that
-    fd, code_to_run_path = tempfile.mkstemp()
-    skipped = False
-    try:
-        with os.fdopen(fd, 'w') as tmp:
-            tmp.write(code_to_run)
-            tmp.close()
-        run_outputs = subprocess.check_output(['python', code_to_run_path], stderr=subprocess.STDOUT)
-    except subprocess.CalledProcessError as e:
-        # Get a traceback like this:
-        # Traceback (most recent call last):
-        #     File "/Applications/PyCharm CE.app/Contents/helpers/pydev/pydevd.py", line 1556, in <module>
-        #         globals = debugger.run(setup['file'], None, None, is_module)
-        #     File "/Applications/PyCharm CE.app/Contents/helpers/pydev/pydevd.py", line 940, in run
-        #         pydev_imports.execfile(file, globals, locals)  # execute the script
-        #     File "/var/folders/l3/9j86k5gn6cx0_p25kdplxgpw1l9vkk/T/tmp215aM1", line 23, in <module>
-        #         raise unittest.SkipTest("check_total_derivatives not implemented yet")
-        # unittest.case.SkipTest: check_total_derivatives not implemented yet
-        if 'raise unittest.SkipTest' in e.output:
-            reason_for_skip = e.output.splitlines()[-1][len('unittest.case.SkipTest: '):]
-            run_outputs = reason_for_skip
-            skipped = True
-        else:
-            print("Running of embedded test " + method_path + " in docs failed due to: " + e.output)
-            raise
-    finally:
-        os.remove(code_to_run_path)
-
-=======
->>>>>>> e70e5b59
     if PY3:
         run_outputs = "".join(map(chr, run_outputs))  # in Python 3, run_outputs is of type bytes!
     return source_minus_docstrings_with_prints_cleaned, run_outputs, skipped