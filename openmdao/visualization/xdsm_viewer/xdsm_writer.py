"""
XDSM writer using the pyXDSM package or XDSMjs.

The XDSM (eXtended Design Structure Matrix) is a tool used to visualize MDO processes.
It is an extension of the classical Design Structure Matrix commonly used in systems engineering to
describe the interfaces among components of a complex system.

Theoretical background:
Lambe, AB and Martins, JRRA (2012): Extensions to the Design Structure Matrix for the Description of
Multidisciplinary Design, Analysis, and Optimization Processes.
In: Structural and Multidisciplinary Optimization.

The pyXDSM package is available at https://github.com/mdolab/pyXDSM.
XDSMjs is available at https://github.com/OneraHub/XDSMjs.
"""

from __future__ import print_function

import json
import os

from six import iteritems, string_types

from openmdao.core.problem import Problem
from openmdao.utils.general_utils import simple_warning
from openmdao.visualization.n2_viewer.n2_viewer import _get_viewer_data
from openmdao.utils.webview import webview
from openmdao.visualization.xdsm_viewer.html_writer import write_html

from numpy.distutils.exec_command import find_executable

_DIR = os.path.dirname(os.path.abspath(__file__))
_XDSMJS_PATH = os.path.join(_DIR, 'XDSMjs')

# Writer is chosen based on the output format
_OUT_FORMATS = {'tex': 'pyxdsm', 'pdf': 'pyxdsm', 'json': 'xdsmjs', 'html': 'xdsmjs'}

# Character substitutions in labels
# pyXDSM:
# Interpreted as TeX syntax
# Underscore is replaced with a skipped underscore
# Round parenthesis is replaced with subscript syntax, e.g. x(1) --> x_{1}
_CHAR_SUBS = {
    'pyxdsm': (('_', '\_'), ('(', '_{'), (')', '}'),),
    'xdsmjs': ((' ', '-'), (':', ''), ('_', '\_'),),
}
# Variable formatting settings
_SUPERSCRIPTS = {'optimal': '*', 'initial': '(0)', 'target': 't', 'consistency': 'c'}
# Default solver, if no solver is added to a group.
_DEFAULT_SOLVER_NAMES = {'linear': 'LN: RUNONCE', 'nonlinear': 'NL: RUNONCE'}
# On which side to place outputs? One of "left", "right"
_DEFAULT_OUTPUT_SIDE = 'left'
# Default writer, this will be used if settings are not found for a custom writer
_DEFAULT_WRITER = 'pyxdsm'

# Maps OpenMDAO component types with the available block styling options in the writer.
# For pyXDSM check the "diagram_styles" file for style definitions.
# For XDSMjs check the CSS style sheets.
_COMPONENT_TYPE_MAP = {
    'pyxdsm': {
        'indep': 'Function',
        'explicit': 'Function',
        'implicit': 'ImplicitAnalysis',
        'exec': 'Function',
        'metamodel': 'Metamodel',
        'optimization': 'Optimization',
        'doe': 'DOE',
        'solver': 'MDA',
    },
    'xdsmjs': {
        'indep': 'function',
        'explicit': 'function',
        'implicit': 'analysis',
        'exec': 'function',
        'metamodel': 'metamodel',
        'optimization': 'optimization',
        'doe': 'doe',
        'solver': 'mda',
    }
}

# Default file names in XDSMjs

_XDSMJS_DATA = 'xdsm.json'  # data file, used only if data is not embedded
_XDSMJS_FILENAME = 'xdsm.html'  # output file


# Settings for pyXDSM

# The box width can be set by the user:
# _DEFAULT_BOX_WIDTH or _DEFAULT_BOX_CHAR_LIMIT can be overwritten with keyword argument "box_width"
_DEFAULT_BOX_WIDTH = 3.  # Width of boxes [cm]. Depends on other settings, weather it is used or not
# Maximum characters for line breaking.
# The line can be longer, if a variable name is longer.
_DEFAULT_BOX_CHAR_LIMIT = 25
# Controls the appearance of boxes
# Can be set with keyword argument "box_stacking"
# Options: horizontal, vertical, max_chars, cut_chars, empty
_DEFAULT_BOX_STACKING = 'max_chars'
# Show arrowheads in process connection lines
_PROCESS_ARROWS = False
# Maximum number of lines in a box. No limit, if None.
_MAX_BOX_LINES = None
# If components are indexed, this will be the first index. 0 or 1
_START_INDEX = 0
# Place the number one row above ("vertical") or in the same row as text ("horizontal")
_DEFAULT_NUMBER_ALIGNMENT = 'horizontal'


class BaseXDSMWriter(object):
    """
    All XDSM writers have to inherit from this base class.

    Attributes
    ----------
    name : str
        Name of XDSM writer.
    extension : str
        Output file saved with this extension.
    type_map : str
        XDSM component type.
    """

    def __init__(self, name, options={}):
        """
        Initialize.

        Parameters
        ----------
        name : str
            Name of this XDSM writer
        options : dict
            Writer options.
        """
        self.name = name
        # This should be a dictionary mapping OpenMDAO system types to XDSM component types.
        # See for example any value in _COMPONENT_TYPE_MAP
        self.type_map = None
        self.extension = None  # Implement in child class as string file extension


class AbstractXDSMWriter(BaseXDSMWriter):
    """
    Abstract class to define methods for XDSM writers.

    All methods should be implemented in child classes.

    Attributes
    ----------
    comps : list of dicts
        List of systems where the list items are dicts indicating type, id, and name.
    connections : list of dicts
        List of connections where the list items are dicts indicating 'to', 'from', 'name' of edge.
    processes : list
        List of process.
    """

    def __init__(self, name='abstract_xdsm_writer'):
        """
        Initialize.

        Parameters
        ----------
        name : str
            Name of XDSM writer.
        """
        super(AbstractXDSMWriter, self).__init__(name=name)
        self.comps = []
        self.connections = []
        self.processes = []

    def add_solver(self, label, name='solver', **kwargs):
        """
        Add a solver.

        Parameters
        ----------
        label : str
            Label in the XDSM
        name : str
            Name of the solver
        **kwargs : dict
            Keyword args
        """
        pass  # Implement in child class

    def add_comp(self, name, label=None, stack=False, comp_type=None, **kwargs):
        """
        Add a component.

        Parameters
        ----------
        label : str
            Label in the XDSM, defaults to the name of the component.
        name : str
            Name of the component
        stack : bool
            True for parallel components.
            Defaults to False.
        comp_type : str or None
            Component type, e.g. explicit, implicit or metamodel
        **kwargs : dict
            Keyword args
        """
        pass  # Implement in child class

    def add_driver(self, label, name='opt', driver_type='optimization', **kwargs):
        """
        Add a driver.

        Parameters
        ----------
        label : str
            Label in the XDSM.
        name : str
            Name of the driver.
        driver_type : str
            Optimization or DOE.
            Defaults to "optimization".
        **kwargs : dict
            Keyword args
        """
        pass  # Implement in child class

    def add_input(self, name, label, style='DataIO', stack=False):
        """
        Add input connection.

        Parameters
        ----------
        name : str
            Target name.
        label : str
            Label for connection.
        style : str
            Formatting style.
        stack : bool
            True for parallel.
            Defaults to False.
        """
        pass  # Implement in child class

    def add_output(self, name, label, style='DataIO', stack=False, side=_DEFAULT_OUTPUT_SIDE):
        """
        Add output connection.

        Parameters
        ----------
        name : str
            Target name.
        label : str
            Label for connection.
        style : str
            Formatting style.
        stack : bool
            True for parallel.
            Defaults to False.
        side : str
            Location of output, either 'left' or 'right'.
        """
        pass  # Implement in child class

    def add_process(self, systems, arrow=True):
        """
        Add process.

        Parameters
        ----------
        systems : list
            List of systems.
        arrow : bool
            Show process arrow.
        """
        pass  # Implement in child class

    @staticmethod
    def format_block(names, **kwargs):
        """
        Reimplement this method to format the names in a data block.

        Parameters
        ----------
        names : list
            List of items in the block
        **kwargs : dict
            Keyword arguments.

        Returns
        -------
            list(str)
        """
        return names

    @staticmethod
    def format_var_str(name, var_type, superscripts=None):
        """
        Format a variable name to include a superscript for the variable type.

        Parameters
        ----------
        name : str
            Name (label in the block) of the variable.
        var_type : str
            Variable type.
        superscripts : dict or None, optional
            A dictionary mapping variable types to their superscript notation

        Returns
        -------
        str
            Formatted var string.
        """
        if superscripts is None:
            superscripts = _SUPERSCRIPTS
        sup = superscripts[var_type]
        return '{}^{}'.format(name, sup)

    @staticmethod
    def _make_loop_str(first, last, start_index=0):
        # Implement, so number is formatted as follows: start, end --> next
        # Where start = first + start_index, end = last + start_index, next = start + 1
        return ''


class XDSMjsWriter(AbstractXDSMWriter):
    """
    Creates an interactive diagram with XDSMjs, which can be opened with a web browser.

    XDSMjs was created by Remi Lafage. The code and documentation is available at
    https://github.com/OneraHub/XDSMjs

    Attributes
    ----------
    driver : str
        Driver default name.
    comp_names : list
        Component names.
    _ul : str
        Name of the virtual first element.
    _br : str
        Name of the virtual last component.
    _multi_suffix : str
        If component ends with this string, it will be treated as a parallel component.
    reserved_words : tuple
        Ignored at text formatting.
    extension : str
        Output file saved with this extension. Value fixed at 'html' for this class.
    type_map : str
        XDSM component type.
    class_names : bool
        Include class names of components in diagonal blocks.
    """

    def __init__(self, name='xdsmjs', class_names=False, options={}):
        """
        Initialize.

        Parameters
        ----------
        name : str
            Name of this XDSM writer
        class_names : bool
            Include class names of the components in the diagonal
        options : dict
            Writer options.
        """
        super(XDSMjsWriter, self).__init__(name=name)
        self.driver = 'opt'  # Driver default name
        self.comp_names = []  # Component names
        self._ul = '_U_'  # Name of the virtual first element
        # If component ends with this string, it will be treated as a parallel component
        self._multi_suffix = '_multi'
        self.reserved_words = self._ul,  # Ignored at text formatting
        # Output file saved with this extension
        self.extension = 'html'
        if self.name in _COMPONENT_TYPE_MAP:
            self.type_map = _COMPONENT_TYPE_MAP[self.name]
        else:  # Use default
            self.type_map = _COMPONENT_TYPE_MAP[_DEFAULT_WRITER]
            msg = 'Name "{}" not found in component type mapping, will default to "{}"'
            simple_warning(msg.format(self.name, _DEFAULT_WRITER))
        self.class_names = class_names

    def _format_id(self, name, subs=(('_', ''),)):
        # Changes forbidden characters in the "id" of a component
        if name not in self.reserved_words:
            return _replace_chars(name, subs)
        else:
            return name

    def connect(self, src, target, label, **kwargs):
        """
        Connect to system block.

        Parameters
        ----------
        src : str
            Source system name.
        target : str
            Target system name.
        label : str
            Label to be displayed in the XDSM data block.
        **kwargs : dict
            Keyword args
        """
        edge = {'to': self._format_id(target), 'from': self._format_id(src), 'name': label}
        self.connections.append(edge)

    def add_solver(self, name, label=None, **kwargs):
        """
        Add a solver.

        Parameters
        ----------
        name : str
            Name of the solver
        label : str
            Label in the XDSM
        **kwargs : dict
            Keyword args
        """
        self.comp_names.append(self._format_id(name))
        style = self.type_map['solver']
        self.add_system(node_name=name, style=style, label=label, **kwargs)

    def add_comp(self, name, label=None, stack=False, comp_type=None, **kwargs):
        """
        Add a component.

        Parameters
        ----------
        label : str
            Label in the XDSM, defaults to the name of the component.
        name : str
            Name of the component
        stack : bool
            True for parallel components.
            Defaults to False.
        comp_type : str or None
            Component type, e.g. explicit, implicit or metamodel
        **kwargs : dict
            Keyword args
        """
        style = self.type_map.get(comp_type, 'analysis')
        self.comp_names.append(self._format_id(name))
        self.add_system(node_name=name, style=style, label=label, stack=stack, **kwargs)

    def add_driver(self, label, name='opt', driver_type='optimization', **kwargs):
        """
        Add a driver.

        Parameters
        ----------
        label : str
            Label in the XDSM.
        name : str
            Name of the driver.
        driver_type : str
            Optimization or DOE.
            Defaults to "optimization".
        **kwargs : dict
            Keyword args
        """
        self.driver = self._format_id(name)
        style = self.type_map.get(driver_type, 'optimization')
        self.add_system(node_name=name, style=style, label=label, **kwargs)

    def add_system(self, node_name, style, label=None, stack=False, cls=None, **kwargs):
        """
        Add a system.

        Parameters
        ----------
        node_name : str
            Name of the system
        style : str
            Block formatting style.
        label : str
            Label in the XDSM, defaults to the name of the component.
        stack : bool
            True for parallel.
            Defaults to False.
        **kwargs : dict
            Keyword args
        """
        if label is None:
            label = node_name
        if stack:  # Parallel block
            style += self._multi_suffix  # Block will be stacked in XDSMjs, if ends with this string
        if cls is not None:
            label += '-{}'.format(cls)  # Append class name
        dct = {"type": style, "id": self._format_id(node_name), "name": label}
        self.comps.append(dct)

    def add_workflow(self, solver=None):
        """
        Add a workflow. If "comp_names" is None, all components will be included.

        Parameters
        ----------
        solver : dict or None, optional
            Solver info.
        """
        def recurse(solv, nr, process):
            for i, cmp in enumerate(process, start=1):
                if cmp == solv:
                    process[i:i + nr] = [process[i:i + nr]]
                    return
                elif isinstance(cmp, list):
                    recurse(solv, nr, cmp)
                    break

        if solver is None:
            comp_names = self.comp_names
            solver_name = None
        else:
            solver_name = solver['abs_name']
            comp_names = [c['abs_name'] for c in solver['comps']]
        nr_comps = len(comp_names)

        if not self.processes:  # If no process was added yet, add the process of the driver
            self.processes = [self.driver, list(self.comp_names)]
        recurse(solver_name, nr_comps, self.processes)  # Mutates self.processes

    def add_input(self, name, label=None, style='DataIO', stack=False):
        """
        Add input connection.

        Parameters
        ----------
        name : str
            Target name.
        label : str
            Label for connection.
        style : str
            Formatting style.
        stack : bool
            True for parallel.
            Defaults to False.
        """
        self.connect(src=self._ul, target=name, label=label)

    def add_output(self, name, label=None, style='DataIO', stack=False, side=_DEFAULT_OUTPUT_SIDE):
        """
        Add output connection.

        Parameters
        ----------
        name : str
            Target name.
        label : str
            Label for connection.
        style : str
            Formatting style.
        stack : bool
            True for parallel.
            Defaults to False.
        side : str
            Location of output, either 'left' or 'right'.
        """
        if side == "left":
            self.connect(src=name, target=self._ul, label=label)
        else:
            simple_warning('Right side outputs not implemented for XDSMjs.')
            self.connect(src=name, target=self._ul, label=label)

    def collect_data(self):
        """
        Make a dictionary with the structure of an XDSMjs JSON file.

        Returns
        -------
            dict
        """
        data = {'edges': self.connections, 'nodes': self.comps, 'workflow': self.processes}
        return data

    def write(self, filename='xdsmjs', embed_data=True, **kwargs):
        """
        Write HTML output file, and depending on value of "embed_data" a JSON file with the data.

        If "embed_data" is true, a single standalone HTML file will be generated, which includes
        the data of the XDSM diagram.

        Parameters
        ----------
        filename : str, optional
            Output file name (without extension).
            Defaults to "xdsmjs".
        embed_data : bool, optional
            Embed XDSM data into the HTML file.
            If False, a JSON file will be also written.
            Defaults to True.
        **kwargs : dict
            Keyword args
        """
        data = self.collect_data()

        html_filename = '.'.join([filename, 'html'])

        embeddable = kwargs.pop('embeddable', False)
        if embed_data:
            # Write HTML file
            write_html(outfile=html_filename, source_data=data, embeddable=embeddable)
        else:
            json_filename = '.'.join([filename, 'json'])
            with open(json_filename, 'w') as f:
                json.dump(data, f)

            # Write HTML file
            write_html(outfile=html_filename, data_file=json_filename, embeddable=embeddable)
        print('XDSM output file written to: {}'.format(html_filename))


try:
    from pyxdsm.XDSM import XDSM
except ImportError:
    XDSM = None
else:

    class XDSMWriter(XDSM, BaseXDSMWriter):
        r"""
        XDSM with some additional semantics.

        Creates a TeX file and TiKZ file, and converts it to PDF.

        .. note:: On Windows it might be necessary to add the second line in the
           :class:`~pyxdsm.XDSM.XDSM`, if an older version of the package is installed::

            diagram_styles_path = os.path.join(module_path, 'diagram_styles')
            diagram_styles_path = diagram_styles_path.replace('\\', '/')  # Add this line on Windows

           This issue is resolved in the latest version of pyXDSM.

        Attributes
        ----------
        name : str
            Name of XDSM writer.
        box_stacking : str
            Controls the appearance of boxes. Possible values are: 'max_chars','vertical',
            'horizontal','cut_chars','empty'.
        number_alignment : str
            Position of number relative to the component label. Possible values are: 'horizontal',
            'vertical'.
        add_component_indices : bool
            If true, display components with numbers.
        has_legend : bool
            If true, a legend will be added to the diagram.
        class_names : bool
            If true, appends class name of groups/components to the component blocks of diagram.
        extension : str
            Output file saved with this extension. Value fixed at 'pdf' for this class.
        type_map : str
            XDSM component type.
        _comp_indices : dict
            Maps the component names to their index (position on the matrix diagonal).
        _styles_used : set
            Styles in use (needed for legend).
        _comps : list
            List of component dictionaries.
        _loop_ends : list
            Index of last components in a process.
        _nr_comps : int
            Number of components.
        """

        def __init__(self, name='pyxdsm', box_stacking=_DEFAULT_BOX_STACKING,
                     number_alignment=_DEFAULT_NUMBER_ALIGNMENT, legend=False, class_names=False,
                     add_component_indices=True, equations=False, options={}):
            """
            Initialize.

            Parameters
            ----------
            name : str
                Name of XDSM writer.
            box_stacking : str
                Controls the appearance of boxes. Possible values are: 'max_chars','vertical',
                'horizontal','cut_chars','empty'.
            number_alignment : str
                Position of number relative to the component label. Possible values
                are: 'horizontal', 'vertical'.
            legend : bool
                If true, a legend will be added to the diagram.
            class_names : bool, optional
                If true, appends class name of groups/components to the component blocks of diagram.
                Defaults to False.
            add_component_indices : bool
                If true, display components with numbers.
<<<<<<< HEAD
            equations : bool
                If true, display equations of ExecComps.
=======
            equations : bool, optional
                If true, for ExecComps their equations are shown in the diagram
                Defaults to False.
>>>>>>> 79501df6
            options : dict
                Keyword argument options of the XDSM class.
            """
            super(XDSMWriter, self).__init__(**options)
            self.name = name
            # Formatting options
            self.box_stacking = box_stacking
            self.class_names = class_names
            self.number_alignment = number_alignment
            self.add_component_indices = add_component_indices
            self.has_legend = legend  # If true, a legend will be added to the diagram
            # Output file saved with this extension
            self.extension = 'pdf'
            if self.name in _COMPONENT_TYPE_MAP:
                self.type_map = _COMPONENT_TYPE_MAP[self.name]
            else:
                self.type_map = _COMPONENT_TYPE_MAP[_DEFAULT_WRITER]
                msg = 'Name not "{}" found in component type mapping, will default to "{}"'
                simple_warning(msg.format(self.name, _DEFAULT_WRITER))
            # Number of components
            self._nr_comps = 0
            # Maps the component names to their index (position on the matrix diagonal)
            self._comp_indices = {}
            # List of component dictionaries
            self._comps = []
            # Index of last components in a process
            self._loop_ends = []
            # Styles in use (needed for legend)
            self._styles_used = set()

        def write(self, filename=None, **kwargs):
            """
            Write the output file.

            This just wraps the XDSM version and throws out incompatible arguments.

            Parameters
            ----------
            filename : str
                Name of the file to be written.
            **kwargs : dict
                Keyword args
            """
            build = kwargs.pop('build', False)
            cleanup = kwargs.pop('cleanup', True)

            for comp in self._comps:
                label = comp['label']
                # If the process steps are included in the labels
                if self.add_component_indices:
                    i = i0 = comp.pop('index', None)
                    step = comp.pop('step', None)
                    # For each closed loop increment the process index by one
                    for loop in self._loop_ends:
                        if loop < i0:
                            i += 1
                    # Step is not None for the driver and solvers, for these a different label
                    # will be made showing the starting end and step and the index of the next
                    # step.
                    if step is not None:
                        i = self._make_loop_str(first=i, last=step, start_index=_START_INDEX)
                else:
                    i = None
                label = self.finalize_label(i, label, self.number_alignment,
                                            class_name=comp['class'])

                # Convert from math mode to regular text, if it is a one liner wrapped in math mode
                if isinstance(label, string_types):
                    label = _textify(label)
                comp['label'] = label  # Now the label is finished.
                # Now really add the system with the XDSM class' method
                self.add_system(**comp)

            super(XDSMWriter, self).write(file_name=filename, build=build, cleanup=cleanup,
                                          **kwargs)

        def add_system(self, node_name, style, label, stack=False, faded=False, **kwargs):
            """
            Add a system.

            Parameters
            ----------
            node_name : str
                Name of the system.
            style : str
                Block formatting style, e.g. Analysis
            label : str
                Label of system in XDSM.
            stack : bool
                Defaults to False.
            faded : bool
                Defaults to False.
            **kwargs : dict
                Keyword arguments.
            """
            super(XDSMWriter, self).add_system(node_name=node_name, style=style, label=label,
                                               stack=stack, faded=faded)

        def _add_system(self, node_name, style, label, stack=False, faded=False, cls=None):
            # Adds a system dictionary to the components.
            # This dictionary can be modified by other methods.
            self._styles_used.add(style)

            if label is None:
                label = node_name
            self._comp_indices[node_name] = self._nr_comps
            sys_dct = {'node_name': node_name, 'style': style, 'label': label, 'stack': stack,
                       'faded': faded, 'index': self._nr_comps, 'class': cls}
            self._nr_comps += 1
            self._comps.append(sys_dct)

        def add_solver(self, name, label=None, **kwargs):
            """
            Add a solver.

            Parameters
            ----------
            label : str
                Label in the XDSM
            name : str
                Name of the solver
            **kwargs : dict
                Keyword args
            """
            style = self.type_map['solver']
            self._add_system(node_name=name, style=style, label=label, **kwargs)

        def add_comp(self, name, label=None, stack=False, comp_type=None, **kwargs):
            """
            Add a component.

            Parameters
            ----------
            label : str
                Label in the XDSM, defaults to the name of the component.
            name : str
                Name of the component
            stack : bool
                True for parallel components.
                Defaults to False.
            comp_type : str or None
                Component type, e.g. explicit, implicit or metamodel
            **kwargs : dict
                Keyword args
            """
            style = self.type_map.get(comp_type, 'Analysis')
            self._add_system(node_name=name, style=style, label=label, stack=stack, **kwargs)

        def add_driver(self, name, label=None, driver_type='Optimization', **kwargs):
            """
            Add an optimizer.

            Parameters
            ----------
            label : str
                Label in the XDSM
            name : str
                Name of the optimizer.
            driver_type : str
                Driver type can be "Optimizer" or "DOE".
                Defaults to "Optimizer"
            **kwargs : dict
                Keyword args
            """
            style = self.type_map.get(driver_type, 'Optimization')
            self._add_system(node_name=name, style=style, label=label, **kwargs)

        def add_workflow(self, solver=None):
            """
            Add a workflow. If "comp_names" is None, all components will be included.

            Parameters
            ----------
            solver : dict or None, optional
                List of component names.
                Defaults to None.
            """
            index_dct = self._comp_indices

            if solver is None:
                # Add driver
                idx = 0
                comp_names = [c['node_name'] for c in self._comps]  # Driver process
                step = len(self._comps) + 1
                self._comps[idx]['step'] = step
            else:
                solver_name = solver['abs_name']
                comp_names = [c['abs_name'] for c in solver['comps']]
                nr = len(comp_names)
                idx = index_dct[solver_name]
                self._comps[idx]['step'] = nr + idx + 1
                comp_names = [solver_name] + comp_names
                # Loop through all processes added so far
                # Assumes, that processes are added in the right order, first the higher level
                # processes
                for proc in self.processes:
                    process_name = proc[0]
                    for i, item in enumerate(proc, start=1):
                        if solver_name == item:  # solver found in an already added process
                            # Delete items belonging to the new process from the others
                            proc[i:i + nr] = []
                            process_index = index_dct[process_name]
                            # There is a process loop inside, this adds plus one step
                            self._comps[process_index]['step'] += 1
            self._loop_ends.append(self._comp_indices[comp_names[-1]])
            # Close the loop by
            comp_names.append(comp_names[0])
            self.add_process(comp_names, arrow=_PROCESS_ARROWS)

        @staticmethod
        def format_block(names, stacking='vertical', **kwargs):
            """
            Format a block.

            Parameters
            ----------
            names : list
                Names to put into block.
            stacking : str
                Controls the appearance of boxes. Possible values are: 'max_chars','vertical',
                'horizontal','cut_chars','empty'.
            **kwargs : dict
                Alternative way to add element attributes. Use with attention, can overwrite
                some built-in python names as "class" or "id" if misused.

            Returns
            -------
            str
                The block string.
            """
            end_str = ', ...'
            max_lines = kwargs.pop('box_lines', _MAX_BOX_LINES)
            if stacking == 'vertical':
                if (max_lines is None) or (max_lines >= len(names)):
                    return names
                else:
                    names = names[0:max_lines]
                    names[-1] = names[-1] + end_str
                    return names
            elif stacking == 'horizontal':
                return ', '.join(names)
            elif stacking in ('max_chars', 'cut_chars'):
                max_chars = kwargs.pop('box_width', _DEFAULT_BOX_CHAR_LIMIT)
                if len(names) < 2:
                    return names
                else:
                    lengths = 0
                    lines = list()
                    line = ''
                    for name in names:
                        lengths += len(name)
                        if lengths <= max_chars:
                            if line:  # there are already var names on the line
                                line += ', ' + name
                            else:  # it will be the first var name on the line
                                line = name
                        else:  # make new line
                            if stacking == 'max_chars':
                                if line:
                                    lines.append(line)
                                line = name
                                lengths = len(name)
                            else:  # 'cut_chars'
                                lines.append(line + end_str)
                                line = ''  # No new line
                                break
                    if line:  # it will be the last line, if var_names was not empty
                        lines.append(line)
                    if len(lines) > 1:
                        return lines
                    else:
                        return lines[0]  # return the string instead of a list
            elif stacking == 'empty':  # No variable names in the data block, good for big diagrams
                return ''
            else:
                msg = 'Invalid block stacking option "{}".'
                raise ValueError(msg.format(stacking))

        @staticmethod
        def format_var_str(name, var_type, superscripts=None):
            """
            Format string displaying variable name.

            Parameters
            ----------
            name : str
                Name (label in the block) of the variable.
            var_type : str
                Variable type.
            superscripts : dict or None, optional
                A dictionary mapping variable types to their superscript notation

            Returns
            -------
            str
                Formatted var string.
            """
            if superscripts is None:
                superscripts = _SUPERSCRIPTS
            sup = superscripts[var_type]
            return '{}^{{{}}}'.format(name, sup)

        @staticmethod
        def _make_loop_str(first, last, start_index=0):
            # Start index shifts all numbers
            i = start_index
            txt = '{}, {} $ \\rightarrow $ {}'
            return txt.format(first + i, last + i, first + i + 1)

        def finalize_label(self, number, txt, alignment, class_name=None):
            """
            Add an index to the label either above or on the left side.

            Parameters
            ----------
            number : None or empty string or int
                Number value for the label.
            txt : str
                Text appended to the number string.
            alignment : str
                Indicates alignment of label. Either 'horizontal' or 'vertical'.
            class_name : str or None, optional
                Class name.
                Defaults to None.

            Returns
            -------
            str or list(str)
                Label to be used for this item. List, if it is multiline.
            """
            if isinstance(txt, string_types):
                txt = [txt]  # Make iterable, it will be converted back if there is only 1 line.

            if self.class_names and (class_name is not None):
                cls_name = r'\textit{{{}}}'.format(class_name)  # Makes it italic
                txt.append(cls_name)  # Class name goes to a new line
            if number:  # If number is None or empty string, it won't be inserted
                number_str = '{}: '.format(number)
                if alignment == 'horizontal':
                    txt[0] = number_str + txt[0]  # Number added to first line
                elif alignment == 'vertical':
                    txt.insert(0, number_str)  # Number added to new line
                else:
                    msg = '"{}" is an invalid option for number_alignment, it will be ignored.'
                    simple_warning(msg.format(alignment))
            return _multiline_block(*txt)

        def _make_legend(self, title="Legend"):
            """
            Add a legend row to the matrix. The labels of this row show the used component types.

            Parameters
            ----------
            title : str, optional
                Defaults to "Legend".

            Returns
            -------
                str
            """
            node_str = r'\node [{style}] ({name}) {{{label}}};'
            styles = sorted(self._styles_used)  # Alphabetical sort
            for i, style in enumerate(styles):
                super(XDSMWriter, self).add_system(node_name="style{}".format(i), style=style,
                                                   label=style)
            style_strs = [node_str.format(name="style{}".format(i), style=style, label=style)
                          for i, style in enumerate(styles)]
            title_str = r'\node (legend_title) {{\LARGE \textbf{{{title}}}}};\\'
            return title_str.format(title=title) + '  &\n'.join(style_strs) + r'\\'

        def _build_node_grid(self):
            """
            Optionally appends the legend to the node grid.

            Returns
            -------
            str
                A grid of the nodes.
            """
            node_grid = super(XDSMWriter, self)._build_node_grid()
            if self.has_legend:
                node_grid += self._make_legend()
            return node_grid


def write_xdsm(data_source, filename, model_path=None, recurse=True,
               include_external_outputs=True, out_format='tex',
               include_solver=False, subs=_CHAR_SUBS, show_browser=True,
               add_process_conns=True, show_parallel=True, output_side=_DEFAULT_OUTPUT_SIDE,
               legend=False, class_names=True, equations=False,
               writer_options={}, **kwargs):
    """
    Write XDSM diagram of an optimization problem.

    With the 'tex' or 'pdf' output format it uses the pyXDSM package, with 'html'
    output format it uses XDSMjs.

    If a component (or group) name is not unique in the diagram, the systems absolute path is
    used as a label. If the component (or group) name is unique, the relative name of the
    system is the label.

    In the diagram the connections are marked with the source name.

    Writer specific settings and default:

    pyXDSM

    * The appearance of the boxes can be controlled with "box_stacking" and "box_width" arguments.
      The box stacking can be:

      * "horizontal" - All variables in one line
      * "vertical" - All variables in one column
      * "cut_chars" - The text in the box will be one line with the maximum number of characters
        limited by "box_width".
      * "max_chars" - The "box_width" argument is used to determine
        the maximum allowed width of boxes (in characters).
      * "empty" - There are no variable names in the data block. Good for large diagrams.

      A default value is taken, if not specified.
    * By default the part of variable names following underscores (_)
      are not converted to subscripts.
      To write in subscripts wrap that part of the name into a round bracket.
      Example: To write :math:`x_12` the variable name should be "x(12)"
    * "box_lines" can be used to limit the number of lines, if the box stacking is vertical
    * "numbered_comps": bool, If True, components are numbered. Defaults to True.
    * "number_alignment": str, Horizontal or vertical. Defaults to horizontal. If "numbered_comps"
      is True, it positions the number either above or in front of the component label.

    XDSMjs

    * If "embed_data" is true, a single standalone HTML file will be generated, which includes
      the data of the XDSM diagram.
    * variable names with exactly one underscore have a subscript.
      Example: "x_12" will be :math:`x_12`
    * If "embeddable" is True, gives a single HTML file that doesn't have the <html>, <DOCTYPE>,
      <body> and <head> tags. If False, gives a single, standalone HTML file for viewing.

    Parameters
    ----------
    data_source : Problem or str
        The Problem or case recorder database containing the model or model data.
    filename : str
        Name of the output files (do not provide file extension)
    model_path : str or None
        Path to the subsystem to be transcribed to XDSM.  If None, use the model root.
    recurse : bool
        If False, treat the top level of each name as the source/target component.
    include_external_outputs : bool
        If True, show externally connected outputs when transcribing a subsystem.
        Defaults to True.
    out_format : str, optional
        Output format, one of "tex" or "pdf" (pyXDSM) or "html" (XDSMjs).
        Defaults to "tex".
    include_solver : bool
        Include or not the problem model's nonlinear solver in the XDSM.
    subs : dict(str, tuple), tuple(str, str), optional
        Characters to be replaced. Dictionary with writer names and character pairs or just the
        character pairs.
    show_browser : bool, optional
        If True, pop up a browser to view the generated html file.
        Defaults to True.
    add_process_conns : bool
        Add process connections (thin black lines)
        Defaults to True.
    show_parallel : bool
        Show parallel components with stacked blocks.
        Defaults to True.
    output_side : str or dict(str, str)
        Left or right, or a dictionary with component types as keys. Component type key can
        be 'optimization', 'doe' or 'default'.
        Defaults to "left".
    legend : bool, optional
        If true, it adds a legend to the diagram.
        Defaults to False.
    class_names : bool, optional
        If true, appends class name of the groups/components to the component blocks of the diagram.
        Defaults to False.
    equations : bool, optional
        If true, for ExecComps their equations are shown in the diagram
        Defaults to False.
    writer_options : dict, optional
        Options passed to the writer class at initialization.
    **kwargs : dict
        Keyword arguments

    Returns
    -------
       XDSM or AbstractXDSMWriter
    """
    build_pdf = False
    writer = kwargs.pop('writer', None)

    if out_format in ('tex', 'pdf') and (writer is None):
        if XDSM is None:
            print('\nThe "tex" and "pdf" formats require the pyxdsm package. You can download the '
                  'package from https://github.com/mdolab/pyXDSM, or install it directly from '
                  'github using:  pip install git+https://github.com/mdolab/pyXDSM.git')
            return
        elif out_format == 'pdf':
            if not find_executable('pdflatex'):
                print("Can't find pdflatex, so a pdf can't be generated.")
            else:
                build_pdf = True

    viewer_data = _get_viewer_data(data_source)

    driver = viewer_data.get('driver', None)
    if driver:
        driver_name = driver.get('name', None)
        driver_type = driver.get('name', 'optimization')
    else:
        driver_name = None
        driver_type = 'optimization'

    design_vars = viewer_data.get('design_vars', None)
    responses = viewer_data.get('responses', None)

    if model_path is not None:
        if isinstance(data_source, Problem):
            _model = data_source.model._get_subsystem(model_path)
            if _model is None:
                msg = 'Model path "{}" does not exist in problem "{}".'
                raise ValueError(msg.format(model_path, data_source))
            design_vars = _model.get_design_vars()
            responses = _model.get_responses()
        else:
            msg = 'Model path is not supported when data source is "{}".'
            raise ValueError(msg.format(type(data_source)))

    if design_vars is None:
        simple_warning('The XDSM diagram will show only the model hierarchy, '
                       'as the driver, design variables and responses are not '
                       'available.')

    filename = filename.replace('\\', '/')  # Needed for LaTeX

    # If the "writer" argument not provided, the output format is used to choose the writer
    if writer is None:
        try:
            writer = _OUT_FORMATS[out_format]
        except KeyError:
            msg = 'Invalid output format "{}", choose from: {}'
            raise ValueError(msg.format(out_format, _OUT_FORMATS.keys()))
        writer_name = writer.lower()  # making it case insensitive
        if isinstance(subs, dict):
            subs = subs[writer_name]  # Getting the character substitutes of the chosen writer
    else:
        if isinstance(writer, BaseXDSMWriter):
            try:
                subs = subs[writer.name]
            except KeyError:
                msg = 'Writer name "{0}" not found, there will be no character ' \
                      'substitutes used. Add "{0}" to your settings, or provide a tuple for' \
                      'character substitutes.'
                simple_warning(msg.format(writer.name, subs))
                subs = ()
        else:
            msg = 'Custom XDSM writer should be an instance of BaseXDSMWriter, now it is a "{}".'
            raise TypeError(msg.format(type(writer)))

    return _write_xdsm(filename, viewer_data=viewer_data,
                       driver=driver_name, include_solver=include_solver, model_path=model_path,
                       design_vars=design_vars, responses=responses, writer=writer,
                       recurse=recurse, subs=subs,
                       include_external_outputs=include_external_outputs, show_browser=show_browser,
                       add_process_conns=add_process_conns, build_pdf=build_pdf,
                       show_parallel=show_parallel, driver_type=driver_type,
                       output_side=output_side, legend=legend, class_names=class_names,
                       writer_options=writer_options, equations=equations, **kwargs)


def _write_xdsm(filename, viewer_data, driver=None, include_solver=False, cleanup=True,
                design_vars=None, responses=None, residuals=None, model_path=None, recurse=True,
                include_external_outputs=True, subs=_CHAR_SUBS, writer='pyXDSM', show_browser=False,
                add_process_conns=True, show_parallel=True, quiet=False, build_pdf=False,
                output_side=_DEFAULT_OUTPUT_SIDE, driver_type='optimization', legend=False,
                class_names=False, equations=False, writer_options={}, **kwargs):
    """
    XDSM writer. Components are extracted from the connections of the problem.

    Parameters
    ----------
    filename : str
        Filename (absolute path without extension)
    connections : list[(str, str)]
        Connections list
    driver : str or None, optional
        Driver name
    include_solver:  bool, optional
        Defaults to False.
    cleanup : bool, optional
        Clean-up temporary files after making the diagram.
        Defaults to True.
    design_vars : OrderedDict or None
        Design variables
    responses : OrderedDict or None, , optional
        Responses
    model_path : str or None, optional
        Path to the subsystem to be transcribed to XDSM.  If None, use the model root.
    recurse : bool, optional
        If False, treat the top level of each name as the source/target component.
    include_external_outputs : bool, optional
        If True, show externally connected outputs when transcribing a subsystem.
        Defaults to True.
    subs : tuple, optional
       Character pairs to be substituted. Forbidden characters or just for the sake of nicer names.
    writer: str or BaseXDSMWriter, optional
        Writer is either a string ("pyXDSM" or "XDSMjs") or a custom writer.
        Defaults to "pyXDSM".
    show_browser : bool, optional
        If True, pop up a browser to view the generated html file.
        Defaults to False.
    add_process_conns : bool
        Add process connections (thin black lines)
        Defaults to True.
    show_parallel : bool
        Show parallel components with stacked blocks.
        Defaults to True.
    quiet : bool
        Set to True to suppress output from pdflatex
    build_pdf : bool, optional
        If True and a .tex file is generated, create a .pdf file from the .tex.
        Defaults to False.
    output_side : str or dict(str, str), optional
        Left or right, or a dictionary with component types as keys. Component type key can
        be 'optimization', 'doe' or 'default'.
        Defaults to "left".
    driver_type : str, optional
        Optimization or DOE.
        Defaults to "optimization".
    legend : bool, optional
        If true, it adds a legend to the diagram.
        Defaults to False.
    class_names : bool, optional
        If true, appends class name of the groups/components to the component blocks of the diagram.
        Defaults to False.
    equations : bool, optional
        If true, for ExecComps their equations are shown in the diagram
        Defaults to False.
    writer_options : dict, optional
        Options passed to the writer class at initialization.
    **kwargs : dict
        Keyword arguments, includes writer specific options.

    Returns
    -------
        BaseXDSMWriter
    """
    # TODO implement residuals
    # Box appearance
    box_stacking = kwargs.pop('box_stacking', _DEFAULT_BOX_STACKING)
    box_width = kwargs.pop('box_width', _DEFAULT_BOX_WIDTH)
    box_lines = kwargs.pop('box_lines', _MAX_BOX_LINES)
    # In XDSMjs components are numbered by default, so only add for pyXDSM as an option
    add_component_indices = kwargs.pop('numbered_comps', True)
    # Number alignment can be "horizontal" or "vertical"
    number_alignment = kwargs.pop('number_alignment', _DEFAULT_NUMBER_ALIGNMENT)

    error_msg = ('Undefined XDSM writer "{}". '
                 'Provide  a valid name or a BaseXDSMWriter instance.')
    if isinstance(writer, string_types):  # Standard writers (XDSMjs or pyXDSM)
        if writer.lower() == 'pyxdsm':  # pyXDSM
            x = XDSMWriter(box_stacking=box_stacking,
                           number_alignment=number_alignment,
                           add_component_indices=add_component_indices,
                           legend=legend,
                           class_names=class_names,
                           options=writer_options)
        elif writer.lower() == 'xdsmjs':  # XDSMjs
            x = XDSMjsWriter(options=writer_options)
        else:
            raise ValueError(error_msg.format(writer))
    elif isinstance(writer, BaseXDSMWriter):  # Custom writer
        x = writer
    else:
        raise TypeError(error_msg.format(writer))

    def format_block(names, **kwargs):
        # Sets the width, number of lines and other string formatting for a block.
        return x.format_block(names=names, box_width=box_width, box_lines=box_lines,
                              box_stacking=box_stacking, **kwargs)

    def get_output_side(component_name):
        if isinstance(output_side, string_types):
            return output_side
        elif isinstance(output_side, dict):
            # Gets the specified key, or the default in the dictionary, or the global default
            # if both of them are missing from the dictionary.
            side = output_side.get(component_name, output_side.get('default', _DEFAULT_OUTPUT_SIDE))
            return side
        else:
            msg = 'Output side argument should be string or dictionary, instead it is a {}.'
            raise ValueError(msg.format(type(output_side)))

    connections = viewer_data['connections_list']
    tree = viewer_data['tree']

    # Get the top level system to be transcripted to XDSM
    comps = _get_comps(tree, model_path=model_path, recurse=recurse, include_solver=include_solver)
    if include_solver:
        # Add the top level solver
        top_level_solver = dict(tree)
        top_level_solver.update({'comps': list(comps), 'abs_name': 'root@solver', 'index': 0,
                                 'type': 'solver'})
        comps.insert(0, top_level_solver)  # Add top level solver
    comps_dct = {comp['abs_name']: comp for comp in comps if comp['type'] != 'solver'}

    solvers = []  # Solver labels

    conns1, external_inputs1, external_outputs1 = _prune_connections(connections,
                                                                     model_path=model_path)

    conns2 = _process_connections(conns1, recurse=recurse, subs=subs)
    external_inputs2 = _process_connections(external_inputs1, recurse=recurse, subs=subs)
    external_outputs2 = _process_connections(external_outputs1, recurse=recurse, subs=subs)

    def add_solver(solver_dct):
        # Adds a solver.
        # Uses some vars from the outer scope.
        # Returns True, if it is a non-default linear or nonlinear solver
        comp_names = [_format_name(c['abs_name']) for c in solver_dct['comps']]
        solver_label = _format_solver_str(solver_dct, stacking=box_stacking)

        if isinstance(solver_label, string_types):
            solver_label = _replace_chars(solver_label, subs)
        else:
            solver_label = [_replace_chars(i, subs) for i in solver_label]
        solver_name = _format_name(solver_dct['abs_name'])

        if solver_label:  # At least one non-default solver (default solvers are ignored)
            # If there is a driver, the start index is increased by one.
            solvers.append(solver_label)
            x.add_solver(name=solver_name, label=solver_label)

            # Add the connections
            for src, dct in iteritems(conns2):
                for tgt, conn_vars in iteritems(dct):
                    formatted_conns = format_block(conn_vars)
                    if (src in comp_names) and (tgt in comp_names):
                        formatted_targets = format_block([x.format_var_str(c, 'target')
                                                          for c in conn_vars])
                        # From solver to components (targets)
                        x.connect(solver_name, tgt, formatted_targets)
                        # From components to solver
                        x.connect(src, solver_name, formatted_conns)
            return True
        else:
            return False

    if driver is not None:
        driver_label = driver
        driver_name = _format_name(driver)
        x.add_driver(name=driver_name, label=driver_label, driver_type=driver_type.lower())

        design_vars2 = _collect_connections(design_vars, recurse=recurse, model_path=model_path)
        responses2 = _collect_connections(responses, recurse=recurse, model_path=model_path)

        # Design variables
        for comp, conn_vars in iteritems(design_vars2):
            # Format var names
            conn_vars = [_replace_chars(var, subs) for var in conn_vars]
            # Optimal var names
            opt_con_vars = [x.format_var_str(var, 'optimal') for var in conn_vars]
            # Initial var names
            init_con_vars = [x.format_var_str(var, 'initial') for var in conn_vars]
            # Connection from optimizer
            x.connect(driver_name, comp, format_block(conn_vars))
            # Optimal design variables
            x.add_output(comp, format_block(opt_con_vars), side=get_output_side('default'))
            x.add_output(driver_name, format_block(opt_con_vars), side=get_output_side(driver_type))
            # Initial design variables
            x.add_input(driver_name, format_block(init_con_vars))

        # Responses
        for comp, conn_vars in iteritems(responses2):
            # Optimal var names
            conn_vars = [_replace_chars(var, subs) for var in conn_vars]
            opt_con_vars = [x.format_var_str(var, 'optimal') for var in conn_vars]
            # Connection to optimizer
            x.connect(comp, driver_name, conn_vars)
            # Optimal output
            x.add_output(comp, format_block(opt_con_vars), side=get_output_side('default'))

    # Add components
    solver_dcts = []
    if equations:
        try:
            from pytexit import py2tex
        except ImportError:
            equations = False
            msg = 'The LaTeX equation formatting requires the pytexit package.' \
                  'The "equations" options was turned off.' \
                  'To enable this option install the package with "pip install pytexit".'
            simple_warning(msg)

    for comp in comps:  # Driver is 1, so starting from 2
        # The second condition is for backwards compatibility with older data.
        if equations and comp.get('expressions', None) is not None:
            # One of the $ signs has to be removed to correctly parse it
            if isinstance(x, XDSMWriter):
                def parse(expr):
                    for (ch, rep) in (('$$', '$'), (r'[', '_'), (r']', '')):
                        expr = expr.replace(ch, rep)
                    # One of the $ signs has to be removed to correctly parse it
                    return py2tex(expr).replace('$$', '$')

                expression = comp['expressions']
                try:
                    label = ', '.join(map(parse, expression))
                except TypeError:
                    label = _replace_chars(comp['name'], substitutes=subs)
                    simple_warning('Could not parse "{}"'.format(expression))
            else:
                msg = 'The "equations" option is available only with pyXDSM. Set the output ' \
                      'format to "tex" or "pdf" to enable this option.'
                simple_warning(msg)
                label = _replace_chars(comp['name'], substitutes=subs)
        else:
            label = _replace_chars(comp['name'], substitutes=subs)
        stack = comp['is_parallel'] and show_parallel
        if include_solver and comp['type'] == 'solver':  # solver
            if add_solver(comp):  # Return value is true, if solver is not the default
                # If not default solver, add to the solver dictionary
                solver_dcts.append(comp)
        else:  # component or group
            cls_name = comp.get('class', None) if class_names else None
            x.add_comp(name=comp['abs_name'], label=label, stack=stack,
                       comp_type=comp['component_type'], cls=cls_name)

    # Add process connections
    if add_process_conns:
        if driver is not None:
            x.add_workflow()  # Driver workflow
        for s in solver_dcts:
            x.add_workflow(s)  # Solver workflows

    # Add the connections
    for src, dct in iteritems(conns2):
        for tgt, conn_vars in iteritems(dct):
            if src and tgt:
                stack = show_parallel and \
                    (comps_dct[src]['is_parallel'] or comps_dct[tgt]['is_parallel'])
                x.connect(src, tgt, label=format_block(conn_vars), stack=stack)
            else:  # Source or target missing
                msg = 'Connection "{conn}" from "{src}" to "{tgt}" ignored.'
                simple_warning(msg.format(src=src, tgt=tgt, conn=conn_vars))

    # Add the externally sourced inputs
    for src, tgts in iteritems(external_inputs2):
        for tgt, conn_vars in iteritems(tgts):
            formatted_conn_vars = [_replace_chars(o, substitutes=subs) for o in conn_vars]
            if tgt:
                stack = comps_dct[tgt]['is_parallel'] and show_parallel
                x.add_input(tgt, format_block(formatted_conn_vars), stack=stack)
            else:  # Target missing
                msg = 'External input to "{tgt}" ignored.'
                simple_warning(msg.format(tgt=tgt, conn=conn_vars))

    # Add the externally connected outputs
    if include_external_outputs:
        for src, tgts in iteritems(external_outputs2):
            output_vars = set()
            for tgt, conn_vars in iteritems(tgts):
                output_vars |= set(conn_vars)
            formatted_outputs = [_replace_chars(o, subs) for o in output_vars]
            if src:
                stack = comps_dct[src]['is_parallel'] and show_parallel
                x.add_output(src, formatted_outputs, side='right', stack=stack)
            else:  # Source or target missing
                msg = 'External output "{conn}" from "{src}" ignored.'
                simple_warning(msg.format(src=src, conn=output_vars))

    x.write(filename, cleanup=cleanup, quiet=quiet, build=build_pdf, **kwargs)

    if show_browser and (build_pdf or x.name == 'xdsmjs'):
        # path will be specified based on the "out_format", if all required inputs where
        # provided for showing the results.
        ext = x.extension
        if not isinstance(ext, string_types):
            err_msg = '"{}" is an invalid extension.'
            raise ValueError(err_msg.format(writer))
        path = '.'.join([filename, ext])
        webview(path)  # Can open also PDFs

    return x  # Returns the writer instance


def _get_cls_name(obj):
    return obj.__class__.__name__


def _residual_str(name):
    """Make a residual symbol."""
    return '\\mathcal{R}(%s)' % name


def _process_connections(conns, recurse=True, subs=None):

    def convert(x):
        return _convert_name(x, recurse=recurse, subs=subs)

    conns_new = [
        {k: convert(v) for k, v in iteritems(conn) if k in ('src', 'tgt')} for conn in conns
    ]
    return _accumulate_connections(conns_new)


def _accumulate_connections(conns):
    # Makes a dictionary with source and target components and with the connection sources
    name_type = 'path'
    conns_new = dict()
    for conn in conns:  # list
        src_comp = conn['src'][name_type]
        tgt_comp = conn['tgt'][name_type]
        if src_comp == tgt_comp:
            # When recurse is False, ignore connections within the same subsystem.
            continue
        var = conn['src']['var']
        conns_new.setdefault(src_comp, {})
        if var not in conns_new[src_comp].setdefault(tgt_comp, []):  # Avoid duplicates
            conns_new[src_comp][tgt_comp].append(var)
    return conns_new


def _collect_connections(variables, recurse, model_path=None):
    conv_vars = [_convert_name(v, recurse) for v in variables]
    connections = dict()
    for conv_var in conv_vars:
        path = _make_rel_path(conv_var['path'], model_path=model_path)
        connections.setdefault(path, []).append(conv_var['var'])
    return connections


def _get_path(name, sep='.'):
    # Returns path until the last separator in the name
    return name.rsplit(sep, 1)[0]


def _make_rel_path(full_path, model_path, sep='.'):
    # Path will be cut from this character. Length of model path + separator after it.
    # If path does not contain the model path, the full path will be returned.
    if model_path is not None:
        path = model_path + sep  # Add separator character
        first_char = len(path)
        if full_path.startswith(path):
            return full_path[first_char:]
    return full_path  # No model path, so return the original


def _convert_name(name, recurse=True, subs=None):
    """
    From an absolute path returns the variable name and its owner component in a dict.

    Names are also formatted.

    Parameters
    ----------
    name : str or list(str)
        Connection absolute path and name
    recurse : bool
        If False, treat the top level of each name as the source/target component.
    subs: tuple or None
        Character pairs with old and substitute characters

    Returns
    -------
        dict(str, str)
    """
    def convert(name):
        sep = '.'
        name = name.replace('@', sep)
        name_items = name.split(sep)
        if recurse:
            if len(name_items) > 1:
                comp = name_items[-2]  # -1 is variable name, before that -2 is the component name
                path = name.rsplit(sep, 1)[0]
            else:
                msg = ('The name "{}" cannot be processed. The separator character is "{}", '
                       'which does not occur in the name.')
                raise ValueError(msg.format(name, sep))
        else:
            comp = name_items[0]
            path = comp
        var = name_items[-1]
        var = _replace_chars(var, substitutes=subs)
        return {'comp': comp, 'var': var,
                'abs_name': _format_name(name), 'path': _format_name(path)}

    if isinstance(name, list):  # If a source has multiple targets
        return map(convert, name)
    else:  # string
        return convert(name)


def _format_name(name):
    # Replaces illegal characters in names for pyXDSM component and connection names
    # This does not effect the labels, only reference names TikZ
    if isinstance(name, string_types):  # from an SQL reader the name will be in unicode
        for char in ('.', ' ', '-', '_', ':'):
            name = name.replace(char, '@')
    return name


def _prune_connections(conns, model_path=None, sep='.'):
    """
    Remove connections that don't involve components within model.

    Parameters
    ----------
    conns : list
        A list of connections from viewer_data
    model_path : str or None, optional
        The path in model to the system to be transcribed to XDSM.
        Defaults to None.
    sep : str, optional
        Separator character.
        Defaults to '.'.

    Returns
    -------
    internal_conns : list(dict)
        A list of the connections with sources and targets inside the given model path.
    external_inputs : list(dict)
        A list of the connections where the target is inside the model path but is connected
        to an external source.
    external_outputs : list(dict)
        A list of the connections where the source is inside the model path but is connected
        to an external target.

    """
    external_inputs = []
    external_outputs = []

    if model_path is None:
        return conns, external_inputs, external_outputs
    else:
        internal_conns = []

        path = model_path + sep  # Add separator character
        for conn in conns:
            src = conn['src']
            src_path = _make_rel_path(src, model_path=model_path)
            tgt = conn['tgt']
            tgt_path = _make_rel_path(tgt, model_path=model_path)
            conn_dct = {'src': src_path, 'tgt': tgt_path}

            if src.startswith(path):
                if tgt.startswith(path):
                    internal_conns.append(conn_dct)  # Internal connections
                else:
                    external_outputs.append(conn_dct)  # Externally connected output
            elif tgt.startswith(path):
                external_inputs.append(conn_dct)  # Externally connected input
        return internal_conns, external_inputs, external_outputs


def _get_comps(tree, model_path=None, recurse=True, include_solver=False):
    """
    Return the components in the tree, optionally only those within the given model_path.

    It also includes the solvers of the subsystems, if "include_solver" is True and not the
    default solvers are assigned to the subsystems.

    Parameters
    ----------
    tree : list(OrderedDict)
        The model tree as returned by viewer_data.
    model_path : str or None
        The path of the model within the tree to be transcribed to XDSM. If None, transcribe
        the entire tree.
    recurse : bool
        If True, return individual components within the model_path.  If False, treat
        Groups as black-box components and don't show their internal components.
    include_solver : bool, optional
        Defaults to False.

    Returns
    -------
    components : list
        A list of the components within the model_path in tree.  If recurse is False, this
        list may contain groups. If "include_solver" is True, it may include solvers.

    """
    # Components are ordered in the tree, so they can be collected by walking through the tree.
    components = list()  # Components will be collected to this list
    comp_names = set()  # To check if names are unique
    sep = '.'

    def get_children(tree_branch, path=''):
        local_comps = []

        for ch in tree_branch['children']:
            ch['path'] = path
            name = ch['name']
            if path:
                ch['abs_name'] = _format_name(sep.join([path, name]))
            else:
                ch['abs_name'] = _format_name(name)
            ch['rel_name'] = name
            if ch['subsystem_type'] == 'component':
                if name in comp_names:  # There is already a component with the same name
                    ch['name'] = sep.join([path, name])  # Replace with absolute name
                    for comp in components:
                        if comp['name'] == name:  # replace in the other component to abs. name
                            comp['name'] = sep.join([comp['path'], name])
                components.append(ch)
                comp_names.add(ch['rel_name'])
                local_comps.append(ch)
            else:  # Group
                # Add a solver to the component list, if this group has a linear or nonlinear
                # solver.
                has_solver = False
                if include_solver:
                    solver_names = []
                    solver_dct = {}
                    for solver_typ, default_solver in iteritems(_DEFAULT_SOLVER_NAMES):
                        k = '{}_solver'.format(solver_typ)
                        if ch[k] != default_solver:
                            solver_names.append(ch[k])
                            has_solver = True
                        solver_dct[k] = ch[k]
                    if has_solver:
                        i_solver = len(components)
                        name_str = ch['abs_name'] + '@solver'
                        # "comps" will be filled later
                        solver = {'abs_name': _format_name(name_str), 'rel_name': solver_names,
                                  'type': 'solver', 'name': name_str, 'is_parallel': False,
                                  'component_type': 'MDA', 'index': i_solver}
                        solver.update(solver_dct)
                        components.append(solver)
                        comp_names.add(name_str)
                # Add the group or components in the group
                if recurse:  # it is not a component and recurse is True
                    if path:
                        new_path = sep.join([path, ch['name']])
                    else:
                        new_path = ch['name']
                    local_comps = get_children(ch, new_path)
                else:
                    components.append(ch)
                    comp_names.add(ch['rel_name'])
                    local_comps = [ch]
                # Add to the solver, which components are in its loop.
                if include_solver and has_solver:
                    components[i_solver]['comps'] = local_comps
                    local_comps = []
        return list(local_comps)

    top_level_tree = tree
    if model_path is not None:
        path_list = model_path.split(sep)
        while path_list:
            next_path = path_list.pop(0)
            children = [child for child in top_level_tree['children']]
            top_level_tree = [c for c in children if c['name'] == next_path][0]

    get_children(top_level_tree)
    return components


def _replace_chars(name, substitutes):
    """
    Replace characters in `name` with the substitute characters.

    If some of the characters are both to be replaced or other characters are replaced with them
    (e.g.: ? -> !, ! ->#), than it is not safe to give a dictionary as the `substitutes`
    (because it is unordered).

    .. warning::

       Order matters, because otherwise some characters could be replaced more than once.

    Parameters
    ----------
    name : str
        Name
    substitutes: tuple or None
        Character pairs with old and substitute characters

    Returns
    -------
       str
    """
    if substitutes:
        for k, v in substitutes:
            name = name.replace(k, v)
    return name


def _format_solver_str(dct, stacking='horizontal', solver_types=('nonlinear', 'linear')):
    """
    Format solver string.

    Parameters
    ----------
    dct : dict
        Dictionary, which contains keys for the solver names
    stacking : str
        Box stacking
    solver_types : tuple(str)
        Solver types, e.g. "linear"

    Returns
    -------
        str
    """
    stacking = stacking.lower()

    solvers = []
    for solver_type in solver_types:  # loop through all solver types
        solver_name = dct['{}_solver'.format(solver_type)]
        if solver_name != _DEFAULT_SOLVER_NAMES[solver_type]:  # Not default solver found
            solvers.append(solver_name)
    if stacking == 'vertical':
        # Make multiline comp if not numbered
        return _multiline_block(*solvers)
    elif stacking in ('horizontal', 'max_chars', 'cut_chars'):
        return ' '.join(solvers)
    else:
        msg = ('Invalid stacking "{}". Choose from: "vertical", "horizontal", "max_chars", '
               '"cut_chars"')
        raise ValueError(msg.format(stacking))


def _multiline_block(*texts, **kwargs):
    """
    Make a string for a multiline block.

    A string is returned, if there would be only 1 line.

    texts : iterable(str)
        Text strings, each will go to new line
    **kwargs : dict
        Unused keywords are ignored.
        "end_char" is the separator at the end of line. Defaults to '' (no separator).

    Returns
    -------
       list(str) or str
    """
    end_char = kwargs.pop('end_char', '')
    out_txts = [_textify(t + end_char) for t in texts]
    if len(out_txts) == 1:
        out_txts = out_txts[0]
    return out_txts


def _textify(name):
    # Uses the LaTeX \text{} command to insert plain text in math mode
    return r'\text{{{}}}'.format(name)<|MERGE_RESOLUTION|>--- conflicted
+++ resolved
@@ -687,14 +687,9 @@
                 Defaults to False.
             add_component_indices : bool
                 If true, display components with numbers.
-<<<<<<< HEAD
-            equations : bool
-                If true, display equations of ExecComps.
-=======
             equations : bool, optional
                 If true, for ExecComps their equations are shown in the diagram
                 Defaults to False.
->>>>>>> 79501df6
             options : dict
                 Keyword argument options of the XDSM class.
             """
