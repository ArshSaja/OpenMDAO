--- conflicted
+++ resolved
@@ -56,12 +56,9 @@
         this.showLinearSolverNames = true;
 
         this.style = new N2Style(this.dom.svgStyle, this.dims.size.font);
-<<<<<<< HEAD
-        this.layout = new N2Layout(this.model, this.zoomedElement,
-            this.showLinearSolverNames, this.dims);
-=======
+
         this.layout = new N2Layout(this.model, this.zoomedElement, this.showLinearSolverNames, this.dims);
->>>>>>> 4dcc18c3
+
         this.ui = new N2UserInterface(this);
 
         this._setupSvgElements();
