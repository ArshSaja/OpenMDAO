--- conflicted
+++ resolved
@@ -465,7 +465,6 @@
         # from openmdao.utils.testing_utils import print_nested_dicts_with_ndarrays
         # print_nested_dicts_with_ndarrays(model_viewer_data['tree'])
         expected_tree_betz = json.loads("""
-<<<<<<< HEAD
             {
                 "children": [
                     {
@@ -477,7 +476,7 @@
                                 "is_discrete": false,
                                 "name": "a",
                                 "shape": "(1,)",
-                                "type": "unknown",
+                                "type": "output",
                                 "units": "None",
                                 "value": [
                                     0.5
@@ -490,7 +489,7 @@
                                 "is_discrete": false,
                                 "name": "Area",
                                 "shape": "(1,)",
-                                "type": "unknown",
+                                "type": "output",
                                 "units": "m**2",
                                 "value": [
                                     10.0
@@ -503,7 +502,7 @@
                                 "is_discrete": false,
                                 "name": "rho",
                                 "shape": "(1,)",
-                                "type": "unknown",
+                                "type": "output",
                                 "units": "kg/m**3",
                                 "value": [
                                     1.225
@@ -516,7 +515,7 @@
                                 "is_discrete": false,
                                 "name": "Vu",
                                 "shape": "(1,)",
-                                "type": "unknown",
+                                "type": "output",
                                 "units": "m/s",
                                 "value": [
                                     10.0
@@ -531,8 +530,10 @@
                         "name": "indeps",
                         "nonlinear_solver": "",
                         "options": {
+                            "desc": null,
                             "distributed": false,
                             "lower": null,
+                            "name": null,
                             "ref": 1.0,
                             "ref0": 0.0,
                             "res_ref": null,
@@ -554,7 +555,7 @@
                                 "is_discrete": false,
                                 "name": "a",
                                 "shape": "(1,)",
-                                "type": "param",
+                                "type": "input",
                                 "units": "None",
                                 "value": [
                                     0.5
@@ -566,7 +567,7 @@
                                 "is_discrete": false,
                                 "name": "Area",
                                 "shape": "(1,)",
-                                "type": "param",
+                                "type": "input",
                                 "units": "m**2",
                                 "value": [
                                     10.0
@@ -578,7 +579,7 @@
                                 "is_discrete": false,
                                 "name": "rho",
                                 "shape": "(1,)",
-                                "type": "param",
+                                "type": "input",
                                 "units": "kg/m**3",
                                 "value": [
                                     1.225
@@ -590,7 +591,7 @@
                                 "is_discrete": false,
                                 "name": "Vu",
                                 "shape": "(1,)",
-                                "type": "param",
+                                "type": "input",
                                 "units": "m/s",
                                 "value": [
                                     10.0
@@ -603,7 +604,7 @@
                                 "is_discrete": false,
                                 "name": "Vr",
                                 "shape": "(1,)",
-                                "type": "unknown",
+                                "type": "output",
                                 "units": "m/s",
                                 "value": [
                                     0.0
@@ -616,7 +617,7 @@
                                 "is_discrete": false,
                                 "name": "Vd",
                                 "shape": "(1,)",
-                                "type": "unknown",
+                                "type": "output",
                                 "units": "m/s",
                                 "value": [
                                     0.0
@@ -629,7 +630,7 @@
                                 "is_discrete": false,
                                 "name": "Ct",
                                 "shape": "(1,)",
-                                "type": "unknown",
+                                "type": "output",
                                 "units": "None",
                                 "value": [
                                     0.0
@@ -642,7 +643,7 @@
                                 "is_discrete": false,
                                 "name": "thrust",
                                 "shape": "(1,)",
-                                "type": "unknown",
+                                "type": "output",
                                 "units": "N",
                                 "value": [
                                     0.0
@@ -655,7 +656,7 @@
                                 "is_discrete": false,
                                 "name": "Cp",
                                 "shape": "(1,)",
-                                "type": "unknown",
+                                "type": "output",
                                 "units": "None",
                                 "value": [
                                     0.0
@@ -668,7 +669,7 @@
                                 "is_discrete": false,
                                 "name": "power",
                                 "shape": "(1,)",
-                                "type": "unknown",
+                                "type": "output",
                                 "units": "W",
                                 "value": [
                                     0.0
@@ -694,133 +695,20 @@
                 "expressions": null,
                 "is_parallel": false,
                 "linear_solver": "LN: RUNONCE",
+                "linear_solver_options": {
+                    "assemble_jac": false,
+                    "iprint": 1
+                },
                 "name": "root",
                 "nonlinear_solver": "NL: RUNONCE",
+                "nonlinear_solver_options": {
+                    "iprint": 1
+                },
                 "options": {
                     "assembled_jac_type": "csc"
                 },
                 "subsystem_type": "group",
                 "type": "root"
-=======
-            { 
-               "name":"root",
-               "type":"root",
-               "class":"Group",
-               "expressions":null,
-               "component_type":null,
-               "subsystem_type":"group",
-               "is_parallel":false,
-               "linear_solver":"LN: RUNONCE",
-               "nonlinear_solver":"NL: RUNONCE",
-               "children":[ 
-                  { 
-                     "name":"indeps",
-                     "type":"subsystem",
-                     "class":"IndepVarComp",
-                     "expressions":null,
-                     "subsystem_type":"component",
-                     "is_parallel":false,
-                     "component_type":"indep",
-                     "linear_solver":"",
-                     "nonlinear_solver":"",
-                     "children":[ 
-                        { 
-                           "name":"a",
-                           "type":"output",
-                           "implicit":false,
-                           "dtype":"ndarray"
-                        },
-                        { 
-                           "name":"Area",
-                           "type":"output",
-                           "implicit":false,
-                           "dtype":"ndarray"
-                        },
-                        { 
-                           "name":"rho",
-                           "type":"output",
-                           "implicit":false,
-                           "dtype":"ndarray"
-                        },
-                        { 
-                           "name":"Vu",
-                           "type":"output",
-                           "implicit":false,
-                           "dtype":"ndarray"
-                        }
-                     ]
-                  },
-                  { 
-                     "name":"a_disk",
-                     "type":"subsystem",
-                     "class":"ActuatorDisc",
-                     "expressions":null,
-                     "subsystem_type":"component",
-                     "is_parallel":false,
-                     "component_type":"explicit",
-                     "linear_solver":"",
-                     "nonlinear_solver":"",
-                     "children":[ 
-                        { 
-                           "name":"a",
-                           "type":"input",
-                           "dtype":"ndarray"
-                        },
-                        { 
-                           "name":"Area",
-                           "type":"input",
-                           "dtype":"ndarray"
-                        },
-                        { 
-                           "name":"rho",
-                           "type":"input",
-                           "dtype":"ndarray"
-                        },
-                        { 
-                           "name":"Vu",
-                           "type":"input",
-                           "dtype":"ndarray"
-                        },
-                        { 
-                           "name":"Vr",
-                           "type":"output",
-                           "implicit":false,
-                           "dtype":"ndarray"
-                        },
-                        { 
-                           "name":"Vd",
-                           "type":"output",
-                           "implicit":false,
-                           "dtype":"ndarray"
-                        },
-                        { 
-                           "name":"Ct",
-                           "type":"output",
-                           "implicit":false,
-                           "dtype":"ndarray"
-                        },
-                        { 
-                           "name":"thrust",
-                           "type":"output",
-                           "implicit":false,
-                           "dtype":"ndarray"
-                        },
-                        { 
-                           "name":"Cp",
-                           "type":"output",
-                           "implicit":false,
-                           "dtype":"ndarray"
-                        },
-                        { 
-                           "name":"power",
-                           "type":"output",
-                           "implicit":false,
-                           "dtype":"ndarray"
-                        }
-                     ]
-                  }
-               ]
->>>>>>> 58b0cec0
             }
         """)
 
