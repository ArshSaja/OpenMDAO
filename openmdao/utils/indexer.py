"""
Classes that handle array indexing.
"""

import sys
import numpy as np
from numbers import Integral
from itertools import zip_longest

from openmdao.utils.general_utils import shape2tuple
from openmdao.utils.om_warnings import warn_deprecation
from openmdao.utils.om_warnings import issue_warning, OMDeprecationWarning


def array2slice(arr):
    """
    Try to convert an array to slice.

    Conversion is only attempted for a 1D array.

    Parameters
    ----------
    arr : ndarray
        The index array to be represented as a slice.

    Returns
    -------
    slice or None
        If slice conversion is possible, return the slice, else return None.
    """
    if arr.ndim == 1 and arr.dtype.kind in ('i', 'u'):
        if arr.size > 1:  # see if 1D array will convert to slice
            if arr[0] >= 0 and arr[1] >= 0:
                span = arr[1] - arr[0]
            else:
                return None
            if np.all((arr[1:] - arr[:-1]) == span):
                if span > 0:
                    # array is increasing with constant span
                    return slice(arr[0], arr[-1] + 1, span)
                elif span < 0:
                    # array is decreasing with constant span
                    return slice(arr[0], arr[-1] - 1, span)
        elif arr.size == 1:
            if arr[0] >= 0:
                return slice(arr[0], arr[0] + 1)
        else:
            return slice(0, 0)


def _truncate(s):
    if len(s) > 40:
        return s[:20] + ' ... ' + s[-20:]
    return s


class Indexer(object):
    """
    Abstract indexing class.

    Parameters
    ----------
<<<<<<< HEAD
    flat_src : bool
        True if we're treating the source as flat.
=======
    flat_src : bool or None
        If True, treat source as flat.
>>>>>>> 5daf9e9d

    Attributes
    ----------
    _src_shape : tuple or None
        Shape of the 'source'.  Used to determine actual index or slice values when indices are
        negative or slice contains negative start or stop values or ':' or '...'.
    _shaped_inst : Indexer or None
        Cached shaped_instance if we've computed it before.
    _flat_src : bool
        If True, index is into a flat source array.
<<<<<<< HEAD
    _new_style : bool
        If False, this index uses the deprecated OpenMDAO specific format.
    _dist_shape : tuple
        Distributed shape of the source.
    """

    def __init__(self, flat_src=None):
=======
    _dist_shape : tuple or None
        Distributed shape.
    _orig_src_shape : tuple or None
        Original shape of the source, before possible flattening based on _flat_src flag.
    """

    def __init__(self, flat_src):
>>>>>>> 5daf9e9d
        """
        Initialize attributes.
        """
        self._src_shape = None
<<<<<<< HEAD
=======
        self._shaped_inst = None
        self._flat_src = flat_src
>>>>>>> 5daf9e9d
        self._dist_shape = None
        self._shaped_inst = None
        self._flat_src = flat_src
        self._new_style = True

    def __call__(self):
        """
        Return the indices in their most efficient form.

        For example, if the original indices were an index array that is convertable to a slice,
        then a slice would be returned.

        This could be either an int, a slice, an index array, or a multidimensional 'fancy' index.
        """
        raise NotImplementedError("No implementation of '__call__' found.")

    def __repr__(self):
        """
        Return simple string representation.

        Returns
        -------
        str
            String representation.
        """
        return f"{self.__class__.__name__}: {str(self)}"

    def copy(self, *args):
        """
        Copy this Indexer.

        Parameters
        ----------
        *args : position args
            Args that are specific to initialization of a derived Indexer.

        Returns
        -------
        Indexer
            A copy of this Indexer.
        """
        inst = self.__class__(*args)
        inst.__dict__.update(self.__dict__)
        return inst

    def _set_attrs(self, parent):
        """
        Copy certain attributes from the parent to self.

        Parameters
        ----------
        parent : Indexer
            Parent of this indexer.

        Returns
        -------
        Indexer
            This indexer.
        """
        self._src_shape = parent._src_shape
        self._flat_src = parent._flat_src
        self._dist_shape = parent._dist_shape
        return self

    @property
    def indexed_src_shape(self):
        """
        Return the shape of the result if the indices were applied to a source array.

        Returns
        -------
        tuple
            The shape of the result.
        """
        s = self.shaped_instance()
        if s is None:
            raise RuntimeError(f"Can't get indexed_src_shape of {self} because source shape "
                               "is unknown.")
        if self._flat_src:
            return resolve_shape(np.product(self._src_shape))[self()]
        else:
            return resolve_shape(self._src_shape)[self()]

    @property
    def indexed_src_size(self):
        """
        Return the size of the result if the index were applied to the source.

        Returns
        -------
        int
            Size of flattened indices.
        """
        return np.product(self.indexed_src_shape, dtype=int)

    def _check_ind_type(self, ind, types):
        if not isinstance(ind, types):
            raise TypeError(f"Can't create {type(self).__name__} using this "
                            f"kind of index: {ind}.")

    def flat(self, copy=False):
        """
        Return index array or slice into a flat array.

        Parameters
        ----------
        copy : bool
            If True, make sure the array returned is a copy.
        """
        raise NotImplementedError("No implementation of 'flat' found.")

    def shaped_instance(self):
        """
        Return a 'shaped' version of this Indexer type.

        This should be overridden for all non-shaped derived classes.

        Returns
        -------
        Indexer
            The 'shaped' Indexer type.  'shaped' Indexers know the extent of the array that
            they are indexing into, or they don't care what the extent is because they don't
            contain negative indices, negative start or stop, ':', or '...'.
        """
        return self

    def shaped_array(self, copy=False, flat=True):
        """
        Return an index array version of the indices that index into a flattened array.

        Parameters
        ----------
        copy : bool
            If True, make sure the array returned is a copy.
        flat : bool
            If True, return a flat array.

        Returns
        -------
        ndarray
            Version of these indices that index into a flattened array.
        """
        s = self.shaped_instance()
        if s is None:
            raise ValueError(f"Can't get shaped array of {self} because it has "
                             "no source shape.")
        return s.as_array(copy=copy, flat=flat)

    def apply(self, subidxer):
        """
        Apply a sub-Indexer to this Indexer and return the resulting indices.

        Parameters
        ----------
        subidxer : Indexer
            The Indexer to be applied to this one.

        Returns
        -------
        ndarray
            The resulting indices (always flat).
        """
        arr = self.shaped_array().ravel()
        return arr[self.flat()]

    def set_src_shape(self, shape, dist_shape=None):
        """
        Set the shape of the 'source' array .

        Parameters
        ----------
        shape : tuple or int
            The shape of the 'source' array.
        dist_shape : tuple or None
            If not None, the full distributed shape of the source.

        Returns
        -------
        Indexer
            Self is returned to allow chaining.
        """
        if self._flat_src is None and shape is not None:
            self._flat_src = len(shape2tuple(shape)) <= 1

        self._src_shape, self._dist_shape = self._get_shapes(shape, dist_shape)
        if shape is not None:
            self._check_bounds()

        self._shaped_inst = None

        return self

    def to_json(self):
        """
        Return a JSON serializable version of self.
        """
        raise NotImplementedError("No implementation of 'to_json' found.")

    def _get_shapes(self, shape, dist_shape):
        if shape is None:
            return None, None

        shape = shape2tuple(shape)
        if self._flat_src or self._appears_flat():
            shape = (np.product(shape),)

        if dist_shape is None:
            return shape, shape

        dist_shape = shape2tuple(dist_shape)
        if self._flat_src:
            dist_shape = (np.product(dist_shape),)

        return shape, dist_shape

    def _appears_flat(self):
        return True

    def _check_flat_indices_warning(self, flat, src_shape, vname, prefix=''):
        if src_shape is None or flat or not self._appears_flat():
            return
        src_shape = shape2tuple(src_shape)
        if len(src_shape) > 1:
            if flat is None:
                issue_warning(f"Indexing into source variable '{vname}' of dimension "
                              f"{len(src_shape)} using indices of dimension "
                              f"{len(shape2tuple(self.shape))} without setting `flat_indices=True`."
                              " The source is currently treated as flat, but this automatic "
                              f"flattening is deprecated and will be removed in a future release. "
                              "To keep the old behavior, set `flat_indices=True` when you set "
                              "`indices`.", category=OMDeprecationWarning, prefix=prefix)
            else:  # flat is False
                raise IndexError(f"Indexing into source variable '{vname}' of dimension "
                                 f"{len(src_shape)} using indices of dimension "
                                 f"{len(shape2tuple(self.shape))} and setting "
                                 "`flat_indices=False`. The current version of OpenMDAO assumes "
                                 "a flat source if the indices appear flat, so `flat_indices=False`"
                                 " is not a valid option. This behavior is "
                                 "deprecated and will be removed in a later version.")

    def _check_flat_src_indices_warning(self, flat, src_shape, tgt, prefix=''):
        if src_shape is None or self._flat_src or flat or not self._appears_flat():
            return
        src_shape = shape2tuple(src_shape)
        if len(src_shape) > 1:
            if flat is None:
                issue_warning(f"Indexing into a source array of dimension {len(src_shape)} "
                              f"using indices of dimension {len(self.shape)} without "
                              f"setting `flat_src_indices=True` when connecting to input '{tgt}'. "
                              "The source array is currently treated as flat, but this automatic "
                              "flattening is deprecated and will be removed in a future release. "
                              "To keep the old behavior, set `flat_src_indices=True` when you set "
                              "`src_indices`.", category=OMDeprecationWarning, prefix=prefix)
            else:  # flat is False
                raise IndexError(f"Indexing into a source array of dimension {len(src_shape)} using"
                                 f" indices of dimension {len(shape2tuple(self.shape))} and setting"
                                 f" `flat_indices=False` when connecting to input '{tgt}'. The "
                                 "current version of OpenMDAO assumes a flat source if the indices "
                                 "appear flat, so `flat_indices=False` is not a valid option. This "
                                 "behavior is deprecated and will be removed in a later version.")


class ShapedIntIndexer(Indexer):
    """
    Int indexing class.

    Parameters
    ----------
    idx : int
        The index.
    flat_src : bool
<<<<<<< HEAD
        True if we're treating the source as flat.
=======
        If True, source is treated as flat.
>>>>>>> 5daf9e9d

    Attributes
    ----------
    _idx : int
        The integer index.
    """

    def __init__(self, idx, flat_src=None):
        """
        Initialize attributes.
        """
        super().__init__(flat_src)
        self._check_ind_type(idx, Integral)
        self._idx = idx

    def __call__(self):
        """
        Return this index.

        Returns
        -------
        int
            This index.
        """
        return self._idx

    def __str__(self):
        """
        Return string representation.

        Returns
        -------
        str
            String representation.
        """
        return f"{self._idx}"

    def copy(self):
        """
        Copy this Indexer.

        Returns
        -------
        Indexer
            A copy of this Indexer.
        """
        return super().copy(self._idx)

    @property
    def min_src_dim(self):
        """
        Return the number of source dimensions.

        Returns
        -------
        int
            The number of dimensions expected in the source array.
        """
        return 1

    @property
    def indexed_src_shape(self):
        """
        Return the shape of the index ().

        Returns
        -------
        tuple
            The shape of the index.
        """
        if self._flat_src:
            return (1,)
        return super().indexed_src_shape

    def as_array(self, copy=False, flat=True):
        """
        Return an index array into a flat array.

        Parameters
        ----------
        copy : bool
            If True, make sure the array returned is a copy.
        flat : bool
            If True, return a flat array.

        Returns
        -------
        ndarray
            The index array.
        """
        return np.array([self._idx])

    def flat(self, copy=False):
        """
        Return index array into a flat array.

        Parameters
        ----------
        copy : bool
            If True, make sure the array returned is a copy.

        Returns
        -------
        ndarray
            The index into a flat array.
        """
        return np.array([self._idx])

    def _check_bounds(self):
        """
        Check that indices are within the bounds of the source shape.
        """
        if self._src_shape is not None and (self._idx >= self._dist_shape[0] or
                                            self._idx < -self._dist_shape[0]):
            raise IndexError(f"index {self._idx} is out of bounds of the source shape "
                             f"{self._dist_shape}.")

    def to_json(self):
        """
        Return a JSON serializable version of self.

        Returns
        -------
        int
            Int version of self.
        """
        return self._idx


class IntIndexer(ShapedIntIndexer):
    """
    Int indexing class that may or may not be 'shaped'.

    Parameters
    ----------
    idx : int
        The index.
<<<<<<< HEAD
    flat_src : bool
        True if we're treating the source as flat.
=======
    flat_src : bool or None
        If True, treat source as flat.
>>>>>>> 5daf9e9d
    """

    def shaped_instance(self):
        """
        Return a 'shaped' version of this Indexer type.

        Returns
        -------
        ShapedIntIndexer or None
            Will return a ShapedIntIndexer if possible, else None.
        """
        if self._shaped_inst is not None:
            return self._shaped_inst

        if self._src_shape is None:
            return None

        if self._idx < 0:
            self._shaped_inst = ShapedIntIndexer(self._idx + self._src_shape[0])
        else:
            self._shaped_inst = ShapedIntIndexer(self._idx)

        return self._shaped_inst._set_attrs(self)


class ShapedSliceIndexer(Indexer):
    """
    Abstract slice class that is 'shaped'.

    Parameters
    ----------
    slc : slice
        The slice.
    flat_src : bool
<<<<<<< HEAD
        True if we're treating the source as flat.
=======
        If True, source is treated as flat.
>>>>>>> 5daf9e9d

    Attributes
    ----------
    _slice : slice
        The wrapped slice object.
    """

    def __init__(self, slc, flat_src=None):
        """
        Initialize attributes.
        """
        super().__init__(flat_src)
        self._check_ind_type(slc, slice)
        self._slice = slc

    def __call__(self):
        """
        Return this slice.

        Returns
        -------
        slice
            This slice.
        """
        return self._slice

    def __str__(self):
        """
        Return string representation.

        Returns
        -------
        str
            String representation.
        """
        return f"{self._slice}"

    def copy(self):
        """
        Copy this Indexer.

        Returns
        -------
        Indexer
            A copy of this Indexer.
        """
        return super().copy(self._slice)

    def as_array(self, copy=False, flat=True):
        """
        Return an index array into a flat array.

        Parameters
        ----------
        copy : bool
            If True, make sure the array returned is a copy.
        flat : bool
            If True, return a flat array.

        Returns
        -------
        ndarray
            The index array.
        """
        # use maxsize here since a shaped slice always has positive int start and stop
        arr = np.arange(*self._slice.indices(sys.maxsize), dtype=int)
        if flat:
            return arr

        if self._orig_shape is None:
            return arr
        return arr.reshape(self._orig_shape)

    def flat(self, copy=False):
        """
        Return a slice into a flat array.

        Parameters
        ----------
        copy : bool
            If True, make sure the array returned is a copy.

        Returns
        -------
        slice
            The slice into a flat array.
        """
        # slices are immutable, so ignore copy arg
        return self._slice

    @property
    def min_src_dim(self):
        """
        Return the number of source dimensions.

        Returns
        -------
        int
            The number of dimensions expected in the source array.
        """
        return 1

    def _check_bounds(self):
        """
        Check that indices are within the bounds of the source shape.
        """
        # a slice with start or stop outside of the source range is allowed in numpy arrays
        # and just results in an empty array, but in OpenMDAO that behavior would probably be
        # unintended, so for now make it an error.
        if self._src_shape is not None:
            start = self._slice.start
            stop = self._slice.stop
            sz = np.product(self._dist_shape)
            if (start is not None and (start >= sz or start < -sz)
                    or (stop is not None and (stop > sz or stop < -sz))):
                raise IndexError(f"{self._slice} is out of bounds of the source shape "
                                 f"{self._dist_shape}.")

    def to_json(self):
        """
        Return a JSON serializable version of self.

        Returns
        -------
        list of int or int
            List or int version of self.
        """
        return self.as_array().tolist()


class SliceIndexer(ShapedSliceIndexer):
    """
    Abstract slice class that may or may not be 'shaped'.

    Parameters
    ----------
    slc : slice
        The slice.
<<<<<<< HEAD
    flat_src : bool
        True if we're treating the source as flat.
=======
    flat_src : bool or None
        If True, treat source as flat.
>>>>>>> 5daf9e9d
    """

    def shaped_instance(self):
        """
        Return a 'shaped' version of this Indexer type.

        Returns
        -------
        ShapedSliceIndexer or None
            Will return a ShapedSliceIndexer if possible, else None.
        """
        if self._shaped_inst is not None:
            return self._shaped_inst

        if self._src_shape is None:
            return None

        slc = self._slice
        if (slc.start is not None and slc.start < 0) or slc.stop is None or slc.stop < 0:
            self._shaped_inst = \
                ShapedSliceIndexer(slice(*self._slice.indices(self._src_shape[0])))
        else:
            self._shaped_inst = ShapedSliceIndexer(slc)

        return self._shaped_inst._set_attrs(self)

    def as_array(self, copy=False, flat=True):
        """
        Return an index array into a flat array.

        Parameters
        ----------
        copy : bool
            If True, make sure the array returned is a copy.
        flat : bool
            If True, return a flat array.

        Returns
        -------
        ndarray
            The index array.
        """
        return self.shaped_array(copy=copy, flat=flat)

    @property
    def indexed_src_shape(self):
        """
        Return the shape of the result of indexing into the source.

        Returns
        -------
        tuple
            The shape of the index.
        """
        slc = self._slice
        if self._flat_src and slc.start is not None and slc.stop is not None:
            step = 1 if slc.step is None else slc.step
            return (len(range(slc.start, slc.stop, step)),)
        return super().indexed_src_shape


class ShapedArrayIndexer(Indexer):
    """
    Abstract index array class that is 'shaped'.

    Parameters
    ----------
    arr : ndarray
        The index array.
    orig_shape : tuple or None
        Original shape of the array.
    flat_src : bool
<<<<<<< HEAD
        True if we're treating the source as flat.
=======
        If True, source is treated as flat.
>>>>>>> 5daf9e9d

    Attributes
    ----------
    _arr : ndarray
        The wrapped index array object.
    _orig_shape : tuple
        Original shape of the array.
    """

    def __init__(self, arr, orig_shape=None, flat_src=None):
        """
        Initialize attributes.
        """
        super().__init__(flat_src)

        ndarr = np.asarray(arr)

        # check type
        if ndarr.dtype.kind not in ('i', 'u'):
            raise TypeError(f"Can't create an index array using indices of "
                            f"non-integral type '{ndarr.dtype.type.__name__}'.")

        self._orig_shape = shape2tuple(ndarr.shape if orig_shape is None else orig_shape)

        self._arr = ndarr.flat[:]

    def __call__(self):
        """
        Return this index array.

        Returns
        -------
        int
            This index array.
        """
        v = self._arr.view()
        v.shape = self._orig_shape
        return v

    def __str__(self):
        """
        Return string representation.

        Returns
        -------
        str
            String representation.
        """
        return _truncate(f"{self()}".replace('\n', ''))

    def copy(self):
        """
        Copy this Indexer.

        Returns
        -------
        Indexer
            A copy of this Indexer.
        """
        return super().copy(self._arr)

    @property
    def min_src_dim(self):
        """
        Return the number of source dimensions.

        Returns
        -------
        int
            The number of dimensions expected in the source array.
        """
        return 1

    def as_array(self, copy=False, flat=True):
        """
        Return an index array into a flat array.

        Parameters
        ----------
        copy : bool
            If True, make sure the array returned is a copy.
        flat : bool
            If True, return a flat array.

        Returns
        -------
        ndarray
            The index array.
        """
        if flat:
            arr = self._arr
        else:
            arr = self._arr.view()
            arr.shape = self._orig_shape
        if copy:
            return arr.copy()
        return arr

    def flat(self, copy=False):
        """
        Return an index array into a flat array.

        Parameters
        ----------
        copy : bool
            If True, make sure the array returned is a copy.

        Returns
        -------
        ndarray
            The index into a flat array.
        """
        if copy:
            return self._arr.copy()
        return self._arr

    def _check_bounds(self):
        """
        Check that indices are within the bounds of the source shape.
        """
        if self._src_shape is not None and self._arr.size > 0:
            src_size = np.product(self._dist_shape)
            amax = np.max(self._arr)
            ob = None
            if amax >= src_size or -amax < -src_size:
                ob = amax
            if ob is None:
                amin = np.min(self._arr)
                if amin < 0 and -amin > src_size:
                    ob = amin
            if ob is not None:
                raise IndexError(f"index {ob} is out of bounds for source dimension of size "
                                 f"{src_size}.")

    def to_json(self):
        """
        Return a JSON serializable version of self.

        Returns
        -------
        list of int or int
            List or int version of self.
        """
        return self().tolist()


class ArrayIndexer(ShapedArrayIndexer):
    """
    Abstract index array class that may or may not be 'shaped'.

    Parameters
    ----------
    arr : ndarray
        The index array.
    orig_shape : tuple or None
        Original shape of the array.
<<<<<<< HEAD
    flat_src : bool
        True if we're treating the source as flat.
=======
    flat_src : bool or None
        If True, treat source as flat.
>>>>>>> 5daf9e9d
    """

    def shaped_instance(self):
        """
        Return a 'shaped' version of this Indexer type.

        Returns
        -------
        ShapedArrayIndexer or None
            Will return a ShapedArrayIndexer if possible, else None.
        """
        if self._shaped_inst is not None:
            return self._shaped_inst

        if self._src_shape is None:
            return None

        negs = self._arr < 0
        if np.any(negs):
            sharr = self._arr.copy()
            sharr[negs] += self._src_shape[0]
        else:
            sharr = self._arr

        self._shaped_inst = ShapedArrayIndexer(sharr, orig_shape=self._orig_shape)
        return self._shaped_inst._set_attrs(self)

    @property
    def indexed_src_shape(self):
        """
        Return the shape of the result of indexing into the source.

        Returns
        -------
        tuple
            The shape of the index.
        """
        if self._flat_src:
            return self._orig_shape
        return super().indexed_src_shape


class ShapedMultiIndexer(Indexer):
    """
    Abstract multi indexer class that is 'shaped'.

    Parameters
    ----------
    tup : tuple
        Tuple of indices/slices.
    orig_shape : tuple or None
        The original shape of the array.
    flat_src : bool
        If True, treat source array as flat.

    Attributes
    ----------
    _tup : tuple
        The wrapped tuple of indices/slices.
    _orig_shape : tuple
        Original shape.
    _idx_list : list
        List of Indexers.
    """

<<<<<<< HEAD
    def __init__(self, tup, orig_shape=None, flat_src=False):
=======
    def __init__(self, tup, orig_shape=None, flat_src=None):
>>>>>>> 5daf9e9d
        """
        Initialize attributes.
        """
        super().__init__(flat_src)
        self._tup = tup
        # _orig_shape is only used when converting from ListOfTuplesArrayIndexer
        self._orig_shape = orig_shape
        self._set_idx_list()

    def _set_idx_list(self):
        self._idx_list = [indexer(i, flat_src=self._flat_src) for i in self._tup]

    def __call__(self):
        """
        Return this multidimensional index.

        Returns
        -------
        int
            This multidimensional index.
        """
        return tuple(i() for i in self._idx_list)

    def __str__(self):
        """
        Return string representation.

        Returns
        -------
        str
            String representation.
        """
        return f"{self._tup}".strip('\n')

    def copy(self):
        """
        Copy this Indexer.

        Returns
        -------
        Indexer
            A copy of this Indexer.
        """
        return super().copy(self._tup)

    @property
    def min_src_dim(self):
        """
        Return the number of source dimensions.

        Returns
        -------
        int
            The number of dimensions expected in the source array.
        """
        return len(self._idx_list)

    @property
    def indexed_src_shape(self):
        """
        Return the shape of the result of indexing into the source.

        Returns
        -------
        tuple
            The shape of the index.
        """
        if self._orig_shape is not None:
            return self._orig_shape
        return super().indexed_src_shape

    def as_array(self, copy=False, flat=True):
        """
        Return an index array into a flat array.

        Parameters
        ----------
        copy : bool
            If True, make sure the array returned is a copy.
        flat : bool
            If True, return a flat array.

        Returns
        -------
        ndarray
            The index array into a flat array.
        """
        # return as a flattened index array into a flat source
        if self._src_shape is None:
            raise ValueError(f"Can't determine extent of array because source shape is not known.")

        idxs = np.arange(np.product(self._src_shape), dtype=np.int32).reshape(self._src_shape)

        # TODO: add different behavior here for flat/nonflat
        if flat:
            return idxs[self()].ravel()
        else:
            if self._orig_shape is None:
                return idxs[self()]
            else:
                return idxs[self()].reshape(self._orig_shape)

    def flat(self, copy=False):
        """
        Return an index array into a flat array.

        Parameters
        ----------
        copy : bool
            If True, make sure the array returned is a copy.

        Returns
        -------
        ndarray
            An index array into a flat array.
        """
        return self.shaped_array(copy=copy, flat=True)

    def set_src_shape(self, shape, dist_shape=None):
        """
        Set the shape of the 'source' array .

        Parameters
        ----------
        shape : tuple or int
            The shape of the 'source' array.
        dist_shape : tuple or None
            If not None, the full distributed shape of the source.

        Returns
        -------
        Indexer
            Self is returned to allow chaining.
        """
        self._check_src_shape(shape)
        super().set_src_shape(shape, dist_shape)
        if shape is None:
            return self

        if self._flat_src:
            for i in self._idx_list:
                i.set_src_shape(self._src_shape, self._dist_shape)
        else:
            for i, s, ds in zip(self._idx_list, self._src_shape, self._dist_shape):
                i.set_src_shape(s, ds)

        return self

    def _check_src_shape(self, shape):
        if shape is not None and len(shape) < len(self._idx_list):
            raise ValueError(f"Can't set source shape to {shape} because indexer {self} expects "
                             f"{len(self._idx_list)} dimensions.")

    def _check_bounds(self):
        """
        Check that indices are within the bounds of the source shape.
        """
        if self._src_shape is not None:
            for i in self._idx_list:
                i._check_bounds()

    def to_json(self):
        """
        Return a JSON serializable version of self.

        Returns
        -------
        list of int or int
            List or int version of self.
        """
        return self.as_array().tolist()

    def _appears_flat(self):
        return False


class MultiIndexer(ShapedMultiIndexer):
    """
    Abstract multi indexer class that may or may not be 'shaped'.

    Parameters
    ----------
    tup : tuple
        Tuple of indices/slices.
    orig_shape : tuple or None
        The original shape of the array.
    flat_src : bool
        If True, treat source array as flat.
    """

    def shaped_instance(self):
        """
        Return a 'shaped' version of this Indexer type.

        Returns
        -------
        ShapedMultiIndexer or None
            Will return a ShapedMultiIndexer if possible, else None.
        """
        if self._shaped_inst is not None:
            return self._shaped_inst

        if self._src_shape is None:
            return None

        try:
            self._shaped_inst = ShapedMultiIndexer(tuple(idxer.shaped_instance()()
                                                         for idxer in self._idx_list),
                                                   flat_src=self._flat_src)
        except Exception as err:
            self._shaped_inst = None
        else:
            self._shaped_inst.set_src_shape(self._src_shape)

        return self._shaped_inst._set_attrs(self)


class EllipsisIndexer(Indexer):
    """
    Abstract multi indexer class that is 'shaped'.

    Parameters
    ----------
    tup : tuple
        Tuple of indices/slices.
    flat_src : bool
        If True, treat source array as flat.

    Attributes
    ----------
    _tup : tuple
        The wrapped tuple of indices/slices (it contains an ellipsis).
    """

    def __init__(self, tup, flat_src=None):
        """
        Initialize attributes.
        """
        super().__init__(flat_src)
<<<<<<< HEAD
        tlist = []
        # convert any internal lists/tuples to arrays
        for i, v in enumerate(tup):
            if isinstance(v, (list, tuple)):
                v = np.atleast_1d(v)
            tlist.append(v)
        self._tup = tuple(tlist)
=======
        self._tup = tup
>>>>>>> 5daf9e9d

    def __call__(self):
        """
        Return the 'default' form of the indices.

        Returns
        -------
        tuple
            Tuple of indices and/or slices.
        """
        return self._tup

    def __str__(self):
        """
        Return string representation.

        Returns
        -------
        str
            String representation.
        """
        return f"{self._tup}"

    def copy(self):
        """
        Copy this Indexer.

        Returns
        -------
        EllipsisIndexer
            A copy of this Indexer.
        """
        return super().copy(self._tup)

    @property
    def min_src_dim(self):
        """
        Return the number of source dimensions.

        Returns
        -------
        int
            The number of dimensions expected in the source array.
        """
        mn = len(self._tup) - 1
        return mn if mn > 1 else 1

    def shaped_instance(self):
        """
        Return a 'shaped' version of this Indexer type.

        Returns
        -------
        A shaped Indexer or None
            Will return some kind of shaped Indexer if possible, else None.
        """
        if self._shaped_inst is not None:
            return self._shaped_inst

        if self._src_shape is None:
            return None

        lst = [None] * len(self._src_shape)
        # number of full slice dimensions
        nfull = len(self._src_shape) - len(self._tup) + 1
        i = 0
        for ind in self._tup:
            if ind is ...:
                for j in range(nfull):
                    lst[i] = slice(None)
                    i += 1
            else:
                lst[i] = ind
                i += 1
        if len(lst) == 1:
            idxer = indexer(lst[0])
        else:
            idxer = indexer(tuple(lst))

        idxer.set_src_shape(self._src_shape)
        self._shaped_inst = idxer.shaped_instance()
        return self._shaped_inst._set_attrs(self)

    def as_array(self, copy=False, flat=True):
        """
        Return an index array into a flat array.

        Parameters
        ----------
        copy : bool
            If True, make sure the array returned is a copy.
        flat : bool
            If True, return a flat array.

        Returns
        -------
        ndarray
            The index array.
        """
        return self.shaped_array(copy=copy, flat=flat)

    def flat(self, copy=False):
        """
        Return an index array into a flat array.

        Parameters
        ----------
        copy : bool
            If True, make sure the array returned is a copy.

        Returns
        -------
        ndarray
            An index array into a flat array.
        """
        return self.as_array(copy=copy)

    def _check_bounds(self):
        """
        Check that indices are within the bounds of the source shape.
        """
        s = self.shaped_instance()
        if s is not None:
            s._check_bounds()

    def to_json(self):
        """
        Return a JSON serializable version of self.

        Returns
        -------
        list of int or int
            A list or int version of self.
        """
        return self.as_array().tolist()

    def _appears_flat(self):
        return False


# the following class will go away when we drop support for our custom non-flat indexing format
class ListOfTuplesArrayIndexer(Indexer):
    """
    Multi indexer using our custom 'list of tuples' format.

    Parameters
    ----------
    tup : tuple
        Tuple of indices/slices.
    flat_src : bool
<<<<<<< HEAD
        True if we're treating the source as flat.
=======
        If True, source is treated as flat.
>>>>>>> 5daf9e9d

    Attributes
    ----------
    _arr : ndarray
        Multidimensional index array.
    _npy_inds : tuple
        Tuple containing the equivalent numpy compatible index arrays.
    """

<<<<<<< HEAD
    def __init__(self, tup, flat_src=False):
        """
        Initialize attributes.
        """
        super().__init__(flat_src=flat_src)
        tup = np.atleast_1d(tup)
        self._arr = tup
        self._new_style = False
=======
    def __init__(self, tup, flat_src=None):
        """
        Initialize attributes.
        """
        tup = np.atleast_1d(tup)
        self._arr = tup
>>>>>>> 5daf9e9d

        orig_shape = tup.shape[:-1]
        ndims = tup.shape[-1]
        size = np.product(orig_shape)
        totsize = size * ndims
<<<<<<< HEAD
        if self._flat_src:
            self._npy_inds = tuple([self._arr.flat[:]])

        else:
            self._npy_inds = tuple(tup.flat[i:totsize:ndims] for i in range(ndims))
=======
        self._npy_inds = tuple(tup.flat[i:totsize:ndims] for i in range(ndims))
        super().__init__(flat_src)
>>>>>>> 5daf9e9d

    def __str__(self):
        """
        Return string representation.

        Returns
        -------
        str
            String representation.
        """
        return _truncate(f"{self._arr}".replace('\n', ''))

    def __call__(self):
        """
        Return this multidimensional index as a valid numpy array index.

        Returns
        -------
        int
            This multidimensional index.
        """
        return self._npy_inds

    @property
    def min_src_dim(self):
        """
        Return the number of source dimensions.

        Returns
        -------
        int
            The number of dimensions expected in the source array.
        """
        if self._flat_src:
            return 1
        return self._arr.shape[-1]

    @property
    def indexed_src_shape(self):
        """
        Return the shape of the result of indexing into the source.

        Returns
        -------
        tuple
            The shape of the result.
        """
        if self._flat_src:
            return self._arr.shape
        return self._arr.shape[:-1]

    def copy(self):
        """
        Copy this Indexer.

        Returns
        -------
        Indexer
            A copy of this Indexer.
        """
        return super().copy(self._arr, self._flat_src)

    def flat(self, copy=False):
        """
        Return an index array into a flat array.

        Parameters
        ----------
        copy : bool
            If True, make sure the array returned is a copy.

        Returns
        -------
        ndarray
            An index array into a flat array.
        """
        return self.shaped_array(copy=copy, flat=True)

    def set_src_shape(self, shape, dist_shape=None):
        """
        Set the shape of the 'source' array .

        Parameters
        ----------
        shape : tuple or int
            The shape of the 'source' array.
        dist_shape : tuple or None
            If not None, the full distributed shape of the source.

        Returns
        -------
        Indexer
            Self is returned to allow chaining.
        """
        if shape is not None and len(shape) < len(self._npy_inds) and not self._flat_src:
            raise ValueError(f"Can't set source shape to {shape} because indexer {self} expects "
                             f"{len(self._npy_inds)} dimensions.")

        return super().set_src_shape(shape, dist_shape)

    def _check_bounds(self):
        """
        Check that indices are within the bounds of the source shape.
        """
        if self._src_shape is not None:
            for inds, s in zip(self._npy_inds, self._dist_shape):
                if np.any(inds >= s):
                    raise RuntimeError(f"Indexer {self} exceeds bounds for axis of dimension {s}.")
                negs = inds[inds < 0]
                if negs.size > 0 and np.any(negs < -s):
                    raise RuntimeError(f"Indexer {self} exceeds bounds for axis of dimension {s}.")

    def shaped_instance(self):
        """
        Return a 'shaped' version of this Indexer type.

        Returns
        -------
        ShapedMultiIndexer or None
            Will return a ShapedMultiIndexer if possible, else None.
        """
        if self._shaped_inst is not None:
            return self._shaped_inst

        orig_shape = self._arr.shape if self._flat_src else self._arr.shape[:-1]

        try:
<<<<<<< HEAD
            self._shaped_inst = ShapedMultiIndexer(self._npy_inds,
                                                   orig_shape, flat_src=self._flat_src)
=======
            self._shaped_inst = ShapedMultiIndexer(self._npy_inds, self.shape)
>>>>>>> 5daf9e9d
        except Exception:
            self._shaped_inst = None
        else:
            self._shaped_inst.set_src_shape(self._src_shape)
            self._shaped_inst._set_attrs(self)

        return self._shaped_inst

    def as_array(self, copy=False, flat=True):
        """
        Return an index array into a flat array.

        Parameters
        ----------
        copy : bool
            If True, make sure the array returned is a copy.
        flat : bool
            If True, return a flat array.

        Returns
        -------
        ndarray
            The index array.
        """
        return self.shaped_array(copy=copy, flat=flat)

    def to_json(self):
        """
        Return a JSON serializable version of self.

        Returns
        -------
        list of int or int
            List or int version of self.
        """
        return self.as_array().tolist()

    def _appears_flat(self):
        return len(self._npy_inds) == 1


class IndexMaker(object):
    """
    A Factory for Indexer objects.
    """

<<<<<<< HEAD
    def __call__(self, idx, src_shape=None, flat_src=False, new_style=True):
=======
    def __call__(self, idx, src_shape=None, flat=None, new_style=True):
>>>>>>> 5daf9e9d
        """
        Return an Indexer instance based on the passed indices/slices.

        Parameters
        ----------
        idx : int, ndarray, slice, or tuple
            Some sort of index/indices/slice.
        src_shape : tuple or None
            Source shape if known.
<<<<<<< HEAD
        flat_src : bool
=======
        flat : bool or None
>>>>>>> 5daf9e9d
            If True, indices are into a flat source.
        new_style : bool
            If True, indexer follows behavior of numpy indexing.

        Returns
        -------
        Indexer
            The Indexer instance we created based on the args.
        """
        if idx is ...:
            idxer = EllipsisIndexer((idx,), flat_src=flat_src)
        elif isinstance(idx, int):
<<<<<<< HEAD
            idxer = IntIndexer(idx, flat_src=flat_src)
        elif isinstance(idx, slice):
            idxer = SliceIndexer(idx, flat_src=flat_src)
=======
            idxer = IntIndexer(idx, flat_src=flat)
        elif isinstance(idx, slice):
            idxer = SliceIndexer(idx, flat_src=flat)
>>>>>>> 5daf9e9d

        elif isinstance(idx, tuple):
            if idx and not new_style:
                mat = np.atleast_1d(idx)
                if mat.dtype == int and mat.ndim == 1:
<<<<<<< HEAD
                    idxer = ArrayIndexer(mat, flat_src=flat_src)
                else:
                    if flat_src:
                        raise RuntimeError("Can't use multdimensional index into a flat source.")
                    idxer = ListOfTuplesArrayIndexer(mat, flat_src=flat_src)
=======
                    idxer = ArrayIndexer(mat, flat_src=flat)
                else:
                    idxer = ListOfTuplesArrayIndexer(mat, flat_src=flat)
>>>>>>> 5daf9e9d
            else:
                multi = len(idx) > 1
                for i in idx:
                    if i is ...:
                        multi = len(idx) > 2  # ... doesn't count toward limit of dimensions
                        idxer = EllipsisIndexer(idx, flat_src=flat_src)
                        break
                else:
<<<<<<< HEAD
                    idxer = MultiIndexer(idx)
                if flat_src and multi:
                    raise RuntimeError("Can't use multdimensional index into a flat source.")
        else:
            arr = np.atleast_1d(idx)
            if not new_style and arr.ndim > 1:
                idxer = ListOfTuplesArrayIndexer(arr, flat_src=flat_src)
            else:
                idxer = ArrayIndexer(arr, flat_src=flat_src)
=======
                    idxer = MultiIndexer(idx, flat_src=flat)
                if flat and multi:
                    raise RuntimeError("Can't use multdimensional index into a flat source.")
        else:
            arr = np.atleast_1d(idx)
            if flat or new_style or arr.ndim == 1:
                idxer = ArrayIndexer(arr, flat_src=flat)
            else:
                idxer = ListOfTuplesArrayIndexer(arr, flat_src=flat)
>>>>>>> 5daf9e9d

        if src_shape is not None:
            if flat_src:
                src_shape = (np.product(src_shape),)
            idxer.set_src_shape(src_shape)

        return idxer

    def __getitem__(self, idx):
        """
        Return an Indexer based on idx.

        Parameters
        ----------
        idx : int, ndarray, slice or tuple
            The passed indices/slices.

        Returns
        -------
        Indexer
            The Indexer instance we created based on the args.
        """
        return self(idx)


indexer = IndexMaker()


def _convert_ellipsis_idx(shape, idx):
    lst = [None] * len(shape)
    # number of full slice dimensions
    nfull = len(shape) - len(idx) + 1
    i = 0
    for ind in idx:
        if ind is ...:
            for j in range(nfull):
                lst[i] = slice(None)
                i += 1
        else:
            lst[i] = ind
            i += 1

    return tuple(lst)


class resolve_shape(object):
    """
    Class that computes the result shape from a source shape and an index.

    Parameters
    ----------
    shape : tuple
        The shape of the source.

    Attributes
    ----------
    _shape : tuple
        The shape of the source.
    """

    def __init__(self, shape):
        """
        Initialize attributes.

        Parameters
        ----------
        shape : tuple or int
            Shape of the source.
        """
        self._shape = shape2tuple(shape)

    def __getitem__(self, idx):
        """
        Return the shape of the result of indexing into the source with index idx.

        Parameters
        ----------
        idx : int, slice, tuple, ndarray
            The index into the source.

        Returns
        -------
        tuple
            The shape after indexing.
        """
        if not isinstance(idx, tuple):
            idx = (idx,)
            is_tup = False
        else:
            is_tup = True

        for i in idx:
            if i is ...:
                idx = _convert_ellipsis_idx(self._shape, idx)
                break

        if len(self._shape) < len(idx):
            raise IndexError(f"Index {idx} dimension too large to index into shape {self._shape}.")

        lens = []
        seen_arr = False
        for dim, ind in zip_longest(self._shape, idx):
            if ind is None:
                lens.append(dim)
            elif isinstance(ind, slice):
                lens.append(len(range(*ind.indices(dim))))
            elif isinstance(ind, np.ndarray):
                if not seen_arr:
                    # only first array idx counts toward shape
                    lens.append(ind.size)
                    seen_arr = True
            # int indexers don't count toward shape (scalar array has shape ())
            elif not isinstance(ind, Integral):
                raise TypeError(f"Index {ind} of type '{type(ind).__name__}' is invalid.")

        if is_tup or len(lens) >= 1:
            return tuple(lens)
        elif is_tup:
            return ()
        return (1,)


# Since this is already user facing we'll leave it as is, and just use the output of
# __getitem__ to initialize our Indexer object that will be used internally.
class Slicer(object):
    """
    Helper class that can be used when a slice is needed for indexing.
    """

    def __getitem__(self, val):
        """
        Pass through indices or slice.

        Parameters
        ----------
        val : int or slice object or tuples of slice objects
            Indices or slice to return.

        Returns
        -------
        indices : int or slice object or tuples of slice objects
            Indices or slice to return.
        """
        return val


# instance of the Slicer class to be used by users
slicer = Slicer()


# TODO: remove this when the 'new_style' src_indices arg is removed
def _update_new_style(src_indices, new_style, prefix=""):
    if not new_style:
        if isinstance(src_indices, tuple):
            for part in src_indices:
                if part is ... or isinstance(part, slice):
                    return True
            warn_deprecation(f"{prefix}: 'src_indices={src_indices}' is specified in"
                             " a deprecated format. In a future release, 'src_indices'"
                             " will be expected to use NumPy array indexing.")

    return new_style<|MERGE_RESOLUTION|>--- conflicted
+++ resolved
@@ -60,13 +60,8 @@
 
     Parameters
     ----------
-<<<<<<< HEAD
     flat_src : bool
         True if we're treating the source as flat.
-=======
-    flat_src : bool or None
-        If True, treat source as flat.
->>>>>>> 5daf9e9d
 
     Attributes
     ----------
@@ -77,7 +72,6 @@
         Cached shaped_instance if we've computed it before.
     _flat_src : bool
         If True, index is into a flat source array.
-<<<<<<< HEAD
     _new_style : bool
         If False, this index uses the deprecated OpenMDAO specific format.
     _dist_shape : tuple
@@ -85,24 +79,10 @@
     """
 
     def __init__(self, flat_src=None):
-=======
-    _dist_shape : tuple or None
-        Distributed shape.
-    _orig_src_shape : tuple or None
-        Original shape of the source, before possible flattening based on _flat_src flag.
-    """
-
-    def __init__(self, flat_src):
->>>>>>> 5daf9e9d
         """
         Initialize attributes.
         """
         self._src_shape = None
-<<<<<<< HEAD
-=======
-        self._shaped_inst = None
-        self._flat_src = flat_src
->>>>>>> 5daf9e9d
         self._dist_shape = None
         self._shaped_inst = None
         self._flat_src = flat_src
@@ -306,7 +286,7 @@
             return None, None
 
         shape = shape2tuple(shape)
-        if self._flat_src or self._appears_flat():
+        if self._flat_src:
             shape = (np.product(shape),)
 
         if dist_shape is None:
@@ -318,52 +298,6 @@
 
         return shape, dist_shape
 
-    def _appears_flat(self):
-        return True
-
-    def _check_flat_indices_warning(self, flat, src_shape, vname, prefix=''):
-        if src_shape is None or flat or not self._appears_flat():
-            return
-        src_shape = shape2tuple(src_shape)
-        if len(src_shape) > 1:
-            if flat is None:
-                issue_warning(f"Indexing into source variable '{vname}' of dimension "
-                              f"{len(src_shape)} using indices of dimension "
-                              f"{len(shape2tuple(self.shape))} without setting `flat_indices=True`."
-                              " The source is currently treated as flat, but this automatic "
-                              f"flattening is deprecated and will be removed in a future release. "
-                              "To keep the old behavior, set `flat_indices=True` when you set "
-                              "`indices`.", category=OMDeprecationWarning, prefix=prefix)
-            else:  # flat is False
-                raise IndexError(f"Indexing into source variable '{vname}' of dimension "
-                                 f"{len(src_shape)} using indices of dimension "
-                                 f"{len(shape2tuple(self.shape))} and setting "
-                                 "`flat_indices=False`. The current version of OpenMDAO assumes "
-                                 "a flat source if the indices appear flat, so `flat_indices=False`"
-                                 " is not a valid option. This behavior is "
-                                 "deprecated and will be removed in a later version.")
-
-    def _check_flat_src_indices_warning(self, flat, src_shape, tgt, prefix=''):
-        if src_shape is None or self._flat_src or flat or not self._appears_flat():
-            return
-        src_shape = shape2tuple(src_shape)
-        if len(src_shape) > 1:
-            if flat is None:
-                issue_warning(f"Indexing into a source array of dimension {len(src_shape)} "
-                              f"using indices of dimension {len(self.shape)} without "
-                              f"setting `flat_src_indices=True` when connecting to input '{tgt}'. "
-                              "The source array is currently treated as flat, but this automatic "
-                              "flattening is deprecated and will be removed in a future release. "
-                              "To keep the old behavior, set `flat_src_indices=True` when you set "
-                              "`src_indices`.", category=OMDeprecationWarning, prefix=prefix)
-            else:  # flat is False
-                raise IndexError(f"Indexing into a source array of dimension {len(src_shape)} using"
-                                 f" indices of dimension {len(shape2tuple(self.shape))} and setting"
-                                 f" `flat_indices=False` when connecting to input '{tgt}'. The "
-                                 "current version of OpenMDAO assumes a flat source if the indices "
-                                 "appear flat, so `flat_indices=False` is not a valid option. This "
-                                 "behavior is deprecated and will be removed in a later version.")
-
 
 class ShapedIntIndexer(Indexer):
     """
@@ -374,11 +308,7 @@
     idx : int
         The index.
     flat_src : bool
-<<<<<<< HEAD
-        True if we're treating the source as flat.
-=======
         If True, source is treated as flat.
->>>>>>> 5daf9e9d
 
     Attributes
     ----------
@@ -516,13 +446,8 @@
     ----------
     idx : int
         The index.
-<<<<<<< HEAD
-    flat_src : bool
-        True if we're treating the source as flat.
-=======
     flat_src : bool or None
         If True, treat source as flat.
->>>>>>> 5daf9e9d
     """
 
     def shaped_instance(self):
@@ -557,11 +482,7 @@
     slc : slice
         The slice.
     flat_src : bool
-<<<<<<< HEAD
-        True if we're treating the source as flat.
-=======
         If True, source is treated as flat.
->>>>>>> 5daf9e9d
 
     Attributes
     ----------
@@ -700,13 +621,8 @@
     ----------
     slc : slice
         The slice.
-<<<<<<< HEAD
-    flat_src : bool
-        True if we're treating the source as flat.
-=======
     flat_src : bool or None
         If True, treat source as flat.
->>>>>>> 5daf9e9d
     """
 
     def shaped_instance(self):
@@ -779,11 +695,7 @@
     orig_shape : tuple or None
         Original shape of the array.
     flat_src : bool
-<<<<<<< HEAD
-        True if we're treating the source as flat.
-=======
         If True, source is treated as flat.
->>>>>>> 5daf9e9d
 
     Attributes
     ----------
@@ -940,13 +852,8 @@
         The index array.
     orig_shape : tuple or None
         Original shape of the array.
-<<<<<<< HEAD
-    flat_src : bool
-        True if we're treating the source as flat.
-=======
     flat_src : bool or None
         If True, treat source as flat.
->>>>>>> 5daf9e9d
     """
 
     def shaped_instance(self):
@@ -1012,11 +919,7 @@
         List of Indexers.
     """
 
-<<<<<<< HEAD
     def __init__(self, tup, orig_shape=None, flat_src=False):
-=======
-    def __init__(self, tup, orig_shape=None, flat_src=None):
->>>>>>> 5daf9e9d
         """
         Initialize attributes.
         """
@@ -1189,9 +1092,6 @@
         """
         return self.as_array().tolist()
 
-    def _appears_flat(self):
-        return False
-
 
 class MultiIndexer(ShapedMultiIndexer):
     """
@@ -1256,7 +1156,6 @@
         Initialize attributes.
         """
         super().__init__(flat_src)
-<<<<<<< HEAD
         tlist = []
         # convert any internal lists/tuples to arrays
         for i, v in enumerate(tup):
@@ -1264,9 +1163,6 @@
                 v = np.atleast_1d(v)
             tlist.append(v)
         self._tup = tuple(tlist)
-=======
-        self._tup = tup
->>>>>>> 5daf9e9d
 
     def __call__(self):
         """
@@ -1403,9 +1299,6 @@
         """
         return self.as_array().tolist()
 
-    def _appears_flat(self):
-        return False
-
 
 # the following class will go away when we drop support for our custom non-flat indexing format
 class ListOfTuplesArrayIndexer(Indexer):
@@ -1417,11 +1310,7 @@
     tup : tuple
         Tuple of indices/slices.
     flat_src : bool
-<<<<<<< HEAD
-        True if we're treating the source as flat.
-=======
         If True, source is treated as flat.
->>>>>>> 5daf9e9d
 
     Attributes
     ----------
@@ -1431,7 +1320,6 @@
         Tuple containing the equivalent numpy compatible index arrays.
     """
 
-<<<<<<< HEAD
     def __init__(self, tup, flat_src=False):
         """
         Initialize attributes.
@@ -1440,29 +1328,16 @@
         tup = np.atleast_1d(tup)
         self._arr = tup
         self._new_style = False
-=======
-    def __init__(self, tup, flat_src=None):
-        """
-        Initialize attributes.
-        """
-        tup = np.atleast_1d(tup)
-        self._arr = tup
->>>>>>> 5daf9e9d
 
         orig_shape = tup.shape[:-1]
         ndims = tup.shape[-1]
         size = np.product(orig_shape)
         totsize = size * ndims
-<<<<<<< HEAD
         if self._flat_src:
             self._npy_inds = tuple([self._arr.flat[:]])
 
         else:
             self._npy_inds = tuple(tup.flat[i:totsize:ndims] for i in range(ndims))
-=======
-        self._npy_inds = tuple(tup.flat[i:totsize:ndims] for i in range(ndims))
-        super().__init__(flat_src)
->>>>>>> 5daf9e9d
 
     def __str__(self):
         """
@@ -1590,12 +1465,8 @@
         orig_shape = self._arr.shape if self._flat_src else self._arr.shape[:-1]
 
         try:
-<<<<<<< HEAD
             self._shaped_inst = ShapedMultiIndexer(self._npy_inds,
                                                    orig_shape, flat_src=self._flat_src)
-=======
-            self._shaped_inst = ShapedMultiIndexer(self._npy_inds, self.shape)
->>>>>>> 5daf9e9d
         except Exception:
             self._shaped_inst = None
         else:
@@ -1633,20 +1504,13 @@
         """
         return self.as_array().tolist()
 
-    def _appears_flat(self):
-        return len(self._npy_inds) == 1
-
 
 class IndexMaker(object):
     """
     A Factory for Indexer objects.
     """
 
-<<<<<<< HEAD
     def __call__(self, idx, src_shape=None, flat_src=False, new_style=True):
-=======
-    def __call__(self, idx, src_shape=None, flat=None, new_style=True):
->>>>>>> 5daf9e9d
         """
         Return an Indexer instance based on the passed indices/slices.
 
@@ -1656,11 +1520,7 @@
             Some sort of index/indices/slice.
         src_shape : tuple or None
             Source shape if known.
-<<<<<<< HEAD
         flat_src : bool
-=======
-        flat : bool or None
->>>>>>> 5daf9e9d
             If True, indices are into a flat source.
         new_style : bool
             If True, indexer follows behavior of numpy indexing.
@@ -1673,31 +1533,19 @@
         if idx is ...:
             idxer = EllipsisIndexer((idx,), flat_src=flat_src)
         elif isinstance(idx, int):
-<<<<<<< HEAD
             idxer = IntIndexer(idx, flat_src=flat_src)
         elif isinstance(idx, slice):
             idxer = SliceIndexer(idx, flat_src=flat_src)
-=======
-            idxer = IntIndexer(idx, flat_src=flat)
-        elif isinstance(idx, slice):
-            idxer = SliceIndexer(idx, flat_src=flat)
->>>>>>> 5daf9e9d
 
         elif isinstance(idx, tuple):
             if idx and not new_style:
                 mat = np.atleast_1d(idx)
                 if mat.dtype == int and mat.ndim == 1:
-<<<<<<< HEAD
                     idxer = ArrayIndexer(mat, flat_src=flat_src)
                 else:
                     if flat_src:
                         raise RuntimeError("Can't use multdimensional index into a flat source.")
                     idxer = ListOfTuplesArrayIndexer(mat, flat_src=flat_src)
-=======
-                    idxer = ArrayIndexer(mat, flat_src=flat)
-                else:
-                    idxer = ListOfTuplesArrayIndexer(mat, flat_src=flat)
->>>>>>> 5daf9e9d
             else:
                 multi = len(idx) > 1
                 for i in idx:
@@ -1706,7 +1554,6 @@
                         idxer = EllipsisIndexer(idx, flat_src=flat_src)
                         break
                 else:
-<<<<<<< HEAD
                     idxer = MultiIndexer(idx)
                 if flat_src and multi:
                     raise RuntimeError("Can't use multdimensional index into a flat source.")
@@ -1716,17 +1563,6 @@
                 idxer = ListOfTuplesArrayIndexer(arr, flat_src=flat_src)
             else:
                 idxer = ArrayIndexer(arr, flat_src=flat_src)
-=======
-                    idxer = MultiIndexer(idx, flat_src=flat)
-                if flat and multi:
-                    raise RuntimeError("Can't use multdimensional index into a flat source.")
-        else:
-            arr = np.atleast_1d(idx)
-            if flat or new_style or arr.ndim == 1:
-                idxer = ArrayIndexer(arr, flat_src=flat)
-            else:
-                idxer = ListOfTuplesArrayIndexer(arr, flat_src=flat)
->>>>>>> 5daf9e9d
 
         if src_shape is not None:
             if flat_src:
