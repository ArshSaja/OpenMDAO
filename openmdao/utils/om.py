"""
A console script wrapper for multiple openmdao functions.
"""
from __future__ import print_function

import sys
import os
import argparse
from itertools import chain
from six import iteritems

from openmdao.core.problem import Problem
from openmdao.visualization.n2_viewer.n2_viewer import n2
from openmdao.visualization.connection_viewer.viewconns import view_connections
from openmdao.components.meta_model_unstructured_comp import MetaModelUnStructuredComp
from openmdao.components.meta_model_structured_comp import MetaModelStructuredComp
from openmdao.visualization.meta_model_viewer.meta_model_visualization import view_metamodel
from openmdao.devtools.debug import config_summary, tree, dump_dist_idxs
from openmdao.devtools.itrace import _itrace_exec, _itrace_setup_parser
from openmdao.devtools.iprofile_app.iprofile_app import _iprof_exec, _iprof_setup_parser
from openmdao.devtools.iprofile import _iprof_totals_exec, _iprof_totals_setup_parser
from openmdao.devtools.iprof_mem import _mem_prof_exec, _mem_prof_setup_parser, \
    _mempost_exec, _mempost_setup_parser
from openmdao.devtools.iprof_utils import _Options
from openmdao.visualization.xdsm_viewer.xdsm_writer import write_xdsm, \
    _DEFAULT_BOX_STACKING, _DEFAULT_BOX_WIDTH, _MAX_BOX_LINES, _DEFAULT_OUTPUT_SIDE, _CHAR_SUBS
from openmdao.error_checking.check_config import _check_config_cmd, _check_config_setup_parser
from openmdao.utils.mpi import MPI
from openmdao.utils.find_cite import print_citations
from openmdao.utils.code_utils import _calltree_setup_parser, _calltree_exec
from openmdao.utils.coloring import _total_coloring_setup_parser, _total_coloring_cmd, \
    _sparsity_setup_parser, _sparsity_cmd, _partial_coloring_setup_parser, _partial_coloring_cmd, \
    _view_coloring_setup_parser, _view_coloring_exec
from openmdao.utils.scaffold import _scaffold_setup_parser, _scaffold_exec
from openmdao.utils.general_utils import warn_deprecation


def _n2_setup_parser(parser):
    """
    Set up the openmdao subparser for the 'openmdao n2' command.

    Parameters
    ----------
    parser : argparse subparser
        The parser we're adding options to.
    """
    parser.add_argument('file', nargs=1, help='Python script or recording containing the model.')
    parser.add_argument('-o', default='n2.html', action='store', dest='outfile',
                        help='html output file.')
    parser.add_argument('--no_browser', action='store_true', dest='no_browser',
                        help="don't display in a browser.")
    parser.add_argument('--embed', action='store_true', dest='embeddable',
                        help="create embeddable version.")
    parser.add_argument('--title', default=None,
                        action='store', dest='title', help='diagram title.')
    parser.add_argument('--use_declare_partial_info', action='store_true',
                        dest='use_declare_partial_info',
                        help="use declare partial info for internal connectivity.")


def _n2_cmd(options):
    """
    Process command line args and call n2 on the specified file.

    Parameters
    ----------
    options : argparse Namespace
        Command line options.
    """
    filename = options.file[0]

    if filename.endswith('.py'):
        # the file is a python script, run as a post_setup hook
        def _viewmod(prob):
            n2(prob, outfile=options.outfile, show_browser=not options.no_browser,
               title=options.title, embeddable=options.embeddable,
               use_declare_partial_info=options.use_declare_partial_info)
            exit()  # could make this command line selectable later

        options.func = lambda options: _viewmod
        _post_setup_exec(options)
    else:
        # assume the file is a recording, run standalone
        n2(filename, outfile=options.outfile, title=options.title,
           show_browser=not options.no_browser, embeddable=options.embeddable,
           use_declare_partial_info=options.use_declare_partial_info)


def _view_model_cmd(options):
    warn_deprecation("The 'view_model' command has been deprecated. Use 'n2' instead.")
    _n2_cmd(options)


def _xdsm_setup_parser(parser):
    """
    Set up the openmdao subparser for the 'openmdao xdsm' command.

    Parameters
    ----------
    parser : argparse subparser
        The parser we're adding options to.
    """
    parser.add_argument('file', nargs=1, help='Python script or recording containing the model.')
    parser.add_argument('-o', '--outfile', default='xdsm_out', action='store', dest='outfile',
                        help='XDSM output file. (use pathname without extension)')
    parser.add_argument('-f', '--format', default='html', action='store', dest='format',
                        choices=['html', 'pdf', 'tex'], help='format of XSDM output.')
    parser.add_argument('-m', '--model_path', action='store', dest='model_path',
                        help='Path to system to transcribe to XDSM.')
    parser.add_argument('-r', '--recurse', action='store_true', dest='recurse',
                        help="Don't treat the top level of each name as the source/target "
                             "component.")
    parser.add_argument('--no_browser', action='store_true', dest='no_browser',
                        help="Don't display in a browser.")
    parser.add_argument('--no_parallel', action='store_true', dest='no_parallel',
                        help="don't show stacked parallel blocks. Only active for 'pdf' and 'tex' "
                             "formats.")
    parser.add_argument('--no_ext', action='store_true', dest='no_extern_outputs',
                        help="Don't show externally connected outputs.")
    parser.add_argument('-s', '--include_solver', action='store_true', dest='include_solver',
                        help="Include the problem model's solver in the XDSM.")
    parser.add_argument('--no_process_conns', action='store_true', dest='no_process_conns',
                        help="Don't add process connections (thin black lines).")
    parser.add_argument('--box_stacking', action='store', default=_DEFAULT_BOX_STACKING,
                        choices=['max_chars', 'vertical', 'horizontal', 'cut_chars', 'empty'],
                        dest='box_stacking', help='Controls the appearance of boxes.')
    parser.add_argument('--box_width', action='store', default=_DEFAULT_BOX_WIDTH,
                        dest='box_width', type=int, help='Controls the width of boxes.')
    parser.add_argument('--box_lines', action='store', default=_MAX_BOX_LINES,
                        dest='box_lines', type=int,
                        help='Limits number of vertical lines in box if box_stacking is vertical.')
    parser.add_argument('--numbered_comps', action='store_true', dest='numbered_comps',
                        help="Display components with numbers.  Only active for 'pdf' and 'tex' "
                        "formats.")
    parser.add_argument('--number_alignment', action='store', dest='number_alignment',
                        choices=['horizontal', 'vertical'], default='horizontal',
                        help='Positions the number either above or in front of the component label '
                        'if numbered_comps is true.')
    parser.add_argument('--output_side', action='store', dest='output_side',
                        default=_DEFAULT_OUTPUT_SIDE,
                        help='Position of the outputs on the diagram. Left or right, or a '
                             'dictionary with component types as keys. Component type key can be '
                             '"optimization", "doe" or "default".')
    parser.add_argument('--legend', action='store_true', dest='legend',
                        help='If True, show legend.')
    parser.add_argument('--class_names', action='store_true', dest='class_names',
                        help='If true, appends class name of the groups/components to the '
                             'component blocks of the diagram..')


def _xdsm_cmd(options):
    """
    Process command line args and call xdsm on the specified file.

    Parameters
    ----------
    options : argparse Namespace
        Command line options.
    """
    filename = options.file[0]

    kwargs = {}
    for name in ['box_stacking', 'box_width', 'box_lines', 'numbered_comps', 'number_alignment']:
        val = getattr(options, name)
        if val is not None:
            kwargs[name] = val

    if filename.endswith('.py'):
        # the file is a python script, run as a post_setup hook
        def _xdsm(prob):
            write_xdsm(prob, filename=options.outfile, model_path=options.model_path,
                       recurse=options.recurse,
                       include_external_outputs=not options.no_extern_outputs,
                       out_format=options.format,
                       include_solver=options.include_solver, subs=_CHAR_SUBS,
                       show_browser=not options.no_browser, show_parallel=not options.no_parallel,
                       add_process_conns=not options.no_process_conns,
                       output_side=options.output_side,
                       legend=options.legend,
                       class_names=options.class_names,
                       **kwargs)
            exit()

        options.func = lambda options: _xdsm

        _post_setup_exec(options)
    else:
        # assume the file is a recording, run standalone
        write_xdsm(filename, filename=options.outfile, model_path=options.model_path,
                   recurse=options.recurse,
                   include_external_outputs=not options.no_extern_outputs,
                   out_format=options.format,
                   include_solver=options.include_solver, subs=_CHAR_SUBS,
                   show_browser=not options.no_browser, show_parallel=not options.no_parallel,
                   add_process_conns=not options.no_process_conns, output_side=options.output_side,
                   **kwargs)


def _view_connections_setup_parser(parser):
    """
    Set up the openmdao subparser for the 'openmdao view_connections' command.

    Parameters
    ----------
    parser : argparse subparser
        The parser we're adding options to.
    """
    parser.add_argument('file', nargs=1, help='Python file containing the model.')
    parser.add_argument('-o', default='connections.html', action='store', dest='outfile',
                        help='html output file.')
    parser.add_argument('-t', '--title', action='store', dest='title',
                        help='title of web page.')
    parser.add_argument('--no_browser', action='store_true', dest='no_browser',
                        help="don't display in a browser.")


def _view_connections_cmd(options):
    """
    Return the post_setup hook function for 'openmdao view_connections'.

    Parameters
    ----------
    options : argparse Namespace
        Command line options.

    Returns
    -------
    function
        The post-setup hook function.
    """
    def _viewconns(prob):
        if options.title:
            title = options.title
        else:
            title = "Connections for %s" % os.path.basename(options.file[0])
        view_connections(prob, outfile=options.outfile, show_browser=not options.no_browser,
                         title=title)
        exit()
    return _viewconns


def _meta_model_parser(parser):
    """
    Set up the openmdao subparser for the 'openmdao meta_model' command.

    Parameters
    ----------
    parser : argparse subparser
        The parser we're adding options to.
    """
    parser.add_argument('file', nargs=1, help='Python file containing the model.')
    parser.add_argument('-m', '--metamodel_pathname', action='store', dest='pathname',
                        help='pathname of the metamodel component.')
    parser.add_argument('-r', '--resolution', default=50, action='store', dest='resolution',
                        help='Number of points to create contour grid')
    parser.add_argument('-p', '--port_number', default=5007, action='store', dest='port_number',
                        help='Port number to open viewer')


def _meta_model_cmd(options):
    """
    Return the post_setup hook function for 'openmdao meta_model'.

    Parameters
    ----------
    options : argparse Namespace
        Command line options.

    Returns
    -------
    function
        The post-setup hook function.
    """
    def _view_metamodel(prob):
        Problem._post_setup_func = None

        mm_types = (MetaModelStructuredComp, MetaModelUnStructuredComp)

        pathname = options.pathname
        port_number = options.port_number
        resolution = int(options.resolution)

        if pathname:
            comp = prob.model._get_subsystem(pathname)
            if comp and isinstance(comp, mm_types):
<<<<<<< HEAD
                view_metamodel(comp, resolution, port_number)
                return
=======
                view_metamodel(comp, port_number)
                exit()
>>>>>>> e2d0df3a
        else:
            comp = None

        metamodels = {mm.pathname: mm for
                      mm in prob.model.system_iter(include_self=True, typ=mm_types)}

        mm_names = list(metamodels.keys())
        mm_count = len(mm_names)

        if mm_count == 0:
            print("No Metamodel components found in model.")

        elif mm_count == 1 and not pathname:
            comp = metamodels[mm_names[0]]
<<<<<<< HEAD
            view_metamodel(comp, resolution, port_number)
=======
            view_metamodel(comp, port_number)
            exit()
>>>>>>> e2d0df3a

        else:
            try_str = "Try one of the following: {}.".format(mm_names)

            if not pathname:
                print("\nMetamodel not specified. {}".format(try_str))
            elif not comp:
                print("\nMetamodel '{}' not found.\n {}".format(pathname, try_str))
            else:
                print("\n'{}' is not a Metamodel.\n {}".format(pathname, try_str))
        exit()

    return _view_metamodel


def _config_summary_setup_parser(parser):
    """
    Set up the openmdao subparser for the 'openmdao summary' command.

    Parameters
    ----------
    parser : argparse subparser
        The parser we're adding options to.
    """
    parser.add_argument('file', nargs=1, help='Python file containing the model.')


def _config_summary_cmd(options):
    """
    Return the post_setup hook function for 'openmdao summary'.

    Parameters
    ----------
    options : argparse Namespace
        Command line options.

    Returns
    -------
    function
        The post-setup hook function.
    """
    def summary(prob):
        config_summary(prob)
        exit()
    return summary


def _tree_setup_parser(parser):
    """
    Set up the openmdao subparser for the 'openmdao tree' command.

    Parameters
    ----------
    parser : argparse subparser
        The parser we're adding options to.
    """
    parser.add_argument('file', nargs=1, help='Python file containing the model.')
    parser.add_argument('-o', default=None, action='store', dest='outfile',
                        help='Output file name. By default, output goes to stdout.')
    parser.add_argument('-c', '--colors', action='store_true', dest='show_colors',
                        help="Display colors if the terminal supports it.  Requires 'colorama' "
                             "python package.  Use 'pip install colorama' to install it.")
    parser.add_argument('-d', '--depth', action='store', type=int, dest='depth',
                        default=0, help="Max depth of tree to display.")
    parser.add_argument('-a', '--attr', action='append', default=[], dest='attrs',
                        help='Add an attribute to search for in tree systems.')
    parser.add_argument('-v', '--var', action='append', default=[], dest='vecvars',
                        help='Add a variable to search for in vectors of tree systems.')
    parser.add_argument('-r', '--rank', action='store', type=int, dest='rank',
                        default=0, help="Display the tree on this rank (if MPI is active).")


def _get_tree_filter(attrs, vecvars):
    """
    Pull attributes and input/output vector variables out of a tree System.

    Parameters
    ----------
    attrs : list of str
        Names of attributes (may contain dots).
    vecvars : list of str
        Names of variables contained in the input or output vectors.

    Returns
    -------
    function
        A function that takes a System and returns a list of name value pairs.
    """
    def _finder(system):
        found = []
        for attr in attrs:
            parts = attr.split('.')  # allow attrs with dots
            try:
                obj = system
                for p in parts:
                    obj = getattr(obj, p)
                found.append((attr, obj))
            except AttributeError:
                pass

        for var in vecvars:
            if var in system._outputs:
                found.append((var, system._outputs[var]))
            elif var in system._inputs:
                found.append((var, system._inputs[var]))

        return found

    return _finder


def _tree_cmd(options):
    """
    Return the post_setup hook function for 'openmdao tree'.

    Parameters
    ----------
    options : argparse Namespace
        Command line options.

    Returns
    -------
    function
        The post-setup hook function.
    """
    if options.outfile is None:
        out = sys.stdout
    else:
        out = open(options.outfile, 'w')

    if options.attrs or options.vecvars:
        filt = _get_tree_filter(options.attrs, options.vecvars)
    else:
        filt = None

    def _tree(prob):
        tree(prob, show_colors=options.show_colors,
             filter=filt, max_depth=options.depth, rank=options.rank, stream=out)
        exit()
    return _tree


def _dump_dist_idxs_setup_parser(parser):
    """
    Set up the openmdao subparser for the 'openmdao dump_idxs' command.

    Parameters
    ----------
    parser : argparse subparser
        The parser we're adding options to.
    """
    parser.add_argument('file', nargs=1, help='Python file containing the model.')
    parser.add_argument('-o', default=None, action='store', dest='outfile',
                        help='Name of output file.  By default, output goes to stdout.')
    parser.add_argument('-v', '--vecname', action='store', default='nonlinear', dest='vecname',
                        help='Name of vectors to show indices for.  Default is "nonlinear".')


def _dump_dist_idxs_cmd(options):
    """
    Return the post_setup hook function for 'openmdao dump_idxs'.

    Parameters
    ----------
    options : argparse Namespace
        Command line options.

    Returns
    -------
    function
        The post-setup hook function.
    """
    if options.outfile is None:
        out = sys.stdout
    else:
        out = open(options.outfile, 'w')

    def _dumpdist(prob):
        dump_dist_idxs(prob, vec_name=options.vecname, stream=out)
        exit()
    return _dumpdist


def _cite_setup_parser(parser):
    """
    Set up the openmdao subparser for the 'openmdao cite' command.

    Parameters
    ----------
    parser : argparse subparser
        The parser we're adding options to.
    """
    parser.add_argument('file', nargs=1, help='Python file containing the model.')
    parser.add_argument('-o', default=None, action='store', dest='outfile',
                        help='Name of output file.  By default, output goes to stdout.')
    parser.add_argument('-c', '--class', action='append', default=[], dest='classes',
                        help='Find citation for this class.')


def _cite_cmd(options):
    """
    Return the post setup hook function for `openmdao cite`.

    Parameters
    ----------
    options : argparse Namespace
        Command line options.

    Returns
    -------
    function
        The post-setup hook function.
    """
    if options.outfile is None:
        out = sys.stdout
    else:
        out = open(options.outfile, 'w')

    if not options.classes:
        options.classes = None

    def _cite(prob):
        if not MPI or MPI.COMM_WORLD.rank == 0:
            print_citations(prob, classes=options.classes, out_stream=out)
        exit()

    return _cite


def _post_setup_exec(options):
    """
    Use this as executor for commands that run as Problem post-setup commands.

    Parameters
    ----------
    options : argparse Namespace
        Command line options.
    """
    progname = options.file[0]

    sys.path.insert(0, os.path.dirname(progname))

    with open(progname, 'rb') as fp:
        code = compile(fp.read(), progname, 'exec')

    globals_dict = {
        '__file__': progname,
        '__name__': '__main__',
        '__package__': None,
        '__cached__': None,
    }

    if options.func is not None:
        Problem._post_setup_func = options.func(options)

    exec(code, globals_dict)


# NOTE: any post_setup functions must handle their own exit behavior. If you want them
# to exit after running, exit() must be called from within your function.  This also gives
# you the option of controlling the exit behavior via a command line argument.

# All post-setup functions go here.
# this dict should contain names mapped to tuples of the form:
#   (setup_parser_func, func, description)
_post_setup_map = {
    'view_connections': (_view_connections_setup_parser, _view_connections_cmd,
                         'Connection viewer showing values and source/target units.'),
    'summary': (_config_summary_setup_parser, _config_summary_cmd,
                'Print a short top-level summary of the problem.'),
    'tree': (_tree_setup_parser, _tree_cmd, 'Print the system tree.'),
    'dump_idxs': (_dump_dist_idxs_setup_parser, _dump_dist_idxs_cmd,
                  'Show distributed index information.'),
    'total_coloring': (_total_coloring_setup_parser, _total_coloring_cmd,
                       'Compute a coloring for the total jacobian.'),
    'partial_coloring': (_partial_coloring_setup_parser, _partial_coloring_cmd,
                         'Compute coloring(s) for specified partial jacobians.'),
    'total_sparsity': (_sparsity_setup_parser, _sparsity_cmd,
                       'Compute the sparsity pattern of the total jacobian.'),
    'cite': (_cite_setup_parser, _cite_cmd,
             'Print citations referenced by problem'),
    'check': (_check_config_setup_parser, _check_config_cmd,
              'Perform a number of configuration checks on the problem.'),
    'view_mm': (_meta_model_parser, _meta_model_cmd, "Meta Model Viewer.")
}


# Other non-post-setup functions go here
_non_post_setup_map = {
    'n2': (_n2_setup_parser, _n2_cmd, 'Display an interactive N2 diagram of the problem.'),
    'view_model': (_n2_setup_parser, _view_model_cmd,
                   'Display an interactive N2 diagram of the problem. '
                   '(Deprecated, please use n2 instead.)'),
    'trace': (_itrace_setup_parser, _itrace_exec, 'Dump trace output.'),
    'call_tree': (_calltree_setup_parser, _calltree_exec,
                  "Display the call tree for the specified class method and all 'self' class "
                  "methods it calls."),
    'iprof': (_iprof_setup_parser, _iprof_exec,
              'Profiling of calls to particular object instances.'),
    'iprof_totals': (_iprof_totals_setup_parser, _iprof_totals_exec,
                     'Total timings of calls to particular object instances.'),
    'mem': (_mem_prof_setup_parser, _mem_prof_exec, 'Memory profiler.'),
    'mempost': (_mempost_setup_parser, _mempost_exec, 'Post-processor for memory profile output.'),
    'view_coloring': (_view_coloring_setup_parser, _view_coloring_exec,
                      'Colored jacobian viewer.'),
    'xdsm': (_xdsm_setup_parser, _xdsm_cmd, 'XDSM viewer.'),
    'scaffold': (_scaffold_setup_parser, _scaffold_exec,
                 'Generate a simple scaffold for a component.'),
}


def openmdao_cmd():
    """
    Wrap a number of Problem viewing/debugging command line functions.
    """
    parser = argparse.ArgumentParser(description='OpenMDAO Command Line Tools',
                                     epilog='Use -h after any sub-command for sub-command help.')

    subs = parser.add_subparsers(title='Tools', metavar='')
    for p, (parser_setup_func, cmd, help_str) in sorted(chain(_post_setup_map.items(),
                                                              _non_post_setup_map.items())):
        subp = subs.add_parser(p, help=help_str)
        parser_setup_func(subp)
        if p in _post_setup_map:
            subp.set_defaults(func=cmd, executor=_post_setup_exec)
        else:
            subp.set_defaults(executor=cmd)

    # handle case where someone just runs `openmdao <script>`
    args = [a for a in sys.argv[1:] if not a.startswith('-')]
    if not set(args).intersection(subs.choices) and len(args) == 1 and os.path.isfile(args[0]):
        _post_setup_exec(_Options(file=[args[0]], func=None))
    else:
        options = parser.parse_args()
        if hasattr(options, 'executor'):
            options.executor(options)
        else:
            print("\nNothing to do.")


if __name__ == '__main__':
    openmdao_cmd()<|MERGE_RESOLUTION|>--- conflicted
+++ resolved
@@ -283,13 +283,8 @@
         if pathname:
             comp = prob.model._get_subsystem(pathname)
             if comp and isinstance(comp, mm_types):
-<<<<<<< HEAD
                 view_metamodel(comp, resolution, port_number)
-                return
-=======
-                view_metamodel(comp, port_number)
                 exit()
->>>>>>> e2d0df3a
         else:
             comp = None
 
@@ -304,12 +299,7 @@
 
         elif mm_count == 1 and not pathname:
             comp = metamodels[mm_names[0]]
-<<<<<<< HEAD
             view_metamodel(comp, resolution, port_number)
-=======
-            view_metamodel(comp, port_number)
-            exit()
->>>>>>> e2d0df3a
 
         else:
             try_str = "Try one of the following: {}.".format(mm_names)
