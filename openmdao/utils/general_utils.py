"""Some miscellaneous utility functions."""
from __future__ import division

from contextlib import contextmanager
import os
import re
import sys
import math
import warnings
import unittest
from fnmatch import fnmatchcase
from six import string_types, PY2
from six.moves import range, cStringIO as StringIO
from collections import Iterable
import numbers
import json
import importlib

import numpy as np
import openmdao


def warn_deprecation(msg):
    """
    Raise a warning and prints a deprecation message to stdout.

    Parameters
    ----------
    msg : str
        Message that will be printed to stdout.
    """
    # Deprecation warnings need to be printed regardless of debug level
    warnings.simplefilter('always', DeprecationWarning)

    # note, stack level 3 should take us back to original caller.
    simple_warning(msg, DeprecationWarning, stacklevel=3)
    warnings.simplefilter('ignore', DeprecationWarning)


def _warn_simple_format(message, category, filename, lineno, file=None, line=None):
    return '%s:%s: %s:%s\n' % (filename, lineno, category.__name__, message)


def simple_warning(msg, category=UserWarning, stacklevel=2):
    """
    Display a simple warning message without the annoying extra line showing the warning call.

    Parameters
    ----------
    msg : str
        The warning message.
    category : class
        The warning class.
    stacklevel : int
        Number of levels up the stack to identify as the warning location.
    """
    old_format = warnings.formatwarning
    warnings.formatwarning = _warn_simple_format
    try:
        warnings.warn(msg, category, stacklevel)
    finally:
        warnings.formatwarning = old_format


class reset_warning_registry(object):
    """
    Context manager which archives & clears warning registry for duration of context.

    From https://bugs.python.org/file40031/reset_warning_registry.py

    Attributes
    ----------
    _pattern : regex pattern
        Causes manager to only reset modules whose names match this pattern. defaults to ``".*"``.
    """

    #: regexp for filtering which modules are reset
    _pattern = None

    #: dict mapping module name -> old registry contents
    _backup = None

    def __init__(self, pattern=None):
        """
        Initialize all attributes.

        Parameters
        ----------
        pattern : regex pattern
            Causes manager to only reset modules whose names match pattern. defaults to ``".*"``.
        """
        self._pattern = re.compile(pattern or ".*")

    def __enter__(self):
        """
        Enter the runtime context related to this object.

        Returns
        -------
        reset_warning_registry
            This context manager.

        """
        # archive and clear the __warningregistry__ key for all modules
        # that match the 'reset' pattern.
        pattern = self._pattern
        backup = self._backup = {}
        for name, mod in list(sys.modules.items()):
            if pattern.match(name):
                reg = getattr(mod, "__warningregistry__", None)
                if reg:
                    backup[name] = reg.copy()
                    reg.clear()
        return self

    def __exit__(self, exc_type, exc_value, traceback):
        """
        Exit the runtime context related to this object.

        Parameters
        ----------
        exc_type : Exception class
            The type of the exception.
        exc_value : Exception instance
            The exception instance raised.
        traceback : regex pattern
            Traceback object.
        """
        # restore warning registry from backup
        modules = sys.modules
        backup = self._backup
        for name, content in backup.items():
            mod = modules.get(name)
            if mod is None:
                continue
            reg = getattr(mod, "__warningregistry__", None)
            if reg is None:
                setattr(mod, "__warningregistry__", content)
            else:
                reg.clear()
                reg.update(content)

        # clear all registry entries that we didn't archive
        pattern = self._pattern
        for name, mod in list(modules.items()):
            if pattern.match(name) and name not in backup:
                reg = getattr(mod, "__warningregistry__", None)
                if reg:
                    reg.clear()


def ensure_compatible(name, value, shape=None, indices=None):
    """
    Make value compatible with the specified shape or the shape of indices.

    Parameters
    ----------
    name : str
        The name of the value.
    value : float or list or tuple or ndarray or Iterable
        The value of a variable.
    shape : int or tuple or list or None
        The expected or desired shape of the value.
    indices : int or list of ints or tuple of ints or int ndarray or None
        The indices of a source variable, used to determine shape if shape is None.
        If shape is not None, the shape of the indices must match shape.

    Returns
    -------
    ndarray
        The value in a shape compatible with the specified shape and/or indices.
    tuple
        The resulting shape of the value.

    Raises
    ------
    ValueError
        If value cannot be made to conform to shape or if shape and indices
        are incompatible.
    """
    if isinstance(value, Iterable):
        value = np.asarray(value)

    if indices is not None:
        indices = np.atleast_1d(indices)
        ind_shape = indices.shape

    # if shape is not given, infer from value (if not scalar) or indices
    if shape is not None:
        if isinstance(shape, numbers.Integral):
            shape = (shape,)
        elif isinstance(shape, list):
            shape = tuple(shape)
    elif not np.isscalar(value):
        shape = np.atleast_1d(value).shape
    elif indices is not None:
        if len(ind_shape) > 1:
            raise RuntimeError("src_indices for '%s' is not flat, so its input "
                               "shape must be provided. src_indices may contain "
                               "an extra dimension if the connected source is "
                               "not flat, making the input shape ambiguous." %
                               name)
        shape = ind_shape

    if shape is None:
        # shape is not determined, assume the shape of value was intended
        value = np.atleast_1d(value)
        shape = value.shape
    else:
        # shape is determined, if value is scalar assign it to array of shape
        # otherwise make sure value is an array of the determined shape
        if np.isscalar(value) or value.shape == (1,):
            value = np.ones(shape) * value
        else:
            value = np.atleast_1d(value).astype(np.float64)
            if value.shape != shape:
                raise ValueError("Incompatible shape for '%s': "
                                 "Expected %s but got %s." %
                                 (name, shape, value.shape))

    # finally make sure shape of indices is compatible
    if indices is not None and shape != ind_shape[:len(shape)]:
        raise ValueError("Shape of indices does not match shape for '%s': "
                         "Expected %s but got %s." %
                         (name, shape, ind_shape[:len(shape)]))

    return value, shape, indices


def determine_adder_scaler(ref0, ref, adder, scaler):
    r"""
    Determine proper values of adder and scaler based on user arguments.

    Adder and Scaler are used internally because the transformation is
    slightly more efficient.

    Parameters
    ----------
    ref : float or ndarray, optional
        Value of response variable that scales to 1.0 in the driver.
    ref0 : float or ndarray, optional
        Value of response variable that scales to 0.0 in the driver.
    adder : float or ndarray, optional
        Value to add to the model value to get the scaled value. Adder
        is first in precedence.
    scaler : float or ndarray, optional
        Value to multiply the model value to get the scaled value. Scaler
        is second in precedence.

    Returns
    -------
    tuple
        adder and scaler, properly formatted and based on ref/ref0 if provided.

    Raises
    ------
    ValueError
        If both ref/ref0 and adder/scaler were provided.

    Notes
    -----
    The response can be scaled using ref and ref0.
    The argument :code:`ref0` represents the physical value when the scaled value is 0.
    The argument :code:`ref` represents the physical value when the scaled value is 1.
    """
    # Affine scaling cannot be used with scalers/adders
    if ref0 is not None or ref is not None:
        if scaler is not None or adder is not None:
            raise ValueError('Inputs ref/ref0 are mutually exclusive '
                             'with scaler/adder')
        if ref is None:
            ref = 1.0
        if ref0 is None:
            ref0 = 0.0

        # Convert ref/ref0 to scaler/adder so we can scale the bounds
        adder = -ref0
        scaler = 1.0 / (ref + adder)

    else:
        if scaler is None:
            scaler = 1.0
        if adder is None:
            adder = 0.0

    adder = format_as_float_or_array('adder', adder, val_if_none=0.0, flatten=True)
    scaler = format_as_float_or_array('scaler', scaler, val_if_none=1.0, flatten=True)

    return adder, scaler


def set_pyoptsparse_opt(optname, fallback=True):
    """
    For testing, sets the pyoptsparse optimizer using the given optimizer name.

    This may be modified based on the value of OPENMDAO_FORCE_PYOPTSPARSE_OPT.
    This can be used on systems that have SNOPT installed to force them to use
    SLSQP in order to mimic our test machines on travis and appveyor.

    Parameters
    ----------
    optname : str
        Name of pyoptsparse optimizer that is requested by the test.
    fallback : bool
        If True, fall back to SLSQP if optname can't be found

    Returns
    -------
    object
        Pyoptsparse optimizer instance.
    str
        Pyoptsparse optimizer string
    """
    OPT = None
    opt = None
    OPTIMIZER = None
    force = os.environ.get('OPENMDAO_FORCE_PYOPTSPARSE_OPT')
    if force:
        optname = force

    try:
        from mock import Mock
    except ImportError:
        Mock = None

    try:
        from pyoptsparse import OPT

        try:
            opt = OPT(optname)
            OPTIMIZER = optname
        except Exception:
            if fallback and optname != 'SLSQP':
                try:
                    opt = OPT('SLSQP')
                    OPTIMIZER = 'SLSQP'
                except Exception:
                    pass
        else:
            if fallback and Mock and isinstance(opt, Mock):
                try:
                    opt = OPT('SLSQP')
                    OPTIMIZER = 'SLSQP'
                except Exception:
                    pass
    except Exception:
        pass

    if Mock and isinstance(opt, Mock):
        OPT = OPTIMIZER = None

    if not fallback and OPTIMIZER != optname:
        raise unittest.SkipTest("pyoptsparse is not providing %s" % optname)

    return OPT, OPTIMIZER


def format_as_float_or_array(name, values, val_if_none=0.0, flatten=False):
    """
    Format array option values.

    Checks that the given array values are either None, float, or an iterable
    of numeric values. On output all interables of numeric values are
    converted to a flat np.ndarray. If values is scalar, it is converted
    to float.

    Parameters
    ----------
    name : str
        The path of the variable relative to the current system.
    values : float or numpy ndarray or Iterable
        Values of the array option to be formatted to the expected form.
    val_if_none : float or numpy ndarray
        The default value for the option if values is None.
    flatten : bool
        Set to True to flatten any ndarray return.

    Returns
    -------
    float or np.ndarray
        Values transformed to the expected form.

    Raises
    ------
    ValueError
        If values is Iterable but cannot be converted to a numpy ndarray
    TypeError
        If values is scalar, not None, and not a Number.
    """
    # Convert adder to ndarray/float as necessary
    if isinstance(values, np.ndarray):
        if flatten:
            values = values.flatten()
    elif not isinstance(values, string_types) \
            and isinstance(values, Iterable):
        values = np.asarray(values, dtype=float)
        if flatten:
            values = values.flatten()
    elif values is None:
        values = val_if_none
    elif values == float('inf'):
        values = openmdao.INF_BOUND
    elif values == -float('inf'):
        values = -openmdao.INF_BOUND
    elif isinstance(values, numbers.Number):
        values = float(values)
    else:
        raise TypeError('Expected values of {0} to be an Iterable of '
                        'numeric values, or a scalar numeric value. '
                        'Got {1} instead.'.format(name, values))
    return values


class ContainsAll(object):
    """
    A fake dictionary that always reports __contains__(name) to be True.
    """

    def __contains__(self, name):
        """
        Return if the named object is contained.

        Parameters
        ----------
        name : str
            Name of the object being looked up.

        Returns
        -------
        bool
            Always returns True.
        """
        return True


def all_ancestors(pathname, delim='.'):
    """
    Return a generator of pathnames of the starting object and all of its parents.

    Parameters
    ----------
    pathname : str
        Pathname of starting object.
    delim : str
        Delimiter used to split the name
    """
    parts = pathname.split(delim)
    yield parts[0]
    for i in range(2, len(parts) + 1):
        yield delim.join(parts[:i])


def find_matches(pattern, var_list):
    """
    Return list of variable names that match given pattern.

    Parameters
    ----------
    pattern : str
        String pattern
    var_list : list of str
        List of variable names to search for pattern.

    Returns
    -------
    list
        Variable names that match pattern.
    """
    if pattern == '*':
        return var_list
    elif pattern in var_list:
        return [pattern]
    return [name for name in var_list if fnmatchcase(name, pattern)]


def pad_name(name, pad_num=10, quotes=False):
    """
    Pad a string so that they all line up when stacked.

    Parameters
    ----------
    name : str
        The string to pad.
    pad_num : int
        The number of total spaces the string should take up.
    quotes : bool
        If name should be quoted.

    Returns
    -------
    str
        Padded string
    """
    l_name = len(name)
    quotes_len = 2 if quotes else 0
    if l_name + quotes_len < pad_num:
        pad = pad_num - (l_name + quotes_len)
        if quotes:
            pad_str = "'{name}'{sep:<{pad}}"
        else:
            pad_str = "{name}{sep:<{pad}}"
        pad_name = pad_str.format(name=name, sep='', pad=pad)
        return pad_name
    else:
        if quotes:
            return "'{0}'".format(name)
        else:
            return '{0}'.format(name)


def run_model(prob, ignore_exception=False):
    """
    Call `run_model` on problem and capture output.

    Parameters
    ----------
    prob : Problem
        an instance of Problem
    ignore_exception : bool
        Set to True to ignore an exception of any kind.

    Returns
    -------
    string
        output from calling `run_model` on the Problem, captured from stdout
    """
    stdout = sys.stdout
    strout = StringIO()

    sys.stdout = strout
    try:
        prob.run_model()
    except Exception:
        if not ignore_exception:
            exc = sys.exc_info()
            reraise(*exc)
    finally:
        sys.stdout = stdout

    return strout.getvalue()


def run_driver(prob):
    """
    Call `run_driver` on problem and capture output.

    Parameters
    ----------
    prob : Problem
        an instance of Problem

    Returns
    -------
    boolean
        Failure flag; True if failed to converge, False is successful.
    string
        output from calling `run_driver` on the Problem, captured from stdout
    """
    stdout = sys.stdout
    strout = StringIO()

    sys.stdout = strout
    try:
        failed = prob.run_driver()
    finally:
        sys.stdout = stdout

    return failed, strout.getvalue()


@contextmanager
def printoptions(*args, **kwds):
    """
    Context manager for setting numpy print options.

    Set print options for the scope of the `with` block, and restore the old
    options at the end. See `numpy.set_printoptions` for the full description of
    available options. If any invalid options are specified, they will be ignored.

    Parameters
    ----------
    *args : list
        Variable-length argument list.
    **kwds : dict
        Arbitrary keyword arguments.

    Examples
    --------
    >>> with printoptions(precision=2):
    ...     print(np.array([2.0])) / 3
    [0.67]
    The `as`-clause of the `with`-statement gives the current print options:
    >>> with printoptions(precision=2) as opts:
    ...      assert_equal(opts, np.get_printoptions())

    See Also
    --------
    set_printoptions, get_printoptions
    """
    opts = np.get_printoptions()

    # ignore any keyword args that are not valid in this version of numpy
    # e.g. numpy <=1.13 does not have the 'floatmode' option
    kw_opts = dict((key, val) for key, val in kwds.items() if key in opts)

    try:
        np.set_printoptions(*args, **kw_opts)
        yield np.get_printoptions()
    finally:
        np.set_printoptions(**opts)


def do_nothing_context():
    """
    Do nothing.

    Useful when you have a block of code that only requires a context manager sometimes,
    and you don't want to repeat the context managed block.

    Returns
    -------
    contextmanager
        A do nothing context manager.
    """
    def nothing():
        yield None

    return contextmanager(nothing)()


def _byteify(data, ignore_dicts=False):
    """
    Convert any unicode items in a data structure to bytes (object_hook for json load/loads).

    Credit: Mirec Miskuf
    stackoverflow.com/questions/956867/how-to-get-string-objects-instead-of-unicode-from-json

    Parameters
    ----------
    data : any data item or structure
        the data to be converted
    ignore_dicts : bool
        a flag to prevent recursion on dicts that have already been byteified.
        False when object_hook passes a new dict to byteify, True at all other times.

    Returns
    -------
    data item or structure
        data item or structure with unicode converted to bytes
    """
    # if this is a unicode string, return its string representation
    if isinstance(data, unicode):
        return data.encode('utf-8')

    # if this is a list of values, return list of byteified values
    if isinstance(data, list):
        return [_byteify(item, ignore_dicts=True) for item in data]

    # if this is a dictionary, return dictionary of byteified keys and values
    # but only if we haven't already byteified it
    if isinstance(data, dict) and not ignore_dicts:
        return {
            _byteify(key, ignore_dicts=True): _byteify(value, ignore_dicts=True)
            for key, value in data.iteritems()
        }

    # if it's anything else, return it in its original form
    return data


def json_load_byteified(file_handle):
    """
    Load data from a JSON file, converting unicode to bytes if Python version is 2.x.

    Intended for use only with Python 2.x, behaves the same as json.load() under Python 3.x.

    Parameters
    ----------
    file_handle : file
        file containing the data to be converted

    Returns
    -------
    data item or structure
        data item or structure with unicode converted to bytes
    """
    if PY2:
        return _byteify(json.load(file_handle, object_hook=_byteify), ignore_dicts=True)
    else:
        return json.load(file_handle)


def json_loads_byteified(json_str):
    """
    Load data from a JSON string, converting unicode to bytes if Python version is 2.x.

    Intended for use only with Python 2.x, behaves the same as json.loads() under Python 3.x.

    Parameters
    ----------
    json_str : str
        text string containing json encoded data

    Returns
    -------
    data item or structure
        data item or structure with unicode converted to bytes
    """
    if PY2:
        return _byteify(json.loads(json_str, object_hook=_byteify), ignore_dicts=True)
    else:
        return json.loads(json_str)


<<<<<<< HEAD
_badtab = r'`~@#$%^&*()[]{}-+=|\/?<>,.:;'
if PY2:
    import string
    _transtab = string.maketrans(_badtab, '_' * len(_badtab))
else:
    _transtab = str.maketrans(_badtab, '_' * len(_badtab))


def str2valid_python_name(s):
    """
    Translate a given string into a valid python variable name.

    Parameters
    ----------
    s : str
        The string to be translated.

    Returns
    -------
    str
        The valid python name string.
    """
    return s.translate(_transtab)


def unique_name(name, dct):
    """
    Make given name unique within the given dictionary.

    Parameters
    ----------
    name : str
        Name to be made unique.
    dct : dict
        Dictionary to search for matching names.

    Returns
    -------
    str
        The unique name.
    """
    unique = name
    for i in range(len(dct) + 1):
        if unique not in dct:
            return name
        unique = name + str(i)
    return unique


def print_line_numbers(s):
    """
    Print the given string, listing line numbers on the left.

    Parameters
    ----------
    s : str
        The string to be printed.
    """
    lines = s.splitlines()
    wid = int(math.log10(len(lines))) + 2
    for i, l in enumerate(lines):
        print("{0:{width}}{1}".format(i + 1, l, width=wid))


def get_module_attr(mod_obj_path):
    """
    Given a full module path, import and return the specified module attribute.

    The module is imported if necessary.

    Parameters
    ----------
    mod_obj_path : str
        Full module path to the attribute, e.g., openmdao.core.system.System
=======
def make_serializable(o):
    """
    Recursively convert numpy types to native types for JSON serialization.

    Parameters
    ----------
    o : object
        the object to be converted
>>>>>>> 0e6f1d2f

    Returns
    -------
    object
<<<<<<< HEAD
        The specified module attribute.

    """
    modpath, attr = mod_obj_path.rsplit('.', 1)
    importlib.import_module(modpath)
    mod = sys.modules[modpath]
    return getattr(mod, attr)
=======
        The converted object.
    """
    if (isinstance(o, np.number)):
        return o.item()
    elif isinstance(o, np.ndarray):
        return make_serializable(o.tolist())
    elif isinstance(o, (list, tuple, set)):
        return [make_serializable(item) for item in o]
    else:
        return o
>>>>>>> 0e6f1d2f
<|MERGE_RESOLUTION|>--- conflicted
+++ resolved
@@ -712,7 +712,6 @@
         return json.loads(json_str)
 
 
-<<<<<<< HEAD
 _badtab = r'`~@#$%^&*()[]{}-+=|\/?<>,.:;'
 if PY2:
     import string
@@ -787,30 +786,32 @@
     ----------
     mod_obj_path : str
         Full module path to the attribute, e.g., openmdao.core.system.System
-=======
-def make_serializable(o):
-    """
-    Recursively convert numpy types to native types for JSON serialization.
-
-    Parameters
-    ----------
-    o : object
-        the object to be converted
->>>>>>> 0e6f1d2f
 
     Returns
     -------
     object
-<<<<<<< HEAD
         The specified module attribute.
-
     """
     modpath, attr = mod_obj_path.rsplit('.', 1)
     importlib.import_module(modpath)
     mod = sys.modules[modpath]
     return getattr(mod, attr)
-=======
+
+
+def make_serializable(o):
+    """
+    Recursively convert numpy types to native types for JSON serialization.
+
+    Parameters
+    ----------
+    o : object
+        the object to be converted
+
+    Returns
+    -------
+    object
         The converted object.
+
     """
     if (isinstance(o, np.number)):
         return o.item()
@@ -819,5 +820,4 @@
     elif isinstance(o, (list, tuple, set)):
         return [make_serializable(item) for item in o]
     else:
-        return o
->>>>>>> 0e6f1d2f
+        return o