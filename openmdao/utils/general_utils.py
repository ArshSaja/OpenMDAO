--- conflicted
+++ resolved
@@ -977,7 +977,6 @@
     return ''
 
 
-<<<<<<< HEAD
 def _is_slice(indices):
     """
     Check if an array of indices contains a slice object.
@@ -1018,7 +1017,8 @@
     sliced_inds = np.arange(out_size, dtype=int).reshape(out_shape)[tuple(slicer)]
 
     return sliced_inds
-=======
+
+
 def prom2ivc_src_dict(prom_dict):
     """
     Convert a dictionary with promoted input names into one with ivc source names.
@@ -1041,5 +1041,4 @@
         else:
             src_dict[name] = meta
 
-    return src_dict
->>>>>>> d0943bbc
+    return src_dict