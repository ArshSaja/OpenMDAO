--- conflicted
+++ resolved
@@ -64,11 +64,7 @@
         Flag that becomes True when Broyden detects it needs to recompute the inverse Jacobian.
     """
 
-<<<<<<< HEAD
-    SOLVER = 'NL: BROYDEN'
-=======
-    SOLVER = 'NL: Broyden'
->>>>>>> 7df3bb7f
+    SOLVER = "NL: BROYDEN"
 
     def __init__(self, **kwargs):
         """
@@ -104,43 +100,69 @@
         """
         super()._declare_options()
 
-        self.options.declare('alpha', default=0.4,
-                             desc="Value to scale the starting Jacobian, which is Identity. This "
-                                  "option does nothing if you compute the initial Jacobian "
-                                  "instead.")
-        self.options.declare('compute_jacobian', types=bool, default=True,
-                             desc="When True, compute an initial Jacobian, otherwise start "
-                                  "with Identity scaled by alpha. Further Jacobians may also be "
-                                  "computed depending on the other options.")
-        self.options.declare('converge_limit', default=1.0,
-                             desc="Ratio of current residual to previous residual above which the "
-                                  "convergence is considered a failure. The Jacobian will be "
-                                  "regenerated once this condition has been reached a number of "
-                                  "consecutive times as specified in max_converge_failures.")
-        self.options.declare('cs_reconverge', types=bool, default=True,
-                             desc='When True, when this driver solves under a complex step, nudge '
-                             'the Solution vector by a small amount so that it reconverges.')
-        self.options.declare('diverge_limit', default=2.0,
-                             desc="Ratio of current residual to previous residual above which the "
-                                  "Jacobian will be immediately regenerated.")
-        self.options.declare('max_converge_failures', default=3,
-                             desc="The number of convergence failures before regenerating the "
-                                  "Jacobian.")
-        self.options.declare('max_jacobians', default=10,
-                             desc="Maximum number of jacobians to compute.")
-        self.options.declare('state_vars', [], desc="List of the state-variable/residuals that "
-                                                    "are to be solved here.")
-        self.options.declare('update_broyden', default=True,
-                             desc="Flag controls whether to perform Broyden update to the "
-                                  "Jacobian. There are some applications where it may be useful "
-                                  "to turn this off.")
-        self.options.declare('reraise_child_analysiserror', types=bool, default=False,
-                             desc='When the option is true, a solver will reraise any '
-                             'AnalysisError that arises during subsolve; when false, it will '
-                             'continue solving.')
-
-        self.supports['gradients'] = True
-        self.supports['implicit_components'] = True
+        self.options.declare(
+            "alpha",
+            default=0.4,
+            desc="Value to scale the starting Jacobian, which is Identity. This "
+            "option does nothing if you compute the initial Jacobian "
+            "instead.",
+        )
+        self.options.declare(
+            "compute_jacobian",
+            types=bool,
+            default=True,
+            desc="When True, compute an initial Jacobian, otherwise start "
+            "with Identity scaled by alpha. Further Jacobians may also be "
+            "computed depending on the other options.",
+        )
+        self.options.declare(
+            "converge_limit",
+            default=1.0,
+            desc="Ratio of current residual to previous residual above which the "
+            "convergence is considered a failure. The Jacobian will be "
+            "regenerated once this condition has been reached a number of "
+            "consecutive times as specified in max_converge_failures.",
+        )
+        self.options.declare(
+            "cs_reconverge",
+            types=bool,
+            default=True,
+            desc="When True, when this driver solves under a complex step, nudge "
+            "the Solution vector by a small amount so that it reconverges.",
+        )
+        self.options.declare(
+            "diverge_limit",
+            default=2.0,
+            desc="Ratio of current residual to previous residual above which the "
+            "Jacobian will be immediately regenerated.",
+        )
+        self.options.declare(
+            "max_converge_failures",
+            default=3,
+            desc="The number of convergence failures before regenerating the " "Jacobian.",
+        )
+        self.options.declare("max_jacobians", default=10, desc="Maximum number of jacobians to compute.")
+        self.options.declare(
+            "state_vars", [], desc="List of the state-variable/residuals that " "are to be solved here."
+        )
+        self.options.declare(
+            "update_broyden",
+            default=True,
+            desc="Flag controls whether to perform Broyden update to the "
+            "Jacobian. There are some applications where it may be useful "
+            "to turn this off.",
+        )
+        self.options.declare(
+            "reraise_child_analysiserror",
+            types=bool,
+            default=False,
+            desc="When the option is true, a solver will reraise any "
+            "AnalysisError that arises during subsolve; when false, it will "
+            "continue solving.",
+        )
+
+        self.supports["gradients"] = True
+        self.supports["implicit_components"] = True
 
     def _setup_solvers(self, system, depth):
         """
@@ -173,23 +195,23 @@
         # this check is incorrect (for broyden) and needs to be done differently.
         # self._disallow_distrib_solve()
 
-        states = self.options['state_vars']
-        prom2abs = system._var_allprocs_prom2abs_list['output']
+        states = self.options["state_vars"]
+        prom2abs = system._var_allprocs_prom2abs_list["output"]
 
         # Check names of states.
         bad_names = [name for name in states if name not in prom2abs]
         if len(bad_names) > 0:
             msg = "{}: The following variable names were not found: {}"
-            raise ValueError(msg.format(self.msginfo, ', '.join(bad_names)))
+            raise ValueError(msg.format(self.msginfo, ", ".join(bad_names)))
 
         # Size linear system
         if len(states) > 0:
             # User has specified states, so we must size them.
             n = 0
-            meta = system._var_allprocs_abs2meta['output']
+            meta = system._var_allprocs_abs2meta["output"]
 
             for i, name in enumerate(states):
-                size = meta[prom2abs[name][0]]['global_size']
+                size = meta[prom2abs[name][0]]["global_size"]
                 self._idx[name] = (n, n + size)
                 n += size
         else:
@@ -199,18 +221,18 @@
 
         self.size = n
         self.Gm = np.empty((n, n))
-        self.xm = np.empty((n, ))
-        self.fxm = np.empty((n, ))
+        self.xm = np.empty((n,))
+        self.fxm = np.empty((n,))
         self.delta_xm = None
         self.delta_fxm = None
 
         if self._full_inverse:
-
             # Can only use DirectSolver here.
             from openmdao.solvers.linear.direct import DirectSolver
+
             if not isinstance(self.linear_solver, DirectSolver):
                 msg = "{}: Linear solver must be DirectSolver when solving the full model."
-                raise ValueError(msg.format(self.msginfo, ', '.join(bad_names)))
+                raise ValueError(msg.format(self.msginfo, ", ".join(bad_names)))
 
             return
 
@@ -218,10 +240,10 @@
         def sys_recurse(system, all_states):
             subs = system._subsystems_myproc
             if len(subs) == 0:
-
                 # Skip implicit components that appear to solve themselves.
                 from openmdao.core.implicitcomponent import ImplicitComponent
-                if overrides_method('solve_nonlinear', system, ImplicitComponent):
+
+                if overrides_method("solve_nonlinear", system, ImplicitComponent):
                     return
 
                 all_states.extend(system._list_states())
@@ -229,19 +251,21 @@
             else:
                 for subsys in subs:
                     sub_nl = subsys.nonlinear_solver
-                    if sub_nl and sub_nl.supports['implicit_components']:
+                    if sub_nl and sub_nl.supports["implicit_components"]:
                         continue
                     sys_recurse(subsys, all_states)
 
         all_states = []
         sys_recurse(system, all_states)
-        all_states = [system._var_abs2prom['output'][name] for name in all_states]
+        all_states = [system._var_abs2prom["output"][name] for name in all_states]
 
         missing = set(all_states).difference(states)
         if len(missing) > 0:
-            msg = "The following states are not covered by a solver, and may have been " + \
-                  "omitted from the BroydenSolver 'state_vars': "
-            msg += ', '.join(sorted(missing))
+            msg = (
+                "The following states are not covered by a solver, and may have been "
+                + "omitted from the BroydenSolver 'state_vars': "
+            )
+            msg += ", ".join(sorted(missing))
             issue_warning(msg, category=SetupWarning)
 
     def _assembled_jac_solver_iter(self):
@@ -252,7 +276,7 @@
             for s in self.linear_solver._assembled_jac_solver_iter():
                 yield s
 
-    def _set_solver_print(self, level=2, type_='all'):
+    def _set_solver_print(self, level=2, type_="all"):
         """
         Control printing for solvers and subsolvers in the model.
 
@@ -267,7 +291,7 @@
         """
         super()._set_solver_print(level=level, type_=type_)
 
-        if self.linear_solver is not None and type_ != 'NL':
+        if self.linear_solver is not None and type_ != "NL":
             self.linear_solver._set_solver_print(level=level, type_=type_)
 
         if self.linesearch is not None:
@@ -295,9 +319,9 @@
             Initial absolute error in the user-specified residuals.
         """
         system = self._system()
-        if self.options['debug_print']:
-            self._err_cache['inputs'] = system._inputs._copy_views()
-            self._err_cache['outputs'] = system._outputs._copy_views()
+        if self.options["debug_print"]:
+            self._err_cache["inputs"] = system._inputs._copy_views()
+            self._err_cache["outputs"] = system._outputs._copy_views()
 
         # Convert local storage if we are under complex step.
         if system.under_complex_step:
@@ -318,13 +342,13 @@
         # When under a complex step from higher in the hierarchy, sometimes the step is too small
         # to trigger reconvergence, so nudge the outputs slightly so that we always get at least
         # one iteration of Broyden.
-        if system.under_complex_step and self.options['cs_reconverge']:
+        if system.under_complex_step and self.options["cs_reconverge"]:
             system._outputs += np.linalg.norm(system._outputs.asarray()) * 1e-10
 
         # Start with initial states.
         self.xm = self.get_vector(system._outputs)
 
-        with Recording('Broyden', 0, self) as rec:
+        with Recording("Broyden", 0, self) as rec:
             self._solver_info.append_solver()
 
             # should call the subsystems solve before computing the first residual
@@ -420,16 +444,15 @@
         # Determine whether to update Jacobian.
         self._recompute_jacobian = False
         opt = self.options
-        if self._computed_jacobians <= opt['max_jacobians']:
-
+        if self._computed_jacobians <= opt["max_jacobians"]:
             converge_ratio = self.compute_norm(fxm) / self.compute_norm(fxm1)
 
-            if converge_ratio > opt['diverge_limit']:
+            if converge_ratio > opt["diverge_limit"]:
                 self._recompute_jacobian = True
-            elif converge_ratio > opt['converge_limit']:
+            elif converge_ratio > opt["converge_limit"]:
                 self._converge_failures += 1
 
-                if self._converge_failures >= opt['max_converge_failures']:
+                if self._converge_failures >= opt["max_converge_failures"]:
                     self._recompute_jacobian = True
             else:
                 self._converge_failures = 0
@@ -453,17 +476,17 @@
         Gm = self.Gm
 
         # Apply the Broyden Update approximation to the previous value of the inverse jacobian.
-        if self.options['update_broyden'] and not self._recompute_jacobian:
+        if self.options["update_broyden"] and not self._recompute_jacobian:
             dfxm = self.delta_fxm
             fact = np.linalg.norm(dfxm)
 
             # Sometimes you can get stuck, particularly when enforcing bounds in a linesearch.
             # Make sure we don't update in this case because of divide by zero.
-            if fact > self.options['atol']:
+            if fact > self.options["atol"]:
                 Gm += np.outer((self.delta_xm - Gm.dot(dfxm)), dfxm * (1.0 / fact**2))
 
         # Solve for total derivatives of user-requested residuals wrt states.
-        elif self.options['compute_jacobian']:
+        elif self.options["compute_jacobian"]:
             if self._full_inverse:
                 Gm = self._compute_full_inverse_jacobian()
             else:
@@ -474,7 +497,7 @@
         # Set inverse Jacobian to identity scaled by alpha.
         # This is the default starting point used by scipy and the general broyden algorithm.
         else:
-            Gm = np.diag(np.full(self.size, -self.options['alpha'], dtype=Gm.dtype))
+            Gm = np.diag(np.full(self.size, -self.options["alpha"], dtype=Gm.dtype))
 
         return Gm
 
@@ -498,7 +521,7 @@
         if self._full_inverse:
             xm = vec.asarray(copy=True)
         else:
-            states = self.options['state_vars']
+            states = self.options["state_vars"]
             xm = self.xm.copy()
             for name in states:
                 i, j = self._idx[name]
@@ -520,7 +543,7 @@
         if self._full_inverse:
             outputs.set_val(new_val)
         else:
-            states = self.options['state_vars']
+            states = self.options["state_vars"]
             for name in states:
                 i, j = self._idx[name]
                 outputs[name] = new_val[i:j]
@@ -540,7 +563,7 @@
             linear.set_val(dx)
         else:
             linear.set_val(0.0)
-            for name in self.options['state_vars']:
+            for name in self.options["state_vars"]:
                 i, j = self._idx[name]
                 linear[name] = dx[i:j]
 
@@ -557,7 +580,7 @@
         # same code.
         # TODO: Can do each state in parallel if procs are available.
         system = self._system()
-        states = self.options['state_vars']
+        states = self.options["state_vars"]
         d_res = system._dresiduals
         d_out = system._doutputs
 
@@ -583,13 +606,12 @@
                 d_wrt = d_res[wrt_name]
 
             for j in range(j_wrt - i_wrt):
-
                 # Increment each variable.
                 if wrt_name in d_res:
                     d_wrt[j] = 1.0
 
                 # Solve for total derivatives.
-                ln_solver.solve('fwd')
+                ln_solver.solve("fwd")
 
                 # Extract results.
                 for of_name in states:
