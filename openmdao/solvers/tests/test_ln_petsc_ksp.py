"""Test the PetsKSP linear solver class."""

from __future__ import division, print_function

import unittest
<<<<<<< HEAD

import numpy as np
=======
import warnings
>>>>>>> 796dd366

from openmdao.api import Problem, Group, IndepVarComp, PetscKSP, LinearBlockGS, DirectSolver, \
     ExecComp, NewtonSolver, NonlinearBlockGS
from openmdao.test_suite.components.expl_comp_simple import TestExplCompSimpleDense
from openmdao.test_suite.components.sellar import SellarDis1withDerivatives, SellarDis2withDerivatives

try:
    from openmdao.vectors.petsc_vector import PETScVector
except ImportError:
    PETScVector = None

from openmdao.test_suite.groups.implicit_group import TestImplicitGroup

from openmdao.devtools.testutil import assert_rel_error


@unittest.skipUnless(PETScVector, "PETSc is required.")
class TestPetscKSP(unittest.TestCase):

    def test_options(self):
        """Verify that the PetscKSP specific options are declared."""

        group = Group()
        group.ln_solver = PetscKSP()

        assert(group.ln_solver.options['ksp_type'] == 'fgmres')

    def test_solve_linear_ksp_default(self):
        """Solve implicit system with PetscKSP using default method."""

        group = TestImplicitGroup(lnSolverClass=PetscKSP)

        p = Problem(group)
        p.setup(vector_class=PETScVector, check=False)
        p.set_solver_print(level=0)

        d_inputs, d_outputs, d_residuals = group.get_linear_vectors()

        # forward
        d_residuals.set_const(1.0)
        d_outputs.set_const(0.0)
        group.run_solve_linear(['linear'], 'fwd')

        output = d_outputs._data
        assert_rel_error(self, output[1], group.expected_solution[0], 1e-15)
        assert_rel_error(self, output[5], group.expected_solution[1], 1e-15)

        # reverse
        d_outputs.set_const(1.0)
        d_residuals.set_const(0.0)
        group.run_solve_linear(['linear'], 'rev')

        output = d_residuals._data
        assert_rel_error(self, output[1], group.expected_solution[0], 1e-15)
        assert_rel_error(self, output[5], group.expected_solution[1], 1e-15)

    def test_solve_linear_ksp_gmres(self):
        """Solve implicit system with PetscKSP using 'gmres' method."""

        group = TestImplicitGroup(lnSolverClass=PetscKSP, use_varsets=False)
        group.ln_solver.options['ksp_type'] = 'gmres'

        p = Problem(group)
        p.setup(vector_class=PETScVector, check=False)
        p.set_solver_print(level=0)

        d_inputs, d_outputs, d_residuals = group.get_linear_vectors()

        # forward
        d_residuals.set_const(1.0)
        d_outputs.set_const(0.0)
        group.run_solve_linear(['linear'], 'fwd')

        output = d_outputs._data
        assert_rel_error(self, output[0], group.expected_solution[0], 1e-15)

        # reverse
        d_outputs.set_const(1.0)
        d_residuals.set_const(0.0)
        group.run_solve_linear(['linear'], 'rev')

        output = d_residuals._data
        assert_rel_error(self, output[0], group.expected_solution[0], 1e-15)

    def test_solve_linear_ksp_maxiter(self):
        """Verify that PetscKSP abides by the 'maxiter' option."""

        group = TestImplicitGroup(lnSolverClass=PetscKSP)
        group.ln_solver.options['maxiter'] = 2

        p = Problem(group)
        p.setup(vector_class=PETScVector, check=False)
        p.set_solver_print(level=0)

        d_inputs, d_outputs, d_residuals = group.get_linear_vectors()

        # forward
        d_residuals.set_const(1.0)
        d_outputs.set_const(0.0)
        group.run_solve_linear(['linear'], 'fwd')

        self.assertTrue(group.ln_solver._iter_count == 3)

        # reverse
        d_outputs.set_const(1.0)
        d_residuals.set_const(0.0)
        group.run_solve_linear(['linear'], 'rev')

        self.assertTrue(group.ln_solver._iter_count == 3)

    def test_solve_linear_ksp_precon(self):
        """Solve implicit system with PetscKSP using a preconditioner."""

        group = TestImplicitGroup(lnSolverClass=PetscKSP)
        precon = group.ln_solver.precon = LinearBlockGS()

        p = Problem(group)
        p.setup(vector_class=PETScVector, check=False)
        p.set_solver_print(level=0)

        d_inputs, d_outputs, d_residuals = group.get_linear_vectors()

        # forward
        d_residuals.set_const(1.0)
        d_outputs.set_const(0.0)
        group.run_solve_linear(['linear'], 'fwd')

        output = d_outputs._data
        assert_rel_error(self, output[1], group.expected_solution[0], 1e-15)
        assert_rel_error(self, output[5], group.expected_solution[1], 1e-15)

        self.assertTrue(precon._iter_count > 0)

        # reverse
        d_outputs.set_const(1.0)
        d_residuals.set_const(0.0)
        group.run_solve_linear(['linear'], 'rev')

        output = d_residuals._data
        assert_rel_error(self, output[1], group.expected_solution[0], 3e-15)
        assert_rel_error(self, output[5], group.expected_solution[1], 3e-15)

        self.assertTrue(precon._iter_count > 0)

        # test the direct solver and make sure KSP correctly recurses for _linearize
        precon = group.ln_solver.precon = DirectSolver()
        p.setup(vector_class=PETScVector, check=False)

        d_inputs, d_outputs, d_residuals = group.get_linear_vectors()

        # forward
        d_residuals.set_const(1.0)
        d_outputs.set_const(0.0)
        group.ln_solver._linearize()
        group.run_solve_linear(['linear'], 'fwd')

        output = d_outputs._data
        assert_rel_error(self, output[1], group.expected_solution[0], 1e-15)
        assert_rel_error(self, output[5], group.expected_solution[1], 1e-15)

        # reverse
        d_outputs.set_const(1.0)
        d_residuals.set_const(0.0)
        group.ln_solver._linearize()
        group.run_solve_linear(['linear'], 'rev')

        output = d_residuals._data
        assert_rel_error(self, output[1], group.expected_solution[0], 3e-15)
        assert_rel_error(self, output[5], group.expected_solution[1], 3e-15)

    def test_preconditioner_deprecation(self):

        group = TestImplicitGroup(lnSolverClass=PetscKSP)

        msg = "The 'preconditioner' property provides backwards compatibility " \
            + "with OpenMDAO <= 1.x ; use 'precon' instead."

        # check deprecation on setter
        with warnings.catch_warnings(record=True) as w:
            precon = group.ln_solver.preconditioner = LinearBlockGS()

        self.assertEqual(len(w), 1)
        self.assertTrue(issubclass(w[0].category, DeprecationWarning))
        self.assertEqual(str(w[0].message), msg)

        # check deprecation on getter
        with warnings.catch_warnings(record=True) as w:
            pre = group.ln_solver.preconditioner

        self.assertEqual(len(w), 1)
        self.assertTrue(issubclass(w[0].category, DeprecationWarning))
        self.assertEqual(str(w[0].message), msg)

    def test_solve_on_subsystem(self):
        """solve an implicit system with KSP attached anywhere but the root"""

        p = Problem()
        model = p.model = Group()
        dv = model.add_subsystem('des_vars', IndepVarComp())
        # just need a dummy variable so the sizes don't match between root and g1
        dv.add_output('dummy', val=1.0, shape=10)

        g1 = model.add_subsystem('g1', TestImplicitGroup(lnSolverClass=PetscKSP))

        p.model.ln_solver.options['maxiter'] = 1
        p.setup(vector_class=PETScVector, check=False)

        p.set_solver_print(level=0)

        # forward
        d_inputs, d_outputs, d_residuals = g1.get_linear_vectors()
        d_residuals.set_const(1.0)
        d_outputs.set_const(0.0)
        g1._solve_linear(['linear'], 'fwd')

        output = d_outputs._data
        # The empty first entry in _data is due to the dummy
        #     variable being in a different variable set not owned by g1
        assert_rel_error(self, output[1], g1.expected_solution[0], 1e-15)
        assert_rel_error(self, output[5], g1.expected_solution[1], 1e-15)

        # reverse
        d_inputs, d_outputs, d_residuals = g1.get_linear_vectors()

        d_outputs.set_const(1.0)
        d_residuals.set_const(0.0)
        g1.ln_solver._linearize()
        g1._solve_linear(['linear'], 'rev')

        output = d_residuals._data
        assert_rel_error(self, output[1], g1.expected_solution[0], 3e-15)
        assert_rel_error(self, output[5], g1.expected_solution[1], 3e-15)


@unittest.skipUnless(PETScVector, "PETSc is required.")
class TestPetscKSPSolverFeature(unittest.TestCase):

    def test_specify_solver(self):
        prob = Problem()
        model = prob.model = Group()

        model.add_subsystem('px', IndepVarComp('x', 1.0), promotes=['x'])
        model.add_subsystem('pz', IndepVarComp('z', np.array([5.0, 2.0])), promotes=['z'])

        model.add_subsystem('d1', SellarDis1withDerivatives(), promotes=['x', 'z', 'y1', 'y2'])
        model.add_subsystem('d2', SellarDis2withDerivatives(), promotes=['z', 'y1', 'y2'])

        model.add_subsystem('obj_cmp', ExecComp('obj = x**2 + z[1] + y1 + exp(-y2)',
                                                z=np.array([0.0, 0.0]), x=0.0),
                            promotes=['obj', 'x', 'z', 'y1', 'y2'])

        model.add_subsystem('con_cmp1', ExecComp('con1 = 3.16 - y1'), promotes=['con1', 'y1'])
        model.add_subsystem('con_cmp2', ExecComp('con2 = y2 - 24.0'), promotes=['con2', 'y2'])

        model.nl_solver = NonlinearBlockGS()

        model.ln_solver = PetscKSP()

        prob.setup()
        prob.run_model()

        wrt = ['z']
        of = ['obj']

        J = prob.compute_total_derivs(of=of, wrt=wrt, return_format='flat_dict')
        assert_rel_error(self, J['obj', 'z'][0][0], 9.61001056, .00001)
        assert_rel_error(self, J['obj', 'z'][0][1], 1.78448534, .00001)

    def test_specify_ksp_type(self):
        prob = Problem()
        model = prob.model = Group()

        model.add_subsystem('px', IndepVarComp('x', 1.0), promotes=['x'])
        model.add_subsystem('pz', IndepVarComp('z', np.array([5.0, 2.0])), promotes=['z'])

        model.add_subsystem('d1', SellarDis1withDerivatives(), promotes=['x', 'z', 'y1', 'y2'])
        model.add_subsystem('d2', SellarDis2withDerivatives(), promotes=['z', 'y1', 'y2'])

        model.add_subsystem('obj_cmp', ExecComp('obj = x**2 + z[1] + y1 + exp(-y2)',
                                                z=np.array([0.0, 0.0]), x=0.0),
                            promotes=['obj', 'x', 'z', 'y1', 'y2'])

        model.add_subsystem('con_cmp1', ExecComp('con1 = 3.16 - y1'), promotes=['con1', 'y1'])
        model.add_subsystem('con_cmp2', ExecComp('con2 = y2 - 24.0'), promotes=['con2', 'y2'])

        model.nl_solver = NonlinearBlockGS()

        model.ln_solver = PetscKSP()
        model.ln_solver.options['ksp_type'] = 'gmres'

        prob.setup()
        prob.run_model()

        wrt = ['z']
        of = ['obj']

        J = prob.compute_total_derivs(of=of, wrt=wrt, return_format='flat_dict')
        assert_rel_error(self, J['obj', 'z'][0][0], 9.61001056, .00001)
        assert_rel_error(self, J['obj', 'z'][0][1], 1.78448534, .00001)

    def test_feature_maxiter(self):
        prob = Problem()
        model = prob.model = Group()

        model.add_subsystem('px', IndepVarComp('x', 1.0), promotes=['x'])
        model.add_subsystem('pz', IndepVarComp('z', np.array([5.0, 2.0])), promotes=['z'])

        model.add_subsystem('d1', SellarDis1withDerivatives(), promotes=['x', 'z', 'y1', 'y2'])
        model.add_subsystem('d2', SellarDis2withDerivatives(), promotes=['z', 'y1', 'y2'])

        model.add_subsystem('obj_cmp', ExecComp('obj = x**2 + z[1] + y1 + exp(-y2)',
                                                z=np.array([0.0, 0.0]), x=0.0),
                            promotes=['obj', 'x', 'z', 'y1', 'y2'])

        model.add_subsystem('con_cmp1', ExecComp('con1 = 3.16 - y1'), promotes=['con1', 'y1'])
        model.add_subsystem('con_cmp2', ExecComp('con2 = y2 - 24.0'), promotes=['con2', 'y2'])

        model.nl_solver = NonlinearBlockGS()

        model.ln_solver = PetscKSP()
        model.ln_solver.options['maxiter'] = 3

        prob.setup()
        prob.run_model()

        wrt = ['z']
        of = ['obj']

        J = prob.compute_total_derivs(of=of, wrt=wrt, return_format='flat_dict')
        assert_rel_error(self, J['obj', 'z'][0][0], 9.2654054431, .00001)
        assert_rel_error(self, J['obj', 'z'][0][1], 1.87246623559, .00001)

    def test_feature_atol(self):
        prob = Problem()
        model = prob.model = Group()

        model.add_subsystem('px', IndepVarComp('x', 1.0), promotes=['x'])
        model.add_subsystem('pz', IndepVarComp('z', np.array([5.0, 2.0])), promotes=['z'])

        model.add_subsystem('d1', SellarDis1withDerivatives(), promotes=['x', 'z', 'y1', 'y2'])
        model.add_subsystem('d2', SellarDis2withDerivatives(), promotes=['z', 'y1', 'y2'])

        model.add_subsystem('obj_cmp', ExecComp('obj = x**2 + z[1] + y1 + exp(-y2)',
                                                z=np.array([0.0, 0.0]), x=0.0),
                            promotes=['obj', 'x', 'z', 'y1', 'y2'])

        model.add_subsystem('con_cmp1', ExecComp('con1 = 3.16 - y1'), promotes=['con1', 'y1'])
        model.add_subsystem('con_cmp2', ExecComp('con2 = y2 - 24.0'), promotes=['con2', 'y2'])

        model.nl_solver = NonlinearBlockGS()

        model.ln_solver = PetscKSP()
        model.ln_solver.options['atol'] = 1.0e-20

        prob.setup()
        prob.run_model()

        wrt = ['z']
        of = ['obj']

        J = prob.compute_total_derivs(of=of, wrt=wrt, return_format='flat_dict')
        assert_rel_error(self, J['obj', 'z'][0][0], 9.61001055699, .00001)
        assert_rel_error(self, J['obj', 'z'][0][1], 1.78448533563, .00001)

    def test_feature_rtol(self):
        prob = Problem()
        model = prob.model = Group()

        model.add_subsystem('px', IndepVarComp('x', 1.0), promotes=['x'])
        model.add_subsystem('pz', IndepVarComp('z', np.array([5.0, 2.0])), promotes=['z'])

        model.add_subsystem('d1', SellarDis1withDerivatives(), promotes=['x', 'z', 'y1', 'y2'])
        model.add_subsystem('d2', SellarDis2withDerivatives(), promotes=['z', 'y1', 'y2'])

        model.add_subsystem('obj_cmp', ExecComp('obj = x**2 + z[1] + y1 + exp(-y2)',
                                                z=np.array([0.0, 0.0]), x=0.0),
                            promotes=['obj', 'x', 'z', 'y1', 'y2'])

        model.add_subsystem('con_cmp1', ExecComp('con1 = 3.16 - y1'), promotes=['con1', 'y1'])
        model.add_subsystem('con_cmp2', ExecComp('con2 = y2 - 24.0'), promotes=['con2', 'y2'])

        model.nl_solver = NonlinearBlockGS()

        model.ln_solver = PetscKSP()
        model.ln_solver.options['rtol'] = 1.0e-20

        prob.setup()
        prob.run_model()

        wrt = ['z']
        of = ['obj']

        J = prob.compute_total_derivs(of=of, wrt=wrt, return_format='flat_dict')
        assert_rel_error(self, J['obj', 'z'][0][0], 9.61001055699, .00001)
        assert_rel_error(self, J['obj', 'z'][0][1], 1.78448533563, .00001)

    def test_specify_precon(self):

        prob = Problem()
        model = prob.model = Group()

        model.add_subsystem('px', IndepVarComp('x', 1.0), promotes=['x'])
        model.add_subsystem('pz', IndepVarComp('z', np.array([5.0, 2.0])), promotes=['z'])

        model.add_subsystem('d1', SellarDis1withDerivatives(), promotes=['x', 'z', 'y1', 'y2'])
        model.add_subsystem('d2', SellarDis2withDerivatives(), promotes=['z', 'y1', 'y2'])

        model.add_subsystem('obj_cmp', ExecComp('obj = x**2 + z[1] + y1 + exp(-y2)',
                                                z=np.array([0.0, 0.0]), x=0.0),
                            promotes=['obj', 'x', 'z', 'y1', 'y2'])

        model.add_subsystem('con_cmp1', ExecComp('con1 = 3.16 - y1'), promotes=['con1', 'y1'])
        model.add_subsystem('con_cmp2', ExecComp('con2 = y2 - 24.0'), promotes=['con2', 'y2'])

        model.nl_solver = NewtonSolver()
        model.ln_sollver = PetscKSP()

        model.ln_solver.precon = LinearBlockGS()
        model.ln_solver.precon.options['maxiter'] = 2

        prob.setup()
        prob.run_model()

        assert_rel_error(self, prob['y1'], 25.58830273, .00001)
        assert_rel_error(self, prob['y2'], 12.05848819, .00001)

if __name__ == "__main__":
    unittest.main()<|MERGE_RESOLUTION|>--- conflicted
+++ resolved
@@ -3,12 +3,9 @@
 from __future__ import division, print_function
 
 import unittest
-<<<<<<< HEAD
+import warnings
 
 import numpy as np
-=======
-import warnings
->>>>>>> 796dd366
 
 from openmdao.api import Problem, Group, IndepVarComp, PetscKSP, LinearBlockGS, DirectSolver, \
      ExecComp, NewtonSolver, NonlinearBlockGS
