"""Define the base Solver, NonlinearSolver, and LinearSolver classes."""

import os
import pprint
import sys
import weakref

import numpy as np

from openmdao.core.analysis_error import AnalysisError
from openmdao.core.constants import _UNDEFINED
from openmdao.recorders.recording_iteration_stack import Recording
from openmdao.recorders.recording_manager import RecordingManager
from openmdao.utils.mpi import MPI
from openmdao.utils.options_dictionary import OptionsDictionary
from openmdao.utils.record_util import create_local_meta, check_path
from openmdao.utils.om_warnings import issue_warning, SolverWarning


class SolverInfo(object):
    """
    Communal object for storing some formatting for solver iprint.

    Attributes
    ----------
    prefix : str
        Prefix to prepend during this iprint.
    stack : list
        List of strings; strings are popped and appended as needed.
    """

    def __init__(self):
        """
        Initialize.
        """
        self.prefix = ""
        self.stack = []

    def clear(self):
        """
        Clear out the iprint stack, in case something is left over from a handled exception.
        """
        self.prefix = ""
        self.stack = []

    def pop(self):
        """
        Remove one level of solver depth in the printing.
        """
        last_string = self.stack.pop()
        nchar = len(last_string)
        self.prefix = self.prefix[:-nchar]

    def append_solver(self):
        """
        Add a new level for the main solver in a group.
        """
        new_str = "+  "
        self.prefix += new_str
        self.stack.append(new_str)

    def append_subsolver(self):
        """
        Add a new level for any sub-solver for your solver.
        """
        new_str = "|  "
        self.prefix += new_str
        self.stack.append(new_str)

    def append_precon(self):
        """
        Add a new level for any preconditioner to a linear solver.
        """
        new_str = "| precon:"
        self.prefix += new_str
        self.stack.append(new_str)

    def save_cache(self):
        """
        Save prefix and stack so that they can be restored later in event of an exception recovery.

        Returns
        -------
        tuple(str, list)
            Cache of current stack.
        """
        return (self.prefix, self.stack)

    def restore_cache(self, cache):
        """
        Restore previously saved iprint stack names.

        Parameters
        ----------
        cache : tuple(str, list)
            Cache of current stack.
        """
        self.prefix, self.stack = cache


class Solver(object):
    """
    Base solver class.

    This class is subclassed by NonlinearSolver and LinearSolver,
    which are in turn subclassed by actual solver implementations.

    Parameters
    ----------
    **kwargs : dict of keyword arguments
        Keyword arguments that will be mapped into the Solver options.

    Attributes
    ----------
    _system : <System>
        Pointer to the owning system.
    _depth : int
        How many subsolvers deep this solver is (0 means not a subsolver).
    _mode : str
        'fwd' or 'rev', applicable to linear solvers only.
    _iter_count : int
        Number of iterations for the current invocation of the solver.
    _rec_mgr : <RecordingManager>
        object that manages all recorders added to this solver
    cite : str
        Listing of relevant citations that should be referenced when
        publishing work that uses this class.
    options : <OptionsDictionary>
        Options dictionary.
    recording_options : <OptionsDictionary>
        Recording options dictionary.
    supports : <OptionsDictionary>
        Options dictionary describing what features are supported by this
        solver.
    _filtered_vars_to_record : Dict
        Dict of list of var names to record
    _norm0 : float
        Normalization factor
    _problem_meta : dict
        Problem level metadata.
    """

    # Object to store some formatting for iprint that is shared across all solvers.
    SOLVER = "base_solver"

    def __init__(self, **kwargs):
        """
        Initialize all attributes.
        """
        self._system = None
        self._depth = 0
        self._mode = "fwd"
        self._iter_count = 0
        self._problem_meta = None

        # Solver options
        self.options = OptionsDictionary(parent_name=self.msginfo)
        self.options.declare("maxiter", types=int, default=10, desc="maximum number of iterations")
        self.options.declare("atol", default=1e-10, desc="absolute error tolerance")
        self.options.declare("rtol", default=1e-10, desc="relative error tolerance")
        self.options.declare("iprint", types=int, default=1, desc="whether to print output")
        self.options.declare(
            "err_on_non_converge",
            types=bool,
            default=False,
            desc="When True, AnalysisError will be raised if we don't converge.",
        )

        # Case recording options
        self.recording_options = OptionsDictionary(parent_name=self.msginfo)
        self.recording_options.declare(
            "record_abs_error",
            types=bool,
            default=True,
            desc="Set to True to record absolute error at the \
                                       solver level",
        )
        self.recording_options.declare(
            "record_rel_error",
            types=bool,
            default=True,
            desc="Set to True to record relative error at the \
                                       solver level",
        )
        self.recording_options.declare(
            "record_inputs", types=bool, default=True, desc="Set to True to record inputs at the solver level"
        )
        self.recording_options.declare(
            "record_outputs", types=bool, default=True, desc="Set to True to record outputs at the solver level"
        )
        self.recording_options.declare(
            "record_solver_residuals",
            types=bool,
            default=False,
            desc="Set to True to record residuals at the solver level",
        )
        self.recording_options.declare(
            "includes",
            types=list,
            default=["*"],
            desc="Patterns for variables to include in recording. \
                                       Paths are relative to solver's Group. \
                                       Uses fnmatch wildcards",
        )
        self.recording_options.declare(
            "excludes",
            types=list,
            default=[],
            desc="Patterns for vars to exclude in recording. \
                                       (processed post-includes) \
                                       Paths are relative to solver's Group. \
                                       Uses fnmatch wildcards",
        )
        # Case recording related
        self._filtered_vars_to_record = {}
        self._norm0 = 0.0

        # What the solver supports.
        self.supports = OptionsDictionary(parent_name=self.msginfo)
        self.supports.declare("gradients", types=bool, default=False)
        self.supports.declare("implicit_components", types=bool, default=False)

        self._declare_options()
        self.options.update(kwargs)

        self._rec_mgr = RecordingManager()

        self.cite = ""

    @property
    def msginfo(self):
        """
        Return info to prepend to messages.

        Returns
        -------
        str
            Info to prepend to messages.
        """
        if self._system is None:
            return type(self).__name__
        return f"{type(self).__name__} in {self._system().msginfo}"

    def _inf_nan_failure(self):
        msg = (f"Solver '{self.SOLVER}' on system '{self._system().pathname}': "
               f"residuals contain 'inf' or 'NaN' after {self._iter_count} iterations.")
        self.report_failure(msg)

    def _convergence_failure(self):
        msg = (f"Solver '{self.SOLVER}' on system '{self._system().pathname}' failed to converge "
               f"in {self._iter_count} iterations.")
        self.report_failure(msg)

    def report_failure(self, msg):
        """
        Report a failure that has occurred.

        The msg may be printed or ignored depending on the iprint option, and may raise
        an AnalysisError depending on the err_on_non_converge option.

        Parameters
        ----------
        msg : str
            Message indicating the failure.
        """
        iprint = self.options['iprint']
        print_flag = self._system().comm.rank == 0 or os.environ.get('USE_PROC_FILES')

        if iprint > -1 and print_flag:
            print(self._solver_info.prefix + self.SOLVER + msg)

        # Raise AnalysisError if requested.
        if self.options['err_on_non_converge']:
            raise AnalysisError(msg)

    @property
    def _recording_iter(self):
        if self._problem_meta is None:
            raise RuntimeError(
                f"{self.msginfo}: Can't access recording_iter because " "_setup_solvers has not been called."
            )
        return self._problem_meta["recording_iter"]

    @property
    def _solver_info(self):
        if self._problem_meta is None:
            raise RuntimeError(
                f"{self.msginfo}: Can't access solver_info because _setup_solvers " "has not been called."
            )
        return self._problem_meta["solver_info"]

    def _assembled_jac_solver_iter(self):
        """
        Return an empty generator of lin solvers using assembled jacs.
        """
        for i in ():
            yield

    def add_recorder(self, recorder):
        """
        Add a recorder to the solver's RecordingManager.

        Parameters
        ----------
        recorder : <CaseRecorder>
           A recorder instance to be added to RecManager.
        """
        if MPI:
            raise RuntimeError("Recording of Solvers when running parallel code is not supported yet")
        self._rec_mgr.append(recorder)

    def _declare_options(self):
        """
        Declare options before kwargs are processed in the init method.

        This is optionally implemented by subclasses of Solver.
        """
        pass

    def _setup_solvers(self, system, depth):
        """
        Assign system instance, set depth, and optionally perform setup.

        Parameters
        ----------
        system : <System>
            pointer to the owning system.
        depth : int
            depth of the current system (already incremented).
        """
        if self._system is None:
            self._system = weakref.ref(system)
        elif self._system != weakref.ref(system):
            raise RuntimeError(
                f"{type(self).__name__} has already been assigned to "
                f"{self._system().msginfo} and cannot also be assigned to "
                f"{system.msginfo}."
            )

        self._depth = depth
        self._problem_meta = system._problem_meta

        if system.pathname:
            parent_name = self.msginfo
            self.options._parent_name = parent_name
            self.recording_options._parent_name = parent_name
            self.supports._parent_name = parent_name

        if isinstance(self, LinearSolver) and not system._use_derivatives:
            return

        self._rec_mgr.startup(self, self._problem_meta["comm"])

        myoutputs = myresiduals = myinputs = []
        incl = self.recording_options["includes"]
        excl = self.recording_options["excludes"]

        # doesn't matter if we're a linear or nonlinear solver.  The names for
        # inputs, outputs, and residuals are the same for both the 'linear' and 'nonlinear'
        # vectors.
        if system.pathname:
            incl = [".".join((system.pathname, i)) for i in incl]
            excl = [".".join((system.pathname, i)) for i in excl]

        if self.recording_options["record_solver_residuals"]:
            myresiduals = [n for n in system._residuals._abs_iter() if check_path(n, incl, excl)]

        if self.recording_options["record_outputs"]:
            myoutputs = [n for n in system._outputs._abs_iter() if check_path(n, incl, excl)]

        if self.recording_options["record_inputs"]:
            myinputs = [n for n in system._inputs._abs_iter() if check_path(n, incl, excl)]

        self._filtered_vars_to_record = {"input": myinputs, "output": myoutputs, "residual": myresiduals}

    def _set_solver_print(self, level=2, type_="all"):
        """
        Control printing for solvers and subsolvers in the model.

        Parameters
        ----------
        level : int
            iprint level. Set to 2 to print residuals each iteration; set to 1
            to print just the iteration totals; set to 0 to disable all printing
            except for failures, and set to -1 to disable all printing including failures.
        type_ : str
            Type of solver to set: 'LN' for linear, 'NL' for nonlinear, or 'all' for all.
        """
        self.options["iprint"] = level

    def _mpi_print(self, iteration, abs_res, rel_res):
        """
        Print residuals from an iteration.

        Parameters
        ----------
        iteration : int
            iteration counter, 0-based.
        abs_res : float
            current absolute residual norm.
        rel_res : float
            current relative residual norm.
        """
        if self.options["iprint"] == 2 and (self._system().comm.rank == 0 or os.environ.get("USE_PROC_FILES")):
            prefix = self._solver_info.prefix
            solver_name = self.SOLVER

            if prefix.endswith("precon:"):
                solver_name = solver_name[3:]

            print(f"{prefix}{solver_name} {iteration} ; {abs_res:.9g} {rel_res:.9g}")

    def _mpi_print_header(self):
        """
        Print header text before solving.
        """
        if self.options["iprint"] > 0 and (self._system().comm.rank == 0 or os.environ.get("USE_PROC_FILES")):
            pathname = self._system().pathname
            if pathname:
                eqs = len(pathname) * "="
                prefix = self._solver_info.prefix
                print(f"{prefix}\n{prefix}{eqs}\n{prefix}{pathname}\n{prefix}{eqs}")

    def _iter_initialize(self):
        """
        Perform any necessary pre-processing operations.

        Returns
        -------
        float
            initial error.
        float
            error at the first iteration.
        """
        pass

    def _run_apply(self):
        """
        Run the appropriate apply method on the system.
        """
        pass

    def _linearize(self):
        """
        Perform any required linearization operations such as matrix factorization.
        """
        pass

    def _linearize_children(self):
        """
        Return a flag that is True when we need to call linearize on our subsystems' solvers.

        Returns
        -------
        bool
            Flag for indicating child linerization
        """
        return True

    def __str__(self):
        """
        Return a string representation of the solver.

        Returns
        -------
        str
            String representation of the solver.
        """
        return self.SOLVER

    def record_iteration(self, **kwargs):
        """
        Record an iteration of the current Solver.

        Parameters
        ----------
        **kwargs : dict
            Keyword arguments (used for abs and rel error).
        """
        if not self._rec_mgr._recorders:
            return

        metadata = create_local_meta(self.SOLVER)

        # Get the data
        data = {
            "abs": kwargs.get("abs") if self.recording_options["record_abs_error"] else None,
            "rel": kwargs.get("rel") if self.recording_options["record_rel_error"] else None,
            "input": {},
            "output": {},
            "residual": {},
        }

        system = self._system()
        vec_name = "nonlinear" if isinstance(self, NonlinearSolver) else "linear"
        filt = self._filtered_vars_to_record
        parallel = self._rec_mgr._check_parallel() if system.comm.size > 1 else False

        if self.recording_options["record_outputs"]:
            data["output"] = system._retrieve_data_of_kind(filt, "output", vec_name, parallel)

        if self.recording_options["record_inputs"]:
            data["input"] = system._retrieve_data_of_kind(filt, "input", vec_name, parallel)

        if self.recording_options["record_solver_residuals"]:
            data["residual"] = system._retrieve_data_of_kind(filt, "residual", vec_name, parallel)

        self._rec_mgr.record_iteration(self, data, metadata)

    def cleanup(self):
        """
        Clean up resources prior to exit.
        """
        # shut down all recorders
        self._rec_mgr.shutdown()

    def _set_complex_step_mode(self, active):
        """
        Turn on or off complex stepping mode.

        Recurses to turn on or off complex stepping mode in all subsystems and their vectors.

        Parameters
        ----------
        active : bool
            Complex mode flag; set to True prior to commencing complex step.
        """
        pass

    def _disallow_distrib_solve(self):
        """
        Raise an exception if our system or any subsystems are distributed or non-local.
        """
        s = self._system()
        if s.comm.size == 1:
            return

        from openmdao.core.group import Group

        if s._has_distrib_vars or (isinstance(s, Group) and s._contains_parallel_group):
            msg = "{} linear solver in {} cannot be used in or above a ParallelGroup or a " + "distributed component."
            raise RuntimeError(msg.format(type(self).__name__, s.msginfo))

    def get_reports_dir(self):
        """
        Get the path to the directory where the report files should go.

        If it doesn't exist, it will be created.

        Returns
        -------
        str
            The path to the directory where reports should be written.
        """
        return self._system().get_reports_dir()


class NonlinearSolver(Solver):
    """
    Base class for nonlinear solvers.

    Parameters
    ----------
    **kwargs : dict
        Options dictionary.

    Attributes
    ----------
    _err_cache : dict
        Dictionary holding input and output vectors at start of iteration, if requested.
    _output_cache : ndarray or None
        Saved output values from last successful solve, if any.
    _prev_fail : bool
        If True, previous solve failed.
    _restarted : bool
        If True, solve was restarted from a sucessful point.
    """

    def __init__(self, **kwargs):
        """
        Initialize all attributes.
        """
        super().__init__(**kwargs)
        self._err_cache = {}
        self._output_cache = None
        self._prev_fail = False
        self._restarted = False

    def _declare_options(self):
        """
        Declare options before kwargs are processed in the init method.
        """
        self.options.declare(
            "debug_print",
            types=bool,
            default=False,
            desc="If true, the values of input and output variables at "
            "the start of iteration are printed and written to a file "
            "after a failure to converge.",
        )
        self.options.declare(
            "stall_limit",
            default=0,
            desc="Number of iterations after which, if the residual norms are "
            "identical within the stall_tol, then terminate as if max "
            "iterations were reached. Default is 0, which disables this "
            "feature.",
        )
        self.options.declare(
            "stall_tol",
            default=1e-12,
            desc="When stall checking is enabled, the threshold below which the "
            "residual norm is considered unchanged.",
        )
        self.options.declare(
            "restart_from_successful",
            types=bool,
            default=False,
            desc="If True, the states are cached after a successful solve and "
            "used to restart the solver in the case of a failed solve.",
        )

    def _setup_solvers(self, system, depth):
        """
        Assign system instance, set depth, and optionally perform setup.

        Parameters
        ----------
        system : <System>
            pointer to the owning system.
        depth : int
            depth of the current system (already incremented).
        """
        super()._setup_solvers(system, depth)
        # The state caching only works if we throw an error on non-convergence, otherwise
        # the solver will disregard the caching option and issue a warning.
        if "restart_from_successful" in self.options and self.options["restart_from_successful"]:
            if not self.options["err_on_non_converge"]:
                issue_warning(
                    f"{self.msginfo}: Option 'restart_from_successful' does nothing "
                    "unless option 'err_on_non_converge' is set to True.",
                    category=SolverWarning,
                )
                # reset to False so we won't waste memory allocating a cache array
                self.options["restart_from_successful"] = False

    def solve(self):
        """
        Run the solver.
        """
        try:
            self._solve()
        except Exception as err:
            if self.options["debug_print"]:
                self._print_exc_debug_info()
            raise err

    def _iter_initialize(self):
        """
        Perform any necessary pre-processing operations.

        Returns
        -------
        float
            initial error.
        float
            error at the first iteration.
        """
        system = self._system()
        if self.options["debug_print"]:
            self._err_cache["inputs"] = system._inputs._copy_views()
            self._err_cache["outputs"] = system._outputs._copy_views()

        if self.options["maxiter"] > 0:
            self._run_apply()
            norm = self._iter_get_norm()
        else:
            norm = 1.0
        norm0 = norm if norm != 0.0 else 1.0
        return norm0, norm

    def _solve(self):
        """
        Run the iterative solver.
        """
        maxiter = self.options["maxiter"]
        atol = self.options["atol"]
        rtol = self.options["rtol"]
        iprint = self.options["iprint"]
        stall_limit = self.options["stall_limit"]
        stall_tol = self.options["stall_tol"]

        self._mpi_print_header()

        self._iter_count = 0
        norm0, norm = self._iter_initialize()

        self._norm0 = norm0

        self._mpi_print(self._iter_count, norm, norm / norm0)

        system = self._system()

        stalled = False
        stall_count = 0
        if stall_limit > 0:
            stall_norm = norm0

        force_one_iteration = system.under_complex_step

        while (
            self._iter_count < maxiter and norm > atol and norm / norm0 > rtol and not stalled
        ) or force_one_iteration:
            if system.under_complex_step:
                force_one_iteration = False

            with Recording(type(self).__name__, self._iter_count, self) as rec:
                if stall_count == 3 and not self.linesearch.options["print_bound_enforce"]:
                    self.linesearch.options["print_bound_enforce"] = True

                    if self._system().pathname:
                        pathname = f"{self._system().pathname}."
                    else:
                        pathname = ""

                    msg = (
                        f"Your model has stalled three times and may be violating the bounds. "
                        f"In the future, turn on print_bound_enforce in your solver options "
                        f"here: \n{pathname}nonlinear_solver.linesearch.options"
                        f"['print_bound_enforce']=True. "
                        f"\nThe bound(s) being violated now are:\n"
                    )
                    issue_warning(msg, category=SolverWarning)

                    self._single_iteration()
                    self.linesearch.options["print_bound_enforce"] = False
                else:
                    self._single_iteration()

                self._iter_count += 1
                self._run_apply()
                norm = self._iter_get_norm()

                # Save the norm values in the context manager so they can also be recorded.
                rec.abs = norm
                if norm0 == 0:
                    norm0 = 1
                rec.rel = norm / norm0

                # Check if convergence is stalled.
                if stall_limit > 0:
                    rel_norm = rec.rel
                    norm_diff = np.abs(stall_norm - rel_norm)
                    if norm_diff <= stall_tol:
                        stall_count += 1
                        if stall_count >= stall_limit:
                            stalled = True
                    else:
                        stall_count = 0
                        stall_norm = rel_norm

            self._mpi_print(self._iter_count, norm, norm / norm0)

        # flag for the print statements. we only print on root if USE_PROC_FILES is not set to True
        print_flag = system.comm.rank == 0 or os.environ.get("USE_PROC_FILES")

        prefix = self._solver_info.prefix + self.SOLVER

        # Solver terminated early because a Nan in the norm doesn't satisfy the while-loop
        # conditionals.
        if np.isinf(norm) or np.isnan(norm):
<<<<<<< HEAD
            msg = "Solver '{}' on system '{}': residuals contain 'inf' or 'NaN' after {} " + "iterations."
            if iprint > -1 and print_flag:
                print(prefix + msg.format(self.SOLVER, system.pathname, self._iter_count))

            # Raise AnalysisError if requested.
            if self.options["err_on_non_converge"]:
                raise AnalysisError(msg.format(self.SOLVER, system.pathname, self._iter_count))

        # Solver hit maxiter without meeting desired tolerances.
        # Or solver stalled.
        elif stalled or (norm > atol and norm / norm0 > rtol):
            if stalled:
                msg = "Solver '{}' on system '{}' stalled after {} iterations."
            else:
                msg = "Solver '{}' on system '{}' failed to converge in {} iterations."

            if print_flag and iprint > -1:
                print(prefix + msg.format(self.SOLVER, system.pathname, self._iter_count))

            # Raise AnalysisError if requested.
            if self.options["err_on_non_converge"]:
                raise AnalysisError(msg.format(self.SOLVER, system.pathname, self._iter_count))
=======
            self._inf_nan_failure()

        # solver stalled.
        elif stalled:
            msg = (f"Solver '{self.SOLVER}' on system '{system.pathname}' stalled after "
                   f"{self._iter_count} iterations.")
            self.report_failure(msg)

        # Solver hit maxiter without meeting desired tolerances.
        elif norm > atol and norm / norm0 > rtol:
            self._convergence_failure()
>>>>>>> cd496b06

        # Solver converged
        elif print_flag:
            if iprint == 1:
                print(prefix + " Converged in {} iterations".format(self._iter_count))
            elif iprint == 2:
                print(prefix + " Converged")

    def _run_apply(self):
        """
        Run the apply_nonlinear method on the system.
        """
        self._recording_iter.push(("_run_apply", 0))
        try:
            self._system()._apply_nonlinear()
        finally:
            self._recording_iter.pop()

    def _iter_get_norm(self):
        """
        Return the norm of the residual.

        Returns
        -------
        float
            norm.
        """
        return self._system()._residuals.get_norm()

    def _disallow_discrete_outputs(self):
        """
        Raise an exception if any discrete outputs exist in our System.
        """
        if self._system()._var_allprocs_discrete["output"]:
            raise RuntimeError(
                "%s has a %s solver and contains discrete outputs %s."
                % (self._system().msginfo, type(self).__name__, sorted(self._system()._var_allprocs_discrete["output"]))
            )

    def _print_exc_debug_info(self):
        coord = self._recording_iter.get_formatted_iteration_coordinate()

        out_strs = [f"\n# Inputs and outputs at start of iteration '{coord}':\n"]
        for vec_type, views in self._err_cache.items():
            out_strs.append("\n# nonlinear %s\n" % vec_type)
            out_strs.append(pprint.pformat(views))
            out_strs.append("\n")

        out_str = "".join(out_strs)
        print(out_str)

        rank = MPI.COMM_WORLD.rank if MPI is not None else 0
        filename = f"solver_errors.{rank}.out"

        with open(filename, "a") as f:
            f.write(out_str)
            print(f"Inputs and outputs at start of iteration have been saved to '{filename}'.")
            sys.stdout.flush()

    def _gs_iter(self):
        """
        Perform a Gauss-Seidel iteration over this Solver's subsystems.
        """
        system = self._system()
        for subsys in system._solver_subsystem_iter(local_only=False):
            system._transfer("nonlinear", "fwd", subsys.name)

            if subsys._is_local:
                try:
                    subsys._solve_nonlinear()
                except AnalysisError as err:
                    if "reraise_child_analysiserror" not in self.options or self.options["reraise_child_analysiserror"]:
                        raise err

    def _solve_with_cache_check(self):
        """
        Solve the nonlinear system, possibly after updating the output vector with cached values.

        Cached values, if any, are from the last successful nonlinear solve, and are only used
        if the 'restart_from_successful' option is True.
        """
        system = self._system()

        if self.options["restart_from_successful"] and self.options["maxiter"] > 1 and not system.under_approx:
            try:
                # If we have a previous solver failure, we want to replace
                # the outputs using the cache.
                if self._prev_fail and self._output_cache is not None:
                    system._outputs.set_val(self._output_cache)
                    self._restarted = True
                else:
                    self._restarted = False

                self.solve()

                # If we make it here, the solver converged.
                self._prev_fail = False

                # Save the outputs upon a successful solve
                if self._output_cache is None:
                    self._output_cache = system._outputs.asarray(copy=True)
                else:
                    self._output_cache[:] = system._outputs.asarray()

            except Exception:
                # The solver failed so we need to set the flag to True
                self._prev_fail = True
                raise
        else:
            self.solve()


class LinearSolver(Solver):
    """
    Base class for linear solvers.

    Parameters
    ----------
    **kwargs : dict
        Options dictionary.

    Attributes
    ----------
    _rel_systems : set of str
        Names of systems relevant to the current solve.
    _assembled_jac : AssembledJacobian or None
        If not None, the AssembledJacobian instance used by this solver.
    _scope_in : set or None or _UNDEFINED
        Relevant input variables for the current matrix vector product.
    _scope_out : set or None or _UNDEFINED
        Relevant output variables for the current matrix vector product.
    """

    def __init__(self, **kwargs):
        """
        Initialize all attributes.
        """
        self._rel_systems = None
        self._assembled_jac = None
        self._scope_out = _UNDEFINED
        self._scope_in = _UNDEFINED

        super().__init__(**kwargs)

    def does_recursive_applies(self):
        """
        Return False.

        By default, assume linear solvers don't do recursive apply_linear calls.

        Returns
        -------
        bool
            True if solver makes recursive apply_linear calls on its subsystems.
        """
        return False

    def _set_matvec_scope(self, scope_out=_UNDEFINED, scope_in=_UNDEFINED):
        pass

    def _assembled_jac_solver_iter(self):
        """
        Return a generator of linear solvers using assembled jacs.
        """
        if self.options["assemble_jac"]:
            yield self

    def add_recorder(self, recorder):
        """
        Add a recorder to the solver's RecordingManager.

        Parameters
        ----------
        recorder : <CaseRecorder>
           A recorder instance to be added to RecManager.
        """
        raise RuntimeError("Recording is not supported on Linear Solvers.")

    def _declare_options(self):
        """
        Declare options before kwargs are processed in the init method.
        """
        self.options.declare(
            "assemble_jac", default=False, types=bool, desc="Activates use of assembled jacobian by this solver."
        )

        self.supports.declare("assembled_jac", types=bool, default=True)

    def _setup_solvers(self, system, depth):
        """
        Assign system instance, set depth, and optionally perform setup.

        Parameters
        ----------
        system : <System>
            pointer to the owning system.
        depth : int
            depth of the current system (already incremented).
        """
        super()._setup_solvers(system, depth)
        if self.options["assemble_jac"] and not self.supports["assembled_jac"]:
            raise RuntimeError("Linear solver %s doesn't support assembled " "jacobians." % self.msginfo)

    def solve(self, mode, rel_systems=None):
        """
        Run the solver.

        Parameters
        ----------
        mode : str
            'fwd' or 'rev'.
        rel_systems : set of str
            Set of names of relevant systems based on the current linear solve.
        """
        raise NotImplementedError("class %s does not implement solve()." % (type(self).__name__))

    def _solve(self):
        """
        Run the iterative solver.
        """
        maxiter = self.options["maxiter"]
        atol = self.options["atol"]
        rtol = self.options["rtol"]
        iprint = self.options["iprint"]

        self._mpi_print_header()

        self._iter_count = 0
        norm0, norm = self._iter_initialize()

        self._norm0 = norm0

        system = self._system()

        self._mpi_print(self._iter_count, norm, norm / norm0)

        while self._iter_count < maxiter and norm > atol and norm / norm0 > rtol:
            with Recording(type(self).__name__, self._iter_count, self) as rec:
                self._single_iteration()
                self._iter_count += 1
                self._run_apply()
                norm = self._iter_get_norm()

                # Save the norm values in the context manager so they can also be recorded.
                rec.abs = norm
                if norm0 == 0:
                    norm0 = 1
                rec.rel = norm / norm0

            self._mpi_print(self._iter_count, norm, norm / norm0)

        # flag for the print statements. we only print on root if USE_PROC_FILES is not set to True
        print_flag = system.comm.rank == 0 or os.environ.get("USE_PROC_FILES")

        prefix = self._solver_info.prefix + self.SOLVER

        # Solver terminated early because a Nan in the norm doesn't satisfy the while-loop
        # conditionals.
        if np.isinf(norm) or np.isnan(norm):
<<<<<<< HEAD
            msg = "Solver '{}' on system '{}': residuals contain 'inf' or 'NaN' after {} " + "iterations."
            if iprint > -1 and print_flag:
                print(prefix + msg.format(self.SOLVER, system.pathname, self._iter_count))

            # Raise AnalysisError if requested.
            if self.options["err_on_non_converge"]:
                raise AnalysisError(msg.format(self.SOLVER, system.pathname, self._iter_count))

        # Solver hit maxiter without meeting desired tolerances.
        elif norm > atol and norm / norm0 > rtol:
            msg = "Solver '{}' on system '{}' failed to converge in {} iterations."

            if iprint > -1 and print_flag:
                print(prefix + msg.format(self.SOLVER, system.pathname, self._iter_count))

            # Raise AnalysisError if requested.
            if self.options["err_on_non_converge"]:
                raise AnalysisError(msg.format(self.SOLVER, system.pathname, self._iter_count))

        # Solver converged
        elif iprint == 1 and print_flag:
            print(prefix + " Converged in {} iterations".format(self._iter_count))
        elif iprint == 2 and print_flag:
            print(prefix + " Converged")
=======
            self._inf_nan_failure()

        # Solver hit maxiter without meeting desired tolerances.
        elif (norm > atol and norm / norm0 > rtol):
            self._convergence_failure()

        # Solver converged
        elif print_flag:
            if iprint == 1:
                print(prefix + ' Converged in {} iterations'.format(self._iter_count))
            elif iprint == 2:
                print(prefix + ' Converged')
>>>>>>> cd496b06

    def _run_apply(self):
        """
        Run the apply_linear method on the system.
        """
        self._recording_iter.push(("_run_apply", 0))

        system = self._system()
        scope_out, scope_in = system._get_matvec_scope()

        try:
            system._apply_linear(self._assembled_jac, self._rel_systems, self._mode, scope_out, scope_in)
        finally:
            self._recording_iter.pop()

    def _vars_union(self, slv_vars, sys_vars):
        """
        Return the union of the two 'set's of variables.

        The first 'set' comes from the this solver and the second from the set of variables
        from the current System that are relevent to the current matrix vector product. Note
        that this is called separately for input and output variables.

        Also handles cases where incoming variables are _UNDEFINED or None instead of sets.

        Parameters
        ----------
        slv_vars : set, None, or _UNDEFINED
            First variable set.
        sys_vars : set, None, or _UNDEFINED
            Second variable set.

        Returns
        -------
        set, None, or _UNDEFINED
            The combined variable 'set'.
        """
        if sys_vars is None or slv_vars is None:
            return None
        if slv_vars is _UNDEFINED:
            return sys_vars
        return sys_vars.union(slv_vars)


class BlockLinearSolver(LinearSolver):
    """
    A base class for LinearBlockGS and LinearBlockJac.

    Parameters
    ----------
    **kwargs : dict
        Options dictionary.

    Attributes
    ----------
    _rhs_vec : ndarray
        Contains the values of the linear resids (fwd) or outputs (rev) saved at the beginning
        of the linear solve.
    """

    def __init__(self, **kwargs):
        """
        Initialize attributes.
        """
        super().__init__(**kwargs)
        self._rhs_vec = None

    def _declare_options(self):
        """
        Declare options before kwargs are processed in the init method.
        """
        super()._declare_options()
        self.supports["assembled_jac"] = False

    def does_recursive_applies(self):
        """
        Return True.

        Block linear solvers make recursive apply_linear calls.

        Returns
        -------
        bool
            True if solver makes recursive apply_linear calls on its subsystems.
        """
        return True

    def _setup_solvers(self, system, depth):
        """
        Assign system instance, set depth, and optionally perform setup.

        Parameters
        ----------
        system : <System>
            pointer to the owning system.
        depth : int
            depth of the current system (already incremented).
        """
        super()._setup_solvers(system, depth)
        if system._use_derivatives:
            self._create_rhs_vec()

    def _create_rhs_vec(self):
        system = self._system()
        if self._mode == "fwd":
            self._rhs_vec = system._dresiduals.asarray(True)
        else:
            self._rhs_vec = system._doutputs.asarray(True)

    def _update_rhs_vec(self):
        if self._mode == "fwd":
            self._rhs_vec[:] = self._system()._dresiduals.asarray()
        else:
            self._rhs_vec[:] = self._system()._doutputs.asarray()
        # print(self._system().pathname, "Updating RHS vec to", self._rhs_vec)  # DO NOT DELETE

    def _set_complex_step_mode(self, active):
        """
        Turn on or off complex stepping mode.

        Recurses to turn on or off complex stepping mode in all subsystems and their vectors.

        Parameters
        ----------
        active : bool
            Complex mode flag; set to True prior to commencing complex step.
        """
        if active:
            self._rhs_vec = self._rhs_vec.astype(complex)
        else:
            self._rhs_vec = self._rhs_vec.real

    def _vars_union(self, slv_vars, sys_vars):
        """
        Return the union of the two 'set's of variables.

        The first 'set' comes from the this solver and the second from the set of variables
        from the current System that are relevent to the current matrix vector product. Note
        that this is called separately for input and output variables.

        Also handles cases where incoming variables are _UNDEFINED or None instead of sets.

        Parameters
        ----------
        slv_vars : set, None, or _UNDEFINED
            First variable set.
        sys_vars : set, None, or _UNDEFINED
            Second variable set.

        Returns
        -------
        set, None, or _UNDEFINED
            The combined variable 'set'.
        """
        if sys_vars is None or slv_vars is None:
            return None
        if slv_vars is _UNDEFINED:
            return sys_vars
        return sys_vars.union(slv_vars)

    def _run_apply(self, init=False):
        """
        Run the apply_linear method on the system.
        """
        system = self._system()
        self._recording_iter.push(("_run_apply", 0))
        try:
            scope_out, scope_in = system._get_matvec_scope()
            system._apply_linear(
                self._assembled_jac,
                self._rel_systems,
                self._mode,
                self._vars_union(self._scope_out, scope_out),
                self._vars_union(self._scope_in, scope_in),
            )
        finally:
            self._recording_iter.pop()

    def _iter_initialize(self):
        """
        Perform any necessary pre-processing operations.

        Returns
        -------
        float
            initial error.
        float
            error at the first iteration.
        """
        self._update_rhs_vec()

        if self.options["maxiter"] > 1:
            self._run_apply()
            norm = self._iter_get_norm()
        else:
            return 1.0, 1.0
        norm0 = norm if norm != 0.0 else 1.0
        return norm0, norm

    def _iter_get_norm(self):
        """
        Return the norm of the residual.

        Note: This has the side effect of modifying the residual vector in fwd mode
        and the output vector in rev mode.

        Returns
        -------
        float
            norm.
        """
        if self._mode == "fwd":
            b_vec = self._system()._dresiduals
        else:  # rev
            b_vec = self._system()._doutputs

        b_vec -= self._rhs_vec  # compute Ax - rhs
        norm = b_vec.get_norm()
        b_vec += self._rhs_vec  # revert b_vec back to original value
        return norm

    def _set_matvec_scope(self, scope_out=_UNDEFINED, scope_in=_UNDEFINED):
        """
        Set the relevant variables for the current matrix vector product.

        Parameters
        ----------
        scope_out : set, None, or _UNDEFINED
            Outputs relevant to possible lower level calls to _apply_linear on Components.
        scope_in : set, None, or _UNDEFINED
            Inputs relevant to possible lower level calls to _apply_linear on Components.
        """
        self._scope_out = scope_out
        self._scope_in = scope_in

    def solve(self, mode, rel_systems=None):
        """
        Run the solver.

        Parameters
        ----------
        mode : str
            'fwd' or 'rev'.
        rel_systems : set of str
            Set of names of relevant systems based on the current linear solve.
        """
        self._rel_systems = rel_systems
        self._mode = mode
        self._solve()

        self._scope_out = self._scope_in = _UNDEFINED  # reset after solve is done<|MERGE_RESOLUTION|>--- conflicted
+++ resolved
@@ -55,7 +55,7 @@
         """
         Add a new level for the main solver in a group.
         """
-        new_str = "+  "
+        new_str = '+  '
         self.prefix += new_str
         self.stack.append(new_str)
 
@@ -63,7 +63,7 @@
         """
         Add a new level for any sub-solver for your solver.
         """
-        new_str = "|  "
+        new_str = '|  '
         self.prefix += new_str
         self.stack.append(new_str)
 
@@ -71,7 +71,7 @@
         """
         Add a new level for any preconditioner to a linear solver.
         """
-        new_str = "| precon:"
+        new_str = '| precon:'
         self.prefix += new_str
         self.stack.append(new_str)
 
@@ -141,7 +141,7 @@
     """
 
     # Object to store some formatting for iprint that is shared across all solvers.
-    SOLVER = "base_solver"
+    SOLVER = 'base_solver'
 
     def __init__(self, **kwargs):
         """
@@ -149,76 +149,55 @@
         """
         self._system = None
         self._depth = 0
-        self._mode = "fwd"
+        self._mode = 'fwd'
         self._iter_count = 0
         self._problem_meta = None
 
         # Solver options
         self.options = OptionsDictionary(parent_name=self.msginfo)
-        self.options.declare("maxiter", types=int, default=10, desc="maximum number of iterations")
-        self.options.declare("atol", default=1e-10, desc="absolute error tolerance")
-        self.options.declare("rtol", default=1e-10, desc="relative error tolerance")
-        self.options.declare("iprint", types=int, default=1, desc="whether to print output")
-        self.options.declare(
-            "err_on_non_converge",
-            types=bool,
-            default=False,
-            desc="When True, AnalysisError will be raised if we don't converge.",
-        )
+        self.options.declare('maxiter', types=int, default=10,
+                             desc='maximum number of iterations')
+        self.options.declare('atol', default=1e-10,
+                             desc='absolute error tolerance')
+        self.options.declare('rtol', default=1e-10,
+                             desc='relative error tolerance')
+        self.options.declare('iprint', types=int, default=1,
+                             desc='whether to print output')
+        self.options.declare('err_on_non_converge', types=bool, default=False,
+                             desc="When True, AnalysisError will be raised if we don't converge.")
 
         # Case recording options
         self.recording_options = OptionsDictionary(parent_name=self.msginfo)
-        self.recording_options.declare(
-            "record_abs_error",
-            types=bool,
-            default=True,
-            desc="Set to True to record absolute error at the \
-                                       solver level",
-        )
-        self.recording_options.declare(
-            "record_rel_error",
-            types=bool,
-            default=True,
-            desc="Set to True to record relative error at the \
-                                       solver level",
-        )
-        self.recording_options.declare(
-            "record_inputs", types=bool, default=True, desc="Set to True to record inputs at the solver level"
-        )
-        self.recording_options.declare(
-            "record_outputs", types=bool, default=True, desc="Set to True to record outputs at the solver level"
-        )
-        self.recording_options.declare(
-            "record_solver_residuals",
-            types=bool,
-            default=False,
-            desc="Set to True to record residuals at the solver level",
-        )
-        self.recording_options.declare(
-            "includes",
-            types=list,
-            default=["*"],
-            desc="Patterns for variables to include in recording. \
+        self.recording_options.declare('record_abs_error', types=bool, default=True,
+                                       desc='Set to True to record absolute error at the \
+                                       solver level')
+        self.recording_options.declare('record_rel_error', types=bool, default=True,
+                                       desc='Set to True to record relative error at the \
+                                       solver level')
+        self.recording_options.declare('record_inputs', types=bool, default=True,
+                                       desc='Set to True to record inputs at the solver level')
+        self.recording_options.declare('record_outputs', types=bool, default=True,
+                                       desc='Set to True to record outputs at the solver level')
+        self.recording_options.declare('record_solver_residuals', types=bool, default=False,
+                                       desc='Set to True to record residuals at the solver level')
+        self.recording_options.declare('includes', types=list, default=['*'],
+                                       desc="Patterns for variables to include in recording. \
                                        Paths are relative to solver's Group. \
-                                       Uses fnmatch wildcards",
-        )
-        self.recording_options.declare(
-            "excludes",
-            types=list,
-            default=[],
-            desc="Patterns for vars to exclude in recording. \
+                                       Uses fnmatch wildcards")
+        self.recording_options.declare('excludes', types=list, default=[],
+                                       desc="Patterns for vars to exclude in recording. \
                                        (processed post-includes) \
                                        Paths are relative to solver's Group. \
-                                       Uses fnmatch wildcards",
-        )
+                                       Uses fnmatch wildcards"
+                                       )
         # Case recording related
         self._filtered_vars_to_record = {}
         self._norm0 = 0.0
 
         # What the solver supports.
         self.supports = OptionsDictionary(parent_name=self.msginfo)
-        self.supports.declare("gradients", types=bool, default=False)
-        self.supports.declare("implicit_components", types=bool, default=False)
+        self.supports.declare('gradients', types=bool, default=False)
+        self.supports.declare('implicit_components', types=bool, default=False)
 
         self._declare_options()
         self.options.update(kwargs)
@@ -276,18 +255,16 @@
     @property
     def _recording_iter(self):
         if self._problem_meta is None:
-            raise RuntimeError(
-                f"{self.msginfo}: Can't access recording_iter because " "_setup_solvers has not been called."
-            )
-        return self._problem_meta["recording_iter"]
+            raise RuntimeError(f"{self.msginfo}: Can't access recording_iter because "
+                               "_setup_solvers has not been called.")
+        return self._problem_meta['recording_iter']
 
     @property
     def _solver_info(self):
         if self._problem_meta is None:
-            raise RuntimeError(
-                f"{self.msginfo}: Can't access solver_info because _setup_solvers " "has not been called."
-            )
-        return self._problem_meta["solver_info"]
+            raise RuntimeError(f"{self.msginfo}: Can't access solver_info because _setup_solvers "
+                               "has not been called.")
+        return self._problem_meta['solver_info']
 
     def _assembled_jac_solver_iter(self):
         """
@@ -306,7 +283,8 @@
            A recorder instance to be added to RecManager.
         """
         if MPI:
-            raise RuntimeError("Recording of Solvers when running parallel code is not supported yet")
+            raise RuntimeError(
+                "Recording of Solvers when running parallel code is not supported yet")
         self._rec_mgr.append(recorder)
 
     def _declare_options(self):
@@ -331,11 +309,9 @@
         if self._system is None:
             self._system = weakref.ref(system)
         elif self._system != weakref.ref(system):
-            raise RuntimeError(
-                f"{type(self).__name__} has already been assigned to "
-                f"{self._system().msginfo} and cannot also be assigned to "
-                f"{system.msginfo}."
-            )
+            raise RuntimeError(f"{type(self).__name__} has already been assigned to "
+                               f"{self._system().msginfo} and cannot also be assigned to "
+                               f"{system.msginfo}.")
 
         self._depth = depth
         self._problem_meta = system._problem_meta
@@ -349,31 +325,35 @@
         if isinstance(self, LinearSolver) and not system._use_derivatives:
             return
 
-        self._rec_mgr.startup(self, self._problem_meta["comm"])
+        self._rec_mgr.startup(self, self._problem_meta['comm'])
 
         myoutputs = myresiduals = myinputs = []
-        incl = self.recording_options["includes"]
-        excl = self.recording_options["excludes"]
+        incl = self.recording_options['includes']
+        excl = self.recording_options['excludes']
 
         # doesn't matter if we're a linear or nonlinear solver.  The names for
         # inputs, outputs, and residuals are the same for both the 'linear' and 'nonlinear'
         # vectors.
         if system.pathname:
-            incl = [".".join((system.pathname, i)) for i in incl]
-            excl = [".".join((system.pathname, i)) for i in excl]
-
-        if self.recording_options["record_solver_residuals"]:
+            incl = ['.'.join((system.pathname, i)) for i in incl]
+            excl = ['.'.join((system.pathname, i)) for i in excl]
+
+        if self.recording_options['record_solver_residuals']:
             myresiduals = [n for n in system._residuals._abs_iter() if check_path(n, incl, excl)]
 
-        if self.recording_options["record_outputs"]:
+        if self.recording_options['record_outputs']:
             myoutputs = [n for n in system._outputs._abs_iter() if check_path(n, incl, excl)]
 
-        if self.recording_options["record_inputs"]:
+        if self.recording_options['record_inputs']:
             myinputs = [n for n in system._inputs._abs_iter() if check_path(n, incl, excl)]
 
-        self._filtered_vars_to_record = {"input": myinputs, "output": myoutputs, "residual": myresiduals}
-
-    def _set_solver_print(self, level=2, type_="all"):
+        self._filtered_vars_to_record = {
+            'input': myinputs,
+            'output': myoutputs,
+            'residual': myresiduals
+        }
+
+    def _set_solver_print(self, level=2, type_='all'):
         """
         Control printing for solvers and subsolvers in the model.
 
@@ -386,7 +366,7 @@
         type_ : str
             Type of solver to set: 'LN' for linear, 'NL' for nonlinear, or 'all' for all.
         """
-        self.options["iprint"] = level
+        self.options['iprint'] = level
 
     def _mpi_print(self, iteration, abs_res, rel_res):
         """
@@ -401,11 +381,13 @@
         rel_res : float
             current relative residual norm.
         """
-        if self.options["iprint"] == 2 and (self._system().comm.rank == 0 or os.environ.get("USE_PROC_FILES")):
+        if (self.options['iprint'] == 2 and
+                (self._system().comm.rank == 0 or os.environ.get('USE_PROC_FILES'))):
+
             prefix = self._solver_info.prefix
             solver_name = self.SOLVER
 
-            if prefix.endswith("precon:"):
+            if prefix.endswith('precon:'):
                 solver_name = solver_name[3:]
 
             print(f"{prefix}{solver_name} {iteration} ; {abs_res:.9g} {rel_res:.9g}")
@@ -414,7 +396,9 @@
         """
         Print header text before solving.
         """
-        if self.options["iprint"] > 0 and (self._system().comm.rank == 0 or os.environ.get("USE_PROC_FILES")):
+        if (self.options['iprint'] > 0 and
+                (self._system().comm.rank == 0 or os.environ.get('USE_PROC_FILES'))):
+
             pathname = self._system().pathname
             if pathname:
                 eqs = len(pathname) * "="
@@ -484,26 +468,26 @@
 
         # Get the data
         data = {
-            "abs": kwargs.get("abs") if self.recording_options["record_abs_error"] else None,
-            "rel": kwargs.get("rel") if self.recording_options["record_rel_error"] else None,
-            "input": {},
-            "output": {},
-            "residual": {},
+            'abs': kwargs.get('abs') if self.recording_options['record_abs_error'] else None,
+            'rel': kwargs.get('rel') if self.recording_options['record_rel_error'] else None,
+            'input': {},
+            'output': {},
+            'residual': {}
         }
 
         system = self._system()
-        vec_name = "nonlinear" if isinstance(self, NonlinearSolver) else "linear"
+        vec_name = 'nonlinear' if isinstance(self, NonlinearSolver) else 'linear'
         filt = self._filtered_vars_to_record
         parallel = self._rec_mgr._check_parallel() if system.comm.size > 1 else False
 
-        if self.recording_options["record_outputs"]:
-            data["output"] = system._retrieve_data_of_kind(filt, "output", vec_name, parallel)
-
-        if self.recording_options["record_inputs"]:
-            data["input"] = system._retrieve_data_of_kind(filt, "input", vec_name, parallel)
-
-        if self.recording_options["record_solver_residuals"]:
-            data["residual"] = system._retrieve_data_of_kind(filt, "residual", vec_name, parallel)
+        if self.recording_options['record_outputs']:
+            data['output'] = system._retrieve_data_of_kind(filt, 'output', vec_name, parallel)
+
+        if self.recording_options['record_inputs']:
+            data['input'] = system._retrieve_data_of_kind(filt, 'input', vec_name, parallel)
+
+        if self.recording_options['record_solver_residuals']:
+            data['residual'] = system._retrieve_data_of_kind(filt, 'residual', vec_name, parallel)
 
         self._rec_mgr.record_iteration(self, data, metadata)
 
@@ -536,9 +520,9 @@
             return
 
         from openmdao.core.group import Group
-
         if s._has_distrib_vars or (isinstance(s, Group) and s._contains_parallel_group):
-            msg = "{} linear solver in {} cannot be used in or above a ParallelGroup or a " + "distributed component."
+            msg = "{} linear solver in {} cannot be used in or above a ParallelGroup or a " + \
+                "distributed component."
             raise RuntimeError(msg.format(type(self).__name__, s.msginfo))
 
     def get_reports_dir(self):
@@ -590,35 +574,21 @@
         """
         Declare options before kwargs are processed in the init method.
         """
-        self.options.declare(
-            "debug_print",
-            types=bool,
-            default=False,
-            desc="If true, the values of input and output variables at "
-            "the start of iteration are printed and written to a file "
-            "after a failure to converge.",
-        )
-        self.options.declare(
-            "stall_limit",
-            default=0,
-            desc="Number of iterations after which, if the residual norms are "
-            "identical within the stall_tol, then terminate as if max "
-            "iterations were reached. Default is 0, which disables this "
-            "feature.",
-        )
-        self.options.declare(
-            "stall_tol",
-            default=1e-12,
-            desc="When stall checking is enabled, the threshold below which the "
-            "residual norm is considered unchanged.",
-        )
-        self.options.declare(
-            "restart_from_successful",
-            types=bool,
-            default=False,
-            desc="If True, the states are cached after a successful solve and "
-            "used to restart the solver in the case of a failed solve.",
-        )
+        self.options.declare('debug_print', types=bool, default=False,
+                             desc='If true, the values of input and output variables at '
+                                  'the start of iteration are printed and written to a file '
+                                  'after a failure to converge.')
+        self.options.declare('stall_limit', default=0,
+                             desc='Number of iterations after which, if the residual norms are '
+                                  'identical within the stall_tol, then terminate as if max '
+                                  'iterations were reached. Default is 0, which disables this '
+                                  'feature.')
+        self.options.declare('stall_tol', default=1e-12,
+                             desc='When stall checking is enabled, the threshold below which the '
+                                  'residual norm is considered unchanged.')
+        self.options.declare('restart_from_successful', types=bool, default=False,
+                             desc='If True, the states are cached after a successful solve and '
+                                  'used to restart the solver in the case of a failed solve.')
 
     def _setup_solvers(self, system, depth):
         """
@@ -634,15 +604,13 @@
         super()._setup_solvers(system, depth)
         # The state caching only works if we throw an error on non-convergence, otherwise
         # the solver will disregard the caching option and issue a warning.
-        if "restart_from_successful" in self.options and self.options["restart_from_successful"]:
-            if not self.options["err_on_non_converge"]:
-                issue_warning(
-                    f"{self.msginfo}: Option 'restart_from_successful' does nothing "
-                    "unless option 'err_on_non_converge' is set to True.",
-                    category=SolverWarning,
-                )
+        if 'restart_from_successful' in self.options and self.options['restart_from_successful']:
+            if not self.options['err_on_non_converge']:
+                issue_warning(f"{self.msginfo}: Option 'restart_from_successful' does nothing "
+                              "unless option 'err_on_non_converge' is set to True.",
+                              category=SolverWarning)
                 # reset to False so we won't waste memory allocating a cache array
-                self.options["restart_from_successful"] = False
+                self.options['restart_from_successful'] = False
 
     def solve(self):
         """
@@ -651,7 +619,7 @@
         try:
             self._solve()
         except Exception as err:
-            if self.options["debug_print"]:
+            if self.options['debug_print']:
                 self._print_exc_debug_info()
             raise err
 
@@ -667,11 +635,11 @@
             error at the first iteration.
         """
         system = self._system()
-        if self.options["debug_print"]:
-            self._err_cache["inputs"] = system._inputs._copy_views()
-            self._err_cache["outputs"] = system._outputs._copy_views()
-
-        if self.options["maxiter"] > 0:
+        if self.options['debug_print']:
+            self._err_cache['inputs'] = system._inputs._copy_views()
+            self._err_cache['outputs'] = system._outputs._copy_views()
+
+        if self.options['maxiter'] > 0:
             self._run_apply()
             norm = self._iter_get_norm()
         else:
@@ -683,12 +651,12 @@
         """
         Run the iterative solver.
         """
-        maxiter = self.options["maxiter"]
-        atol = self.options["atol"]
-        rtol = self.options["rtol"]
-        iprint = self.options["iprint"]
-        stall_limit = self.options["stall_limit"]
-        stall_tol = self.options["stall_tol"]
+        maxiter = self.options['maxiter']
+        atol = self.options['atol']
+        rtol = self.options['rtol']
+        iprint = self.options['iprint']
+        stall_limit = self.options['stall_limit']
+        stall_tol = self.options['stall_tol']
 
         self._mpi_print_header()
 
@@ -708,32 +676,32 @@
 
         force_one_iteration = system.under_complex_step
 
-        while (
-            self._iter_count < maxiter and norm > atol and norm / norm0 > rtol and not stalled
-        ) or force_one_iteration:
+        while ((self._iter_count < maxiter and norm > atol and norm / norm0 > rtol and
+               not stalled) or force_one_iteration):
+
             if system.under_complex_step:
                 force_one_iteration = False
 
             with Recording(type(self).__name__, self._iter_count, self) as rec:
-                if stall_count == 3 and not self.linesearch.options["print_bound_enforce"]:
-                    self.linesearch.options["print_bound_enforce"] = True
+
+                if stall_count == 3 and not self.linesearch.options['print_bound_enforce']:
+
+                    self.linesearch.options['print_bound_enforce'] = True
 
                     if self._system().pathname:
                         pathname = f"{self._system().pathname}."
                     else:
                         pathname = ""
 
-                    msg = (
-                        f"Your model has stalled three times and may be violating the bounds. "
-                        f"In the future, turn on print_bound_enforce in your solver options "
-                        f"here: \n{pathname}nonlinear_solver.linesearch.options"
-                        f"['print_bound_enforce']=True. "
-                        f"\nThe bound(s) being violated now are:\n"
-                    )
+                    msg = (f"Your model has stalled three times and may be violating the bounds. "
+                           f"In the future, turn on print_bound_enforce in your solver options "
+                           f"here: \n{pathname}nonlinear_solver.linesearch.options"
+                           f"['print_bound_enforce']=True. "
+                           f"\nThe bound(s) being violated now are:\n")
                     issue_warning(msg, category=SolverWarning)
 
                     self._single_iteration()
-                    self.linesearch.options["print_bound_enforce"] = False
+                    self.linesearch.options['print_bound_enforce'] = False
                 else:
                     self._single_iteration()
 
@@ -762,37 +730,13 @@
             self._mpi_print(self._iter_count, norm, norm / norm0)
 
         # flag for the print statements. we only print on root if USE_PROC_FILES is not set to True
-        print_flag = system.comm.rank == 0 or os.environ.get("USE_PROC_FILES")
+        print_flag = system.comm.rank == 0 or os.environ.get('USE_PROC_FILES')
 
         prefix = self._solver_info.prefix + self.SOLVER
 
         # Solver terminated early because a Nan in the norm doesn't satisfy the while-loop
         # conditionals.
         if np.isinf(norm) or np.isnan(norm):
-<<<<<<< HEAD
-            msg = "Solver '{}' on system '{}': residuals contain 'inf' or 'NaN' after {} " + "iterations."
-            if iprint > -1 and print_flag:
-                print(prefix + msg.format(self.SOLVER, system.pathname, self._iter_count))
-
-            # Raise AnalysisError if requested.
-            if self.options["err_on_non_converge"]:
-                raise AnalysisError(msg.format(self.SOLVER, system.pathname, self._iter_count))
-
-        # Solver hit maxiter without meeting desired tolerances.
-        # Or solver stalled.
-        elif stalled or (norm > atol and norm / norm0 > rtol):
-            if stalled:
-                msg = "Solver '{}' on system '{}' stalled after {} iterations."
-            else:
-                msg = "Solver '{}' on system '{}' failed to converge in {} iterations."
-
-            if print_flag and iprint > -1:
-                print(prefix + msg.format(self.SOLVER, system.pathname, self._iter_count))
-
-            # Raise AnalysisError if requested.
-            if self.options["err_on_non_converge"]:
-                raise AnalysisError(msg.format(self.SOLVER, system.pathname, self._iter_count))
-=======
             self._inf_nan_failure()
 
         # solver stalled.
@@ -804,20 +748,19 @@
         # Solver hit maxiter without meeting desired tolerances.
         elif norm > atol and norm / norm0 > rtol:
             self._convergence_failure()
->>>>>>> cd496b06
 
         # Solver converged
         elif print_flag:
             if iprint == 1:
-                print(prefix + " Converged in {} iterations".format(self._iter_count))
+                print(prefix + ' Converged in {} iterations'.format(self._iter_count))
             elif iprint == 2:
-                print(prefix + " Converged")
+                print(prefix + ' Converged')
 
     def _run_apply(self):
         """
         Run the apply_nonlinear method on the system.
         """
-        self._recording_iter.push(("_run_apply", 0))
+        self._recording_iter.push(('_run_apply', 0))
         try:
             self._system()._apply_nonlinear()
         finally:
@@ -838,28 +781,27 @@
         """
         Raise an exception if any discrete outputs exist in our System.
         """
-        if self._system()._var_allprocs_discrete["output"]:
-            raise RuntimeError(
-                "%s has a %s solver and contains discrete outputs %s."
-                % (self._system().msginfo, type(self).__name__, sorted(self._system()._var_allprocs_discrete["output"]))
-            )
+        if self._system()._var_allprocs_discrete['output']:
+            raise RuntimeError("%s has a %s solver and contains discrete outputs %s." %
+                               (self._system().msginfo, type(self).__name__,
+                                sorted(self._system()._var_allprocs_discrete['output'])))
 
     def _print_exc_debug_info(self):
         coord = self._recording_iter.get_formatted_iteration_coordinate()
 
         out_strs = [f"\n# Inputs and outputs at start of iteration '{coord}':\n"]
         for vec_type, views in self._err_cache.items():
-            out_strs.append("\n# nonlinear %s\n" % vec_type)
+            out_strs.append('\n# nonlinear %s\n' % vec_type)
             out_strs.append(pprint.pformat(views))
-            out_strs.append("\n")
-
-        out_str = "".join(out_strs)
+            out_strs.append('\n')
+
+        out_str = ''.join(out_strs)
         print(out_str)
 
         rank = MPI.COMM_WORLD.rank if MPI is not None else 0
-        filename = f"solver_errors.{rank}.out"
-
-        with open(filename, "a") as f:
+        filename = f'solver_errors.{rank}.out'
+
+        with open(filename, 'a') as f:
             f.write(out_str)
             print(f"Inputs and outputs at start of iteration have been saved to '{filename}'.")
             sys.stdout.flush()
@@ -870,13 +812,14 @@
         """
         system = self._system()
         for subsys in system._solver_subsystem_iter(local_only=False):
-            system._transfer("nonlinear", "fwd", subsys.name)
+            system._transfer('nonlinear', 'fwd', subsys.name)
 
             if subsys._is_local:
                 try:
                     subsys._solve_nonlinear()
                 except AnalysisError as err:
-                    if "reraise_child_analysiserror" not in self.options or self.options["reraise_child_analysiserror"]:
+                    if 'reraise_child_analysiserror' not in self.options or \
+                            self.options['reraise_child_analysiserror']:
                         raise err
 
     def _solve_with_cache_check(self):
@@ -888,7 +831,8 @@
         """
         system = self._system()
 
-        if self.options["restart_from_successful"] and self.options["maxiter"] > 1 and not system.under_approx:
+        if (self.options['restart_from_successful'] and self.options['maxiter'] > 1 and
+                not system.under_approx):
             try:
                 # If we have a previous solver failure, we want to replace
                 # the outputs using the cache.
@@ -969,7 +913,7 @@
         """
         Return a generator of linear solvers using assembled jacs.
         """
-        if self.options["assemble_jac"]:
+        if self.options['assemble_jac']:
             yield self
 
     def add_recorder(self, recorder):
@@ -981,17 +925,16 @@
         recorder : <CaseRecorder>
            A recorder instance to be added to RecManager.
         """
-        raise RuntimeError("Recording is not supported on Linear Solvers.")
+        raise RuntimeError('Recording is not supported on Linear Solvers.')
 
     def _declare_options(self):
         """
         Declare options before kwargs are processed in the init method.
         """
-        self.options.declare(
-            "assemble_jac", default=False, types=bool, desc="Activates use of assembled jacobian by this solver."
-        )
-
-        self.supports.declare("assembled_jac", types=bool, default=True)
+        self.options.declare('assemble_jac', default=False, types=bool,
+                             desc='Activates use of assembled jacobian by this solver.')
+
+        self.supports.declare('assembled_jac', types=bool, default=True)
 
     def _setup_solvers(self, system, depth):
         """
@@ -1005,8 +948,9 @@
             depth of the current system (already incremented).
         """
         super()._setup_solvers(system, depth)
-        if self.options["assemble_jac"] and not self.supports["assembled_jac"]:
-            raise RuntimeError("Linear solver %s doesn't support assembled " "jacobians." % self.msginfo)
+        if self.options['assemble_jac'] and not self.supports['assembled_jac']:
+            raise RuntimeError("Linear solver %s doesn't support assembled "
+                               "jacobians." % self.msginfo)
 
     def solve(self, mode, rel_systems=None):
         """
@@ -1025,10 +969,10 @@
         """
         Run the iterative solver.
         """
-        maxiter = self.options["maxiter"]
-        atol = self.options["atol"]
-        rtol = self.options["rtol"]
-        iprint = self.options["iprint"]
+        maxiter = self.options['maxiter']
+        atol = self.options['atol']
+        rtol = self.options['rtol']
+        iprint = self.options['iprint']
 
         self._mpi_print_header()
 
@@ -1042,6 +986,7 @@
         self._mpi_print(self._iter_count, norm, norm / norm0)
 
         while self._iter_count < maxiter and norm > atol and norm / norm0 > rtol:
+
             with Recording(type(self).__name__, self._iter_count, self) as rec:
                 self._single_iteration()
                 self._iter_count += 1
@@ -1057,39 +1002,13 @@
             self._mpi_print(self._iter_count, norm, norm / norm0)
 
         # flag for the print statements. we only print on root if USE_PROC_FILES is not set to True
-        print_flag = system.comm.rank == 0 or os.environ.get("USE_PROC_FILES")
+        print_flag = system.comm.rank == 0 or os.environ.get('USE_PROC_FILES')
 
         prefix = self._solver_info.prefix + self.SOLVER
 
         # Solver terminated early because a Nan in the norm doesn't satisfy the while-loop
         # conditionals.
         if np.isinf(norm) or np.isnan(norm):
-<<<<<<< HEAD
-            msg = "Solver '{}' on system '{}': residuals contain 'inf' or 'NaN' after {} " + "iterations."
-            if iprint > -1 and print_flag:
-                print(prefix + msg.format(self.SOLVER, system.pathname, self._iter_count))
-
-            # Raise AnalysisError if requested.
-            if self.options["err_on_non_converge"]:
-                raise AnalysisError(msg.format(self.SOLVER, system.pathname, self._iter_count))
-
-        # Solver hit maxiter without meeting desired tolerances.
-        elif norm > atol and norm / norm0 > rtol:
-            msg = "Solver '{}' on system '{}' failed to converge in {} iterations."
-
-            if iprint > -1 and print_flag:
-                print(prefix + msg.format(self.SOLVER, system.pathname, self._iter_count))
-
-            # Raise AnalysisError if requested.
-            if self.options["err_on_non_converge"]:
-                raise AnalysisError(msg.format(self.SOLVER, system.pathname, self._iter_count))
-
-        # Solver converged
-        elif iprint == 1 and print_flag:
-            print(prefix + " Converged in {} iterations".format(self._iter_count))
-        elif iprint == 2 and print_flag:
-            print(prefix + " Converged")
-=======
             self._inf_nan_failure()
 
         # Solver hit maxiter without meeting desired tolerances.
@@ -1102,49 +1021,21 @@
                 print(prefix + ' Converged in {} iterations'.format(self._iter_count))
             elif iprint == 2:
                 print(prefix + ' Converged')
->>>>>>> cd496b06
 
     def _run_apply(self):
         """
         Run the apply_linear method on the system.
         """
-        self._recording_iter.push(("_run_apply", 0))
+        self._recording_iter.push(('_run_apply', 0))
 
         system = self._system()
         scope_out, scope_in = system._get_matvec_scope()
 
         try:
-            system._apply_linear(self._assembled_jac, self._rel_systems, self._mode, scope_out, scope_in)
+            system._apply_linear(self._assembled_jac, self._rel_systems,
+                                 self._mode, scope_out, scope_in)
         finally:
             self._recording_iter.pop()
-
-    def _vars_union(self, slv_vars, sys_vars):
-        """
-        Return the union of the two 'set's of variables.
-
-        The first 'set' comes from the this solver and the second from the set of variables
-        from the current System that are relevent to the current matrix vector product. Note
-        that this is called separately for input and output variables.
-
-        Also handles cases where incoming variables are _UNDEFINED or None instead of sets.
-
-        Parameters
-        ----------
-        slv_vars : set, None, or _UNDEFINED
-            First variable set.
-        sys_vars : set, None, or _UNDEFINED
-            Second variable set.
-
-        Returns
-        -------
-        set, None, or _UNDEFINED
-            The combined variable 'set'.
-        """
-        if sys_vars is None or slv_vars is None:
-            return None
-        if slv_vars is _UNDEFINED:
-            return sys_vars
-        return sys_vars.union(slv_vars)
 
 
 class BlockLinearSolver(LinearSolver):
@@ -1175,7 +1066,7 @@
         Declare options before kwargs are processed in the init method.
         """
         super()._declare_options()
-        self.supports["assembled_jac"] = False
+        self.supports['assembled_jac'] = False
 
     def does_recursive_applies(self):
         """
@@ -1207,13 +1098,13 @@
 
     def _create_rhs_vec(self):
         system = self._system()
-        if self._mode == "fwd":
+        if self._mode == 'fwd':
             self._rhs_vec = system._dresiduals.asarray(True)
         else:
             self._rhs_vec = system._doutputs.asarray(True)
 
     def _update_rhs_vec(self):
-        if self._mode == "fwd":
+        if self._mode == 'fwd':
             self._rhs_vec[:] = self._system()._dresiduals.asarray()
         else:
             self._rhs_vec[:] = self._system()._doutputs.asarray()
@@ -1268,16 +1159,12 @@
         Run the apply_linear method on the system.
         """
         system = self._system()
-        self._recording_iter.push(("_run_apply", 0))
+        self._recording_iter.push(('_run_apply', 0))
         try:
             scope_out, scope_in = system._get_matvec_scope()
-            system._apply_linear(
-                self._assembled_jac,
-                self._rel_systems,
-                self._mode,
-                self._vars_union(self._scope_out, scope_out),
-                self._vars_union(self._scope_in, scope_in),
-            )
+            system._apply_linear(self._assembled_jac, self._rel_systems, self._mode,
+                                 self._vars_union(self._scope_out, scope_out),
+                                 self._vars_union(self._scope_in, scope_in))
         finally:
             self._recording_iter.pop()
 
@@ -1294,7 +1181,7 @@
         """
         self._update_rhs_vec()
 
-        if self.options["maxiter"] > 1:
+        if self.options['maxiter'] > 1:
             self._run_apply()
             norm = self._iter_get_norm()
         else:
@@ -1314,7 +1201,7 @@
         float
             norm.
         """
-        if self._mode == "fwd":
+        if self._mode == 'fwd':
             b_vec = self._system()._dresiduals
         else:  # rev
             b_vec = self._system()._doutputs
