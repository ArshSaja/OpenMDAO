"""
A few different backtracking line search subsolvers.

BoundsEnforceLS - Only checks bounds and enforces them by one of three methods.
ArmijoGoldsteinLS -- Like above, but terminates with the ArmijoGoldsteinLS condition.

"""
from __future__ import print_function
<<<<<<< HEAD

import sys
=======
>>>>>>> 60e676d7
from math import isnan
from six import iteritems, reraise

import numpy as np

from openmdao.core.analysis_error import AnalysisError
from openmdao.solvers.solver import NonlinearSolver
from openmdao.recorders.recording_iteration_stack import Recording


def _print_violations(unknowns, lower, upper):
    """
    Print out which variables exceed their bounds.

    Parameters
    ----------
    unknowns : <Vector>
        Vector containing the unknowns.
    lower : <Vector>
        Vector containing the lower bounds.
    upper : <Vector>
        Vector containing the upper bounds.
    """
    for name, val in iteritems(unknowns._views_flat):
        if any(val > upper._views_flat[name]):
            print("'%s' exceeds upper bounds" % name)
            print("  Val:", val)
            print("  Upper:", upper._views_flat[name], '\n')

        if any(val < lower._views_flat[name]):
            print("'%s' exceeds lower bounds" % name)
            print("  Val:", val)
            print("  Lower:", lower._views_flat[name], '\n')


class BoundsEnforceLS(NonlinearSolver):
    """
    Bounds enforcement only.

    Not so much a linesearch; just check the bounds and if they are violated, then pull back to a
    non-violating point and evaluate.

    Attributes
    ----------
    _do_subsolve : bool
        Flag used by parent solver to tell the line search whether to solve subsystems while
        backtracking.
    _iter_count : int
        Number of iterations for the current invocation of the solver.
    """

    SOLVER = 'LS: BCHK'

    def __init__(self, **kwargs):
        """
        Initialize all attributes.

        Parameters
        ----------
        **kwargs : dict
            Options dictionary.
        """
        super(BoundsEnforceLS, self).__init__(**kwargs)

        # Parent solver sets this to control whether to solve subsystems.
        self._do_subsolve = False

    def _declare_options(self):
        """
        Declare options before kwargs are processed in the init method.
        """
        opt = self.options
        opt.declare(
            'bound_enforcement', default='vector', values=['vector', 'scalar', 'wall'],
            desc="If this is set to 'vector', then the the output vector is backtracked to the "
            "first point where violation occured. If it is set to 'scalar' or 'wall', then only "
            "the violated variables are backtracked to their point of violation.")
        opt.declare('print_bound_enforce', default=False,
                    desc="Set to True to print out names and values of variables that are pulled "
                    "back to their bounds.")

    def _run_iterator(self):
        """
        Run the iterative solver.

        Returns
        -------
        boolean
            Failure flag; True if failed to converge, False is successful.
        float
            absolute error.
        float
            relative error.
        """
        self._iter_count = 0
        system = self._system

        u = system._outputs
        du = system._vectors['output']['linear']

        norm0 = self._iter_get_norm()
        if norm0 == 0.0:
            norm0 = 1.0

        u += du

        if self.options['print_bound_enforce']:
            _print_violations(u, system._lower_bounds, system._upper_bounds)

        with Recording('BoundsEnforceLS', self._iter_count, self) as rec:
            if self.options['bound_enforcement'] == 'vector':
                u._enforce_bounds_vector(du, 1.0, system._lower_bounds, system._upper_bounds)
            elif self.options['bound_enforcement'] == 'scalar':
                u._enforce_bounds_scalar(du, 1.0, system._lower_bounds, system._upper_bounds)
            elif self.options['bound_enforcement'] == 'wall':
                u._enforce_bounds_wall(du, 1.0, system._lower_bounds, system._upper_bounds)

            norm = self._iter_get_norm()
            # With solvers, we want to record the norm AFTER
            # the call, but the call needs to
            # be wrapped in the with for stack purposes,
            # so we locally assign  norm & norm0 into the class.
            rec.abs = norm
            rec.rel = norm / norm0

        self._mpi_print(self._iter_count, norm, norm / norm0)

        fail = (np.isinf(norm) or np.isnan(norm))
        return fail, norm, norm / norm0


class ArmijoGoldsteinLS(NonlinearSolver):
    """
    Backtracking line search that terminates using the Armijo-Goldstein condition..

    Attributes
    ----------
    _analysis_error_raised : bool
        Flag is set to True if a subsystem raises an AnalysisError.
    _do_subsolve : bool
        Flag used by parent solver to tell the line search whether to solve subsystems while
        backtracking.
    _iter_count : int
        Number of iterations for the current invocation of the solver.
    """

    SOLVER = 'LS: AG'

    def __init__(self, **kwargs):
        """
        Initialize all attributes.

        Parameters
        ----------
        **kwargs : dict
            Options dictionary.
        """
        super(ArmijoGoldsteinLS, self).__init__(**kwargs)

        # Parent solver sets this to control whether to solve subsystems.
        self._do_subsolve = False

        self._analysis_error_raised = False

    def _iter_initialize(self):
        """
        Perform any necessary pre-processing operations.

        Returns
        -------
        float
            initial error.
        float
            error at the first iteration.
        """
        system = self._system
        self.alpha = self.options['alpha']

        u = system._outputs
        du = system._vectors['output']['linear']

        norm0 = self._iter_get_norm()
        if norm0 == 0.0:
            norm0 = 1.0

        u.add_scal_vec(self.alpha, du)

        if self.options['print_bound_enforce']:
            _print_violations(u, system._lower_bounds, system._upper_bounds)

        if self.options['bound_enforcement'] == 'vector':
            u._enforce_bounds_vector(du, self.alpha, system._lower_bounds, system._upper_bounds)
        elif self.options['bound_enforcement'] == 'scalar':
            u._enforce_bounds_scalar(du, self.alpha, system._lower_bounds, system._upper_bounds)
        elif self.options['bound_enforcement'] == 'wall':
            u._enforce_bounds_wall(du, self.alpha, system._lower_bounds, system._upper_bounds)

        try:
            norm = self._iter_get_norm()

        except AnalysisError as err:
            if self.options['retry_on_analysis_error']:
                self._analysis_error_raised = True
            else:
                exc = sys.exc_info()
                reraise(exc[0], exc[1], exc[2])

            norm = np.nan

        return norm0, norm

    def _declare_options(self):
        """
        Declare options before kwargs are processed in the init method.
        """
        super(ArmijoGoldsteinLS, self)._declare_options()
        opt = self.options
        opt['maxiter'] = 5
        opt.declare('c', default=0.1, desc="Slope parameter for line of sufficient decrease. The "
                    "larger the step, the more decrease is required to terminate the line search. "
                    "This parameter is 'c' in: '||res_k|| < ||res_0|| (1 - c * alpha)' for the "
                    "termination criterion.")
        opt.declare(
            'bound_enforcement', default='vector', values=['vector', 'scalar', 'wall'],
            desc="If this is set to 'vector', the entire vector is backtracked together " +
                 "when a bound is violated. If this is set to 'scalar', only the violating " +
                 "entries are set to the bound and then the backtracking occurs on the vector " +
                 "as a whole. If this is set to 'wall', only the violating entries are set " +
                 "to the bound, and then the backtracking follows the wall - i.e., the " +
                 "violating entries do not change during the line search.")
        opt.declare('rho', default=0.5, lower=0.0, upper=1.0, desc="Backtracking multiplier.")
        opt.declare('alpha', default=1.0, desc="Initial line search step.")
        opt.declare('print_bound_enforce', default=False,
                    desc="Set to True to print out names and values of variables that are pulled "
                    "back to their bounds.")
        opt.declare('retry_on_analysis_error', default=True,
                    desc="Backtrack and retry if an AnalysisError is raised.")

    def _iter_execute(self):
        """
        Perform the operations in the iteration loop.
        """
        self._analysis_error_raised = False
        system = self._system
        u = system._outputs
        du = system._vectors['output']['linear']

        # Hybrid newton support.
        if self._do_subsolve and self._iter_count > 0:

            self._solver_info.prefix += '+  '

            try:
                for isub, subsys in enumerate(system._subsystems_allprocs):
                    system._transfer('nonlinear', 'fwd', isub)

                    if subsys in system._subsystems_myproc:
                        subsys._solve_nonlinear()

                self._solver_info.prefix = self._solver_info.prefix[:-3]

                system._apply_nonlinear()

            except AnalysisError as err:
                if self.options['retry_on_analysis_error']:
                    self._analysis_error_raised = True
                else:
                    exc = sys.exc_info()
                    reraise(exc[0], exc[1], exc[2])

        u.add_scal_vec(-self.alpha, du)
        self.alpha *= self.options['rho']
        u.add_scal_vec(self.alpha, du)

    def _run_iterator(self):
        """
        Run the iterative solver.

        Returns
        -------
        boolean
            Failure flag; True if failed to converge, False is successful.
        float
            absolute error.
        float
            relative error.
        """
        maxiter = self.options['maxiter']
        atol = self.options['atol']
        rtol = self.options['rtol']
        c = self.options['c']

        self._iter_count = 0
        norm0, norm = self._iter_initialize()
        self._mpi_print(self._iter_count, norm, norm / norm0)

        # Further backtracking if needed.
        # The Armijo-Goldstein is basically a slope comparison --actual vs predicted.
        # We don't have an actual gradient, but we have the Newton vector that should
        # take us to zero, and our "runs" are the same, and we can just compare the
        # "rise".
<<<<<<< HEAD
        while self._iter_count < maxiter and (((norm0 - norm) < c * self.alpha * norm0) or
                                              self._analysis_error_raised):
            self._iter_execute()
            self._iter_count += 1
            try:
                norm = self._iter_get_norm()

            except AnalysisError as err:
                if self.options['retry_on_analysis_error']:
                    self._analysis_error_raised = True
                else:
                    exc = sys.exc_info()
                    reraise(exc[0], exc[1], exc[2])

=======
        while self._iter_count < maxiter and (norm0 - norm) < c * self.alpha * norm0:
            with Recording('ArmijoGoldsteinLS', self._iter_count, self) as rec:
                self._iter_execute()
                norm = self._iter_get_norm()
                # With solvers, we want to report the norm AFTER
                # the iter_execute call, but the i_e call needs to
                # be wrapped in the with for stack purposes.
                rec.abs = norm
                rec.rel = norm / norm0
>>>>>>> 60e676d7
            self._mpi_print(self._iter_count, norm, norm / norm0)
            self._iter_count += 1

        fail = (np.isinf(norm) or np.isnan(norm) or
                (norm > atol and norm / norm0 > rtol))

        return fail, norm, norm / norm0<|MERGE_RESOLUTION|>--- conflicted
+++ resolved
@@ -6,11 +6,8 @@
 
 """
 from __future__ import print_function
-<<<<<<< HEAD
 
 import sys
-=======
->>>>>>> 60e676d7
 from math import isnan
 from six import iteritems, reraise
 
@@ -312,32 +309,30 @@
         # We don't have an actual gradient, but we have the Newton vector that should
         # take us to zero, and our "runs" are the same, and we can just compare the
         # "rise".
-<<<<<<< HEAD
         while self._iter_count < maxiter and (((norm0 - norm) < c * self.alpha * norm0) or
                                               self._analysis_error_raised):
-            self._iter_execute()
-            self._iter_count += 1
-            try:
-                norm = self._iter_get_norm()
-
-            except AnalysisError as err:
-                if self.options['retry_on_analysis_error']:
-                    self._analysis_error_raised = True
-                else:
-                    exc = sys.exc_info()
-                    reraise(exc[0], exc[1], exc[2])
-
-=======
-        while self._iter_count < maxiter and (norm0 - norm) < c * self.alpha * norm0:
             with Recording('ArmijoGoldsteinLS', self._iter_count, self) as rec:
                 self._iter_execute()
-                norm = self._iter_get_norm()
-                # With solvers, we want to report the norm AFTER
-                # the iter_execute call, but the i_e call needs to
-                # be wrapped in the with for stack purposes.
-                rec.abs = norm
-                rec.rel = norm / norm0
->>>>>>> 60e676d7
+                self._iter_count += 1
+                try:
+                    norm = self._iter_get_norm()
+
+                    # With solvers, we want to report the norm AFTER
+                    # the iter_execute call, but the i_e call needs to
+                    # be wrapped in the with for stack purposes.
+                    rec.abs = norm
+                    rec.rel = norm / norm0
+
+                except AnalysisError as err:
+                    if self.options['retry_on_analysis_error']:
+                        self._analysis_error_raised = True
+                        rec.abs = np.nan
+                        rec.rel = np.nan
+
+                    else:
+                        exc = sys.exc_info()
+                        reraise(exc[0], exc[1], exc[2])
+
             self._mpi_print(self._iter_count, norm, norm / norm0)
             self._iter_count += 1
 
