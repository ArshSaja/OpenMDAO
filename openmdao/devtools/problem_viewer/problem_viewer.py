import os
import json
from six import iteritems
import networkx as nx
from collections import OrderedDict

try:
    import h5py
except ImportError:
    # Necessary for the file to parse
    h5py = None

from openmdao.core.group import Group
from openmdao.core.implicitcomponent import ImplicitComponent
from openmdao.utils.general_utils import warn_deprecation
<<<<<<< HEAD
from openmdao.error_checking.check_config import compute_sys_graph
from openmdao.utils.record_util import is_valid_sqlite3_db
=======
#from openmdao.util.record_util import is_valid_sqlite3_db
>>>>>>> 306e5d4b
import base64


def _get_tree_dict(system, component_execution_orders, component_execution_index):
    """Get a dictionary representation of the system hierarchy."""
    tree_dict = OrderedDict()
    tree_dict['name'] = system.name
    tree_dict['type'] = 'subsystem'

    local_prom_dict = OrderedDict()

    from_prom_name = OrderedDict(system._var_allprocs_prom2abs_list['input'])
    from_prom_name.update(system._var_allprocs_prom2abs_list['output'])
    for var_prom_name, var_abs_name_list in iteritems(from_prom_name):
        for var_abs_name in var_abs_name_list:
            if "." in var_prom_name:
                local_prom_dict[var_abs_name] = var_prom_name
        if(len(local_prom_dict) > 0):
            # sort to make deterministic for testing
            tree_dict['promotions'] = OrderedDict(sorted(local_prom_dict.items()))

    if not isinstance(system, Group):
        tree_dict['subsystem_type'] = 'component'
        component_execution_orders[system.pathname] = component_execution_index[0]
        component_execution_index[0] += 1

        children = []
        for typ in ['input', 'output']:
            for ind, abs_name in enumerate(system._var_abs_names[typ]):
                meta = system._var_abs2meta[typ][abs_name]
                name = system._var_abs2prom[typ][abs_name]

                var_dict = OrderedDict()
                var_dict['name'] = name
                if typ == 'input':
                    var_dict['type'] = 'param'
                elif typ == 'output':
                    isimplicit = isinstance(system, ImplicitComponent)
                    var_dict['type'] = 'unknown'
                    var_dict['implicit'] = isimplicit

                var_dict['dtype'] = type(meta['value']).__name__
                children.append(var_dict)
    else:
        tree_dict['subsystem_type'] = 'group'
        children = [_get_tree_dict(s, component_execution_orders, component_execution_index)
                    for s in system._subsystems_myproc]
        if system.comm.size > 1:
            sub_comm = system._subsystems_myproc[0].comm
            if sub_comm.rank != 0:
                children = []
            children_lists = system.comm.allgather(children)

            children = []
            for children_list in children_lists:
                children.extend(children_list)

    tree_dict['children'] = children

    if not tree_dict['name']:
        tree_dict['name'] = 'root'
        tree_dict['type'] = 'root'

    return tree_dict


def _get_viewer_data(problem_or_rootgroup_or_filename):
    """Get the data needed by the N2 viewer as a dictionary."""
    from openmdao.core.problem import Problem
    if isinstance(problem_or_rootgroup_or_filename, Problem):
        root_group = problem_or_rootgroup_or_filename.model
    elif isinstance(problem_or_rootgroup_or_filename, Group):
        if not problem_or_rootgroup_or_filename.pathname:  # root group
            root_group = problem_or_rootgroup_or_filename
        else:
            # this function only makes sense when it is at the root
            return {}
    elif is_valid_sqlite3_db(problem_or_rootgroup_or_filename):
        import sqlite3
        con = sqlite3.connect(problem_or_rootgroup_or_filename, detect_types=sqlite3.PARSE_DECLTYPES)
        cur = con.cursor()
        cur.execute("SELECT model_viewer_data FROM driver_metadata;")
        model_pickle = cur.fetchone()
        from six import PY2, PY3
        if PY2:
            import cPickle
            return cPickle.loads(str(model_pickle[0]))
        if PY3:
            import pickle
            return pickle.loads(model_pickle[0])

    else:
        raise TypeError('_get_viewer_data only accepts Problems or Groups or sqlite filenames')

    data_dict = {}
    component_execution_idx = [0]  # list so pass by ref
    component_execution_orders = {}
    data_dict['tree'] = _get_tree_dict(root_group, component_execution_orders, component_execution_idx)

    connections_list = []
<<<<<<< HEAD
    # sort to make deterministic for testing
    sorted_abs_input2src = OrderedDict(sorted(root_group._conn_global_abs_in2out.items()))
    G = compute_sys_graph(root_group, sorted_abs_input2src, comps_only=True)
=======
    sorted_abs_input2src = OrderedDict(sorted(root_group._conn_global_abs_in2out.items())) # sort to make deterministic for testing
    root_group._conn_global_abs_in2out = sorted_abs_input2src
    G = root_group.compute_sys_graph(comps_only=True)
>>>>>>> 306e5d4b
    scc = nx.strongly_connected_components(G)
    scc_list = [s for s in scc if len(s) > 1]
    for in_abs, out_abs in iteritems(sorted_abs_input2src):
        if out_abs is None:
            continue
        src_subsystem = out_abs.rsplit('.', 1)[0]
        tgt_subsystem = in_abs.rsplit('.', 1)[0]
        count = 0
        edges_list = []
        for li in scc_list:
            if src_subsystem in li and tgt_subsystem in li:
                count = count + 1
                if count > 1:
                    raise ValueError('Count greater than 1')

                exe_tgt = component_execution_orders[tgt_subsystem]
                exe_src = component_execution_orders[src_subsystem]
                exe_low = min(exe_tgt, exe_src)
                exe_high = max(exe_tgt, exe_src)
                subg = G.subgraph(li)
                for n in subg.nodes():
                    exe_order = component_execution_orders[n]
                    if(exe_order < exe_low or exe_order > exe_high):
                        subg.remove_node(n)

                src_to_tgt_str = src_subsystem + ' ' + tgt_subsystem
                for tup in subg.edges():
                    edge_str = tup[0] + ' ' + tup[1]
                    if edge_str != src_to_tgt_str:
                        edges_list.append(edge_str)

        if len(edges_list) > 0:
            edges_list.sort()  # make deterministic so same .html file will be produced each run
            connections_list.append(OrderedDict([('src', out_abs), ('tgt', in_abs),
                                                 ('cycle_arrows', edges_list)]))
        else:
            connections_list.append(OrderedDict([('src', out_abs), ('tgt', in_abs)]))

    data_dict['connections_list'] = connections_list

    return data_dict


def view_tree(*args, **kwargs):
    """
    view_tree was renamed to view_model, but left here for backwards compatibility
    """
    warn_deprecation("view_tree is deprecated. Please switch to view_model.")
    view_model(*args, **kwargs)


def view_model(problem_or_filename, outfile='partition_tree_n2.html', show_browser=True,
               offline=True, embed=False):
    """
    Generates a self-contained html file containing a tree viewer
    of the specified type.  Optionally pops up a web browser to
    view the file.
    Parameters
    ----------
    problem_or_filename : Either a Problem() or a string
        Problem() : The Problem (after problem.setup()) for the desired tree.
        string : The filename of the case recorder file containing the data required to build the tree.
    outfile : str, optional
        The name of the output html file.  Defaults to 'partition_tree_n2.html'.
    show_browser : bool, optional
        If True, pop up the system default web browser to view the generated html file.
        Defaults to True.
    offline : bool, optional
        If True, embed the javascript d3 library into the generated html file so that the tree can be viewed
        offline without an internet connection.  Otherwise if False, have the html request the latest d3 file
        from https://d3js.org/d3.v4.min.js when opening the html file.
        Defaults to True.
    embed : bool, optional
        If True, export only the innerHTML that is between the body tags, used for embedding the viewer into another html file.
        If False, create a standalone HTML file that has the DOCTYPE, html, head, meta, and body tags.
        Defaults to False.
    """
    viewer = 'partition_tree_n2.template'

    code_dir = os.path.dirname(os.path.abspath(__file__))

    with open(os.path.join(code_dir, viewer), "r") as f:
        template = f.read()

    html_begin_tags = ("<!DOCTYPE html>\n"
        "<html>\n"
        "<head>\n"
        "    <meta http-equiv=\"Content-Type\" content=\"text/html; charset=UTF-8\">\n"
        "</head>\n"
        "<body>\n")

    html_end_tags = ("</body>\n"
        "</html>\n")

    display_none_attr = ""

    if embed:
        html_begin_tags = html_end_tags = ""
        display_none_attr = " style=\"display:none\""

    d3_library = "<script src=\"https://d3js.org/d3.v4.min.js\" charset=\"utf-8\"></script>"
    if offline:
        with open(os.path.join(code_dir, 'd3.v4.min.js'), "r") as f:
            d3_library = "<script type=\"text/javascript\"> %s </script>" % (f.read())

    with open(os.path.join(code_dir, "fontello.woff"), "rb") as f:
        encoded_font = str(base64.b64encode(f.read()).decode("ascii"))

    with open(os.path.join(code_dir, 'awesomplete.css'), "r") as f:
            awesomplete_css = "%s" % (f.read())

    with open(os.path.join(code_dir, 'awesomplete.js'), "r") as f:
            awesomplete_js = "%s" % (f.read())

    model_viewer_data = _get_viewer_data(problem_or_filename)

    tree_json = json.dumps(model_viewer_data['tree'])
    conns_json = json.dumps(model_viewer_data['connections_list'])

    with open(outfile, 'w') as f:
        f.write(template % (html_begin_tags, awesomplete_css, encoded_font, display_none_attr, d3_library, awesomplete_js, tree_json, conns_json, html_end_tags))

    if show_browser:
        from openmdao.devtools.webview import webview
        webview(outfile)<|MERGE_RESOLUTION|>--- conflicted
+++ resolved
@@ -13,12 +13,8 @@
 from openmdao.core.group import Group
 from openmdao.core.implicitcomponent import ImplicitComponent
 from openmdao.utils.general_utils import warn_deprecation
-<<<<<<< HEAD
-from openmdao.error_checking.check_config import compute_sys_graph
 from openmdao.utils.record_util import is_valid_sqlite3_db
-=======
-#from openmdao.util.record_util import is_valid_sqlite3_db
->>>>>>> 306e5d4b
+
 import base64
 
 
@@ -119,15 +115,10 @@
     data_dict['tree'] = _get_tree_dict(root_group, component_execution_orders, component_execution_idx)
 
     connections_list = []
-<<<<<<< HEAD
-    # sort to make deterministic for testing
-    sorted_abs_input2src = OrderedDict(sorted(root_group._conn_global_abs_in2out.items()))
-    G = compute_sys_graph(root_group, sorted_abs_input2src, comps_only=True)
-=======
+
     sorted_abs_input2src = OrderedDict(sorted(root_group._conn_global_abs_in2out.items())) # sort to make deterministic for testing
     root_group._conn_global_abs_in2out = sorted_abs_input2src
     G = root_group.compute_sys_graph(comps_only=True)
->>>>>>> 306e5d4b
     scc = nx.strongly_connected_components(G)
     scc_list = [s for s in scc if len(s) > 1]
     for in_abs, out_abs in iteritems(sorted_abs_input2src):
