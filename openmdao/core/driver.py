--- conflicted
+++ resolved
@@ -955,10 +955,6 @@
         if not self.supports['gradients']:
             return
 
-<<<<<<< HEAD
-        bad_cons = [n for n in self.get_constraints_without_dv() if n not in self._designvars]
-        if bad_cons:
-=======
         problem = self._problem()
 
         # Do not perform this check if any subgroup uses approximated partials.
@@ -967,25 +963,8 @@
             if system._has_approx:
                 return
 
-        relevant = problem.model._relevant
-        fwd = problem._mode == 'fwd'
-
-        des_vars = self._designvars
-        constraints = self._cons
-
-        indep_list = list(des_vars)
-
-        for name, meta in constraints.items():
-
-            path = meta['source']
-
-            if fwd:
-                wrt = [v for v in indep_list if path in relevant[des_vars[v]['source']]]
-            else:
-                rels = relevant[path]
-                wrt = [v for v in indep_list if des_vars[v]['source'] in rels]
-
->>>>>>> eb6f0538
+        bad_cons = [n for n in self.get_constraints_without_dv() if n not in self._designvars]
+        if bad_cons:
             # Note: There is a hack in ScipyOptimizeDriver for older versions of COBYLA that
             #       implements bounds on design variables by adding them as constraints.
             #       These design variables as constraints will not appear in the wrt list.
