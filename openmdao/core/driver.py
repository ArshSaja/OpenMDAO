"""Define a base class for all Drivers in OpenMDAO."""
from __future__ import print_function

import json
from collections import OrderedDict
import warnings

from six import iteritems, itervalues, string_types

import numpy as np

from openmdao.recorders.recording_manager import RecordingManager
from openmdao.recorders.recording_iteration_stack import Recording
from openmdao.utils.record_util import create_local_meta, check_path
from openmdao.utils.mpi import MPI
from openmdao.recorders.recording_iteration_stack import get_formatted_iteration_coordinate
from openmdao.utils.options_dictionary import OptionsDictionary


def _is_debug_print_opts_valid(opts):
    """
    Check validity of debug_print option for Driver.

    Parameters
    ----------
    opts : list
        The value of the debug_print option set by the user.

    Returns
    -------
    bool
        True if the option is valid. Otherwise, False.
    """
    if not isinstance(opts, list):
        return False
    _valid_opts = ['desvars', 'nl_cons', 'ln_cons', 'objs']
    for opt in opts:
        if opt not in _valid_opts:
            return False
    return True


class Driver(object):
    """
    Top-level container for the systems and drivers.

    Options
    -------
    options['debug_print'] :  list of strings([])
        Indicates what variables to print at each iteration. The valid options are:
            'desvars','ln_cons','nl_cons',and 'objs'.
    recording_options['record_metadata'] :  bool(True)
        Tells recorder whether to record variable attribute metadata.
    recording_options['record_desvars'] :  bool(True)
        Tells recorder whether to record the desvars of the Driver.
    recording_options['record_responses'] :  bool(False)
        Tells recorder whether to record the responses of the Driver.
    recording_options['record_objectives'] :  bool(False)
        Tells recorder whether to record the objectives of the Driver.
    recording_options['record_constraints'] :  bool(False)
        Tells recorder whether to record the constraints of the Driver.
    recording_options['includes'] :  list of strings("*")
        Patterns for variables to include in recording.
    recording_options['excludes'] :  list of strings('')
        Patterns for variables to exclude in recording (processed after includes).


    Attributes
    ----------
    fail : bool
        Reports whether the driver ran successfully.
    iter_count : int
        Keep track of iterations for case recording.
    metadata : list
        List of metadata
    options : <OptionsDictionary>
        Dictionary with general pyoptsparse options.
    recording_options : <OptionsDictionary>
        Dictionary with driver recording options.
    debug_print : <OptionsDictionary>
        Dictionary with debugging printing options.
    cite : str
        Listing of relevant citataions that should be referenced when
        publishing work that uses this class.
    _problem : <Problem>
        Pointer to the containing problem.
    supports : <OptionsDictionary>
        Provides a consistant way for drivers to declare what features they support.
    _designvars : dict
        Contains all design variable info.
    _cons : dict
        Contains all constraint info.
    _objs : dict
        Contains all objective info.
    _responses : dict
        Contains all response info.
    _rec_mgr : <RecordingManager>
        Object that manages all recorders added to this driver.
    _vars_to_record: dict
        Dict of lists of var names indicating what to record
    _model_viewer_data : dict
        Structure of model, used to make n2 diagram.
    _remote_dvs : dict
        Dict of design variables that are remote on at least one proc. Values are
        (owning rank, size).
    _remote_cons : dict
        Dict of constraints that are remote on at least one proc. Values are
        (owning rank, size).
    _remote_objs : dict
        Dict of objectives that are remote on at least one proc. Values are
        (owning rank, size).
    _remote_responses : dict
        A combined dict containing entries from _remote_cons and _remote_objs.
    _simul_coloring_info : tuple of dicts
        A data structure describing coloring for simultaneous derivs.
    _res_jacs : dict
        Dict of sparse subjacobians for use with certain optimizers, e.g. pyOptSparseDriver.
    """

    def __init__(self):
        """
        Initialize the driver.
        """
        self._rec_mgr = RecordingManager()
        self._vars_to_record = {
            'desvarnames': set(),
            'responsenames': set(),
            'objectivenames': set(),
            'constraintnames': set(),
            'sysinclnames': set(),
        }

        self._problem = None
        self._designvars = None
        self._cons = None
        self._objs = None
        self._responses = None
        self.options = OptionsDictionary()
        self.recording_options = OptionsDictionary()

        ###########################
        self.options.declare('debug_print', types=list, is_valid=_is_debug_print_opts_valid,
                             desc="List of what type of Driver variables to print at each "
                             "iteration. Valid items in list are 'desvars','ln_cons',"
                             "'nl_cons','objs'",
                             default=[])

        ###########################
        self.recording_options.declare('record_metadata', types=bool, desc='Record metadata',
                                       default=True)
        self.recording_options.declare('record_desvars', types=bool, default=True,
                                       desc='Set to True to record design variables at the \
                                       driver level')
        self.recording_options.declare('record_responses', types=bool, default=False,
                                       desc='Set to True to record responses at the driver level')
        self.recording_options.declare('record_objectives', types=bool, default=True,
                                       desc='Set to True to record objectives at the \
                                       driver level')
        self.recording_options.declare('record_constraints', types=bool, default=True,
                                       desc='Set to True to record constraints at the \
                                       driver level')
        self.recording_options.declare('includes', types=list, default=['*'],
                                       desc='Patterns for variables to include in recording')
        self.recording_options.declare('excludes', types=list, default=[],
                                       desc='Patterns for vars to exclude in recording '
                                       '(processed post-includes)')
        self.recording_options.declare('record_derivatives', types=bool, default=False,
                                       desc='Set to True to record derivatives at the driver \
                                       level')
        ###########################

        # What the driver supports.
        self.supports = OptionsDictionary()
        self.supports.declare('inequality_constraints', types=bool, default=False)
        self.supports.declare('equality_constraints', types=bool, default=False)
        self.supports.declare('linear_constraints', types=bool, default=False)
        self.supports.declare('two_sided_constraints', types=bool, default=False)
        self.supports.declare('multiple_objectives', types=bool, default=False)
        self.supports.declare('integer_design_vars', types=bool, default=False)
        self.supports.declare('gradients', types=bool, default=False)
        self.supports.declare('active_set', types=bool, default=False)
        self.supports.declare('simultaneous_derivatives', types=bool, default=False)

        # Debug printing.
        self.debug_print = OptionsDictionary()
        self.debug_print.declare('debug_print', types=bool, default=False,
                                 desc='Overall option to turn on Driver debug printing')
        self.debug_print.declare('debug_print_desvars', types=bool, default=False,
                                 desc='Print design variables')
        self.debug_print.declare('debug_print_nl_con', types=bool, default=False,
                                 desc='Print nonlinear constraints')
        self.debug_print.declare('debug_print_ln_con', types=bool, default=False,
                                 desc='Print linear constraints')
        self.debug_print.declare('debug_print_objective', types=bool, default=False,
                                 desc='Print objectives')

        self.iter_count = 0
        self.metadata = None
        self._model_viewer_data = None
        self.cite = ""

        # TODO, support these in OpenMDAO
        self.supports.declare('integer_design_vars', types=bool, default=False)

        self._simul_coloring_info = None
        self._res_jacs = {}

        self.fail = False

    def add_recorder(self, recorder):
        """
        Add a recorder to the driver.

        Parameters
        ----------
        recorder : BaseRecorder
           A recorder instance.
        """
        self._rec_mgr.append(recorder)

    def cleanup(self):
        """
        Clean up resources prior to exit.
        """
        self._rec_mgr.close()

    def _setup_driver(self, problem):
        """
        Prepare the driver for execution.

        This is the final thing to run during setup.

        Parameters
        ----------
        problem : <Problem>
            Pointer to the containing problem.
        """
        self._problem = problem
        model = problem.model

        self._objs = objs = OrderedDict()
        self._cons = cons = OrderedDict()
        self._responses = model.get_responses(recurse=True)
        response_size = 0
        for name, data in iteritems(self._responses):
            if data['type'] == 'con':
                cons[name] = data
            else:
                objs[name] = data
            response_size += data['size']

        # Gather up the information for design vars.
        self._designvars = model.get_design_vars(recurse=True)
        desvar_size = np.sum(data['size'] for data in itervalues(self._designvars))

        if ((problem._mode == 'fwd' and desvar_size > response_size) or
                (problem._mode == 'rev' and response_size > desvar_size)):
            warnings.warn("Inefficient choice of derivative mode.  You chose '%s' for a "
                          "problem with %d design variables and %d response variables "
                          "(objectives and constraints)." %
                          (problem._mode, desvar_size, response_size), RuntimeWarning)

        self._has_scaling = (
            np.any([r['scaler'] is not None for r in self._responses.values()]) or
            np.any([dv['scaler'] is not None for dv in self._designvars.values()])
        )

        con_set = set()
        obj_set = set()
        dv_set = set()

        self._remote_dvs = dv_dict = {}
        self._remote_cons = con_dict = {}
        self._remote_objs = obj_dict = {}

        # Now determine if later we'll need to allgather cons, objs, or desvars.
        if model.comm.size > 1 and model._subsystems_allprocs:
            local_out_vars = set(model._outputs._views)
            remote_dvs = set(self._designvars) - local_out_vars
            remote_cons = set(self._cons) - local_out_vars
            remote_objs = set(self._objs) - local_out_vars
            all_remote_vois = model.comm.allgather(
                (remote_dvs, remote_cons, remote_objs))
            for rem_dvs, rem_cons, rem_objs in all_remote_vois:
                con_set.update(rem_cons)
                obj_set.update(rem_objs)
                dv_set.update(rem_dvs)

            # If we have remote VOIs, pick an owning rank for each and use that
            # to bcast to others later
            owning_ranks = model._owning_rank['output']
            sizes = model._var_sizes['nonlinear']['output']
            for i, vname in enumerate(model._var_allprocs_abs_names['output']):
                owner = owning_ranks[vname]
                if vname in dv_set:
                    dv_dict[vname] = (owner, sizes[owner, i])
                if vname in con_set:
                    con_dict[vname] = (owner, sizes[owner, i])
                if vname in obj_set:
                    obj_dict[vname] = (owner, sizes[owner, i])

        self._remote_responses = self._remote_cons.copy()
        self._remote_responses.update(self._remote_objs)

        # Case recording setup
        mydesvars = myobjectives = myconstraints = myresponses = set()
        mysystem_outputs = set()
        incl = self.recording_options['includes']
        excl = self.recording_options['excludes']
        rec_desvars = self.recording_options['record_desvars']
        rec_objectives = self.recording_options['record_objectives']
        rec_constraints = self.recording_options['record_constraints']
        rec_responses = self.recording_options['record_responses']

        all_desvars = {n for n in self._designvars
                       if check_path(n, incl, excl, True)}
        all_objectives = {n for n in self._objs
                          if check_path(n, incl, excl, True)}
        all_constraints = {n for n in self._cons
                           if check_path(n, incl, excl, True)}
        if rec_desvars:
            mydesvars = all_desvars

        if rec_objectives:
            myobjectives = all_objectives

        if rec_constraints:
            myconstraints = all_constraints

        if rec_responses:
            myresponses = {n for n in self._responses
                           if check_path(n, incl, excl, True)}

        # get the includes that were requested for this Driver recording
        if incl:
            prob = self._problem
            root = prob.model
            # The my* variables are sets

            # First gather all of the desired outputs
            # The following might only be the local vars if MPI
            mysystem_outputs = {n for n in root._outputs
                                if check_path(n, incl, excl)}

            # If MPI, and on rank 0, need to gather up all the variables
            #    even those not local to rank 0
            if MPI:
                all_vars = root.comm.gather(mysystem_outputs, root=0)
                if MPI.COMM_WORLD.rank == 0:
                    mysystem_outputs = all_vars[-1]
                    for d in all_vars[:-1]:
                        mysystem_outputs.update(d)

            # de-duplicate mysystem_outputs
            mysystem_outputs = mysystem_outputs.difference(all_desvars, all_objectives,
                                                           all_constraints)

        if MPI:  # filter based on who owns the variables
            # TODO Eventually, we think we can get rid of this next check. But to be safe,
            #       we are leaving it in there.
            if not model.is_active():
                raise RuntimeError(
                    "RecordingManager.startup should never be called when "
                    "running in parallel on an inactive System")
            rrank = self._problem.comm.rank  # root ( aka model ) rank.
            rowned = model._owning_rank['output']
            mydesvars = [n for n in mydesvars if rrank == rowned[n]]
            myresponses = [n for n in myresponses if rrank == rowned[n]]
            myobjectives = [n for n in myobjectives if rrank == rowned[n]]
            myconstraints = [n for n in myconstraints if rrank == rowned[n]]
            mysystem_outputs = [n for n in mysystem_outputs if rrank == rowned[n]]

        self._filtered_vars_to_record = {
            'des': mydesvars,
            'obj': myobjectives,
            'con': myconstraints,
            'res': myresponses,
            'sys': mysystem_outputs,
        }

        self._rec_mgr.startup(self)
        if self._rec_mgr._recorders:
            from openmdao.devtools.problem_viewer.problem_viewer import _get_viewer_data
            self._model_viewer_data = _get_viewer_data(problem)
        if self.recording_options['record_metadata']:
            self._rec_mgr.record_metadata(self)

        # set up simultaneous deriv coloring
        if self._simul_coloring_info and self.supports['simultaneous_derivatives']:
            if problem._mode == 'fwd':
                self._setup_simul_coloring(problem._mode)
            else:
                raise RuntimeError("simultaneous derivs are currently not supported in rev mode.")

    def _get_voi_val(self, name, meta, remote_vois):
        """
        Get the value of a variable of interest (objective, constraint, or design var).

        This will retrieve the value if the VOI is remote.

        Parameters
        ----------
        name : str
            Name of the variable of interest.
        meta : dict
            Metadata for the variable of interest.
        remote_vois : dict
            Dict containing (owning_rank, size) for all remote vois of a particular
            type (design var, constraint, or objective).

        Returns
        -------
        float or ndarray
            The value of the named variable of interest.
        """
        model = self._problem.model
        comm = model.comm
        vec = model._outputs._views_flat
        indices = meta['indices']

        if name in remote_vois:
            owner, size = remote_vois[name]
            if owner == comm.rank:
                if indices is None:
                    val = vec[name].copy()
                else:
                    val = vec[name][indices]
            else:
                if indices is not None:
                    size = len(indices)
                val = np.empty(size)
            comm.Bcast(val, root=owner)
        else:
            if indices is None:
                val = vec[name].copy()
            else:
                val = vec[name][indices]

        if self._has_scaling:
            # Scale design variable values
            adder = meta['adder']
            if adder is not None:
                val += adder

            scaler = meta['scaler']
            if scaler is not None:
                val *= scaler

        return val

    def get_design_var_values(self, filter=None):
        """
        Return the design variable values.

        This is called to gather the initial design variable state.

        Parameters
        ----------
        filter : list
            List of desvar names used by recorders.

        Returns
        -------
        dict
           Dictionary containing values of each design variable.
        """
        if filter:
            dvs = filter
        else:
            # use all the designvars
            dvs = self._designvars

        return {n: self._get_voi_val(n, self._designvars[n], self._remote_dvs) for n in dvs}

    def set_design_var(self, name, value):
        """
        Set the value of a design variable.

        Parameters
        ----------
        name : str
            Global pathname of the design variable.
        value : float or ndarray
            Value for the design variable.
        """
        if (name in self._remote_dvs and
                self._problem.model._owning_rank['output'][name] != self._problem.comm.rank):
            return

        meta = self._designvars[name]
        indices = meta['indices']
        if indices is None:
            indices = slice(None)

        desvar = self._problem.model._outputs._views_flat[name]
        desvar[indices] = value

        if self._has_scaling:
            # Scale design variable values
            scaler = meta['scaler']
            if scaler is not None:
                desvar[indices] *= 1.0 / scaler

            adder = meta['adder']
            if adder is not None:
                desvar[indices] -= adder

    def get_response_values(self, filter=None):
        """
        Return response values.

        Parameters
        ----------
        filter : list
            List of response names used by recorders.

        Returns
        -------
        dict
           Dictionary containing values of each response.
        """
        if filter:
            resps = filter
        else:
            resps = self._responses

        return {n: self._get_voi_val(n, self._responses[n], self._remote_objs) for n in resps}

    def get_objective_values(self, filter=None):
        """
        Return objective values.

        Parameters
        ----------
        filter : list
            List of objective names used by recorders.

        Returns
        -------
        dict
           Dictionary containing values of each objective.
        """
        if filter:
            objs = filter
        else:
            objs = self._objs

        return {n: self._get_voi_val(n, self._objs[n], self._remote_objs) for n in objs}

    def get_constraint_values(self, ctype='all', lintype='all', filter=None):
        """
        Return constraint values.

        Parameters
        ----------
        ctype : string
            Default is 'all'. Optionally return just the inequality constraints
            with 'ineq' or the equality constraints with 'eq'.
        lintype : string
            Default is 'all'. Optionally return just the linear constraints
            with 'linear' or the nonlinear constraints with 'nonlinear'.
        filter : list
            List of constraint names used by recorders.

        Returns
        -------
        dict
           Dictionary containing values of each constraint.
        """
        if filter is not None:
            cons = filter
        else:
            cons = self._cons

        con_dict = {}
        for name in cons:
            meta = self._cons[name]

            if lintype == 'linear' and not meta['linear']:
                continue

            if lintype == 'nonlinear' and meta['linear']:
                continue

            if ctype == 'eq' and meta['equals'] is None:
                continue

            if ctype == 'ineq' and meta['equals'] is not None:
                continue

            con_dict[name] = self._get_voi_val(name, meta, self._remote_cons)

        return con_dict

    def run(self):
        """
        Execute this driver.

        The base `Driver` just runs the model. All other drivers overload
        this method.

        Returns
        -------
        boolean
            Failure flag; True if failed to converge, False is successful.
        """
<<<<<<< HEAD
        with Recording(self._get_name(), self.iter_count, self) as rec:
            failure_flag, _, _ = self._problem.model._solve_nonlinear()
=======
        with RecordingDebugging(self._get_name(), self.iter_count, self) as rec:
            failure_flag = self._problem.model._solve_nonlinear()
>>>>>>> d8829e14

        self.iter_count += 1
        return failure_flag

    def _dict2array_jac(self, derivs):
        osize = 0
        isize = 0
        do_wrt = True
        islices = {}
        oslices = {}
        for okey, oval in iteritems(derivs):
            if do_wrt:
                for ikey, val in iteritems(oval):
                    istart = isize
                    isize += val.shape[1]
                    islices[ikey] = slice(istart, isize)
                do_wrt = False
            ostart = osize
            osize += oval[ikey].shape[0]
            oslices[okey] = slice(ostart, osize)

        new_derivs = np.zeros((osize, isize))

        relevant = self._problem.model._relevant

        for okey, odict in iteritems(derivs):
            for ikey, val in iteritems(odict):
                if okey in relevant[ikey] or ikey in relevant[okey]:
                    new_derivs[oslices[okey], islices[ikey]] = val

        return new_derivs

    def _compute_totals(self, of=None, wrt=None, return_format='flat_dict', global_names=True):
        """
        Compute derivatives of desired quantities with respect to desired inputs.

        All derivatives are returned using driver scaling.

        Parameters
        ----------
        of : list of variable name strings or None
            Variables whose derivatives will be computed. Default is None, which
            uses the driver's objectives and constraints.
        wrt : list of variable name strings or None
            Variables with respect to which the derivatives will be computed.
            Default is None, which uses the driver's desvars.
        return_format : string
            Format to return the derivatives. Default is a 'flat_dict', which
            returns them in a dictionary whose keys are tuples of form (of, wrt). For
            the scipy optimizer, 'array' is also supported.
        global_names : bool
            Set to True when passing in global names to skip some translation steps.

        Returns
        -------
        derivs : object
            Derivatives in form requested by 'return_format'.
        """
        prob = self._problem

        # Compute the derivatives in dict format...
        if prob.model._owns_approx_jac:
            derivs = prob._compute_totals_approx(of=of, wrt=wrt, return_format='dict',
                                                 global_names=global_names)
        else:
            derivs = prob._compute_totals(of=of, wrt=wrt, return_format='dict',
                                          global_names=global_names)

        # ... then convert to whatever the driver needs.
        if return_format in ('dict', 'array'):
            if self._has_scaling:
                for okey, odict in iteritems(derivs):
                    for ikey, val in iteritems(odict):

                        iscaler = self._designvars[ikey]['scaler']
                        oscaler = self._responses[okey]['scaler']

                        # Scale response side
                        if oscaler is not None:
                            val[:] = (oscaler * val.T).T

                        # Scale design var side
                        if iscaler is not None:
                            val *= 1.0 / iscaler
        else:
            raise RuntimeError("Derivative scaling by the driver only supports the 'dict' and "
                               "'array' formats at present.")

        if return_format == 'array':
            derivs = self._dict2array_jac(derivs)

        return derivs

    def record_iteration(self):
        """
        Record an iteration of the current Driver.
        """
        if not self._rec_mgr._recorders:
            return

        metadata = create_local_meta(self._get_name())

        # Get the data to record
        data = {}
        if self.recording_options['record_desvars']:
            # collective call that gets across all ranks
            desvars = self.get_design_var_values()
        else:
            desvars = {}

        if self.recording_options['record_responses']:
            # responses = self.get_response_values() # not really working yet
            responses = {}
        else:
            responses = {}

        if self.recording_options['record_objectives']:
            objectives = self.get_objective_values()
        else:
            objectives = {}

        if self.recording_options['record_constraints']:
            constraints = self.get_constraint_values()
        else:
            constraints = {}

        desvars = {name: desvars[name]
                   for name in self._filtered_vars_to_record['des']}
        # responses not working yet
        # responses = {name: responses[name] for name in self._filtered_vars_to_record['res']}
        objectives = {name: objectives[name]
                      for name in self._filtered_vars_to_record['obj']}
        constraints = {name: constraints[name]
                       for name in self._filtered_vars_to_record['con']}

        if self.recording_options['includes']:
            root = self._problem.model
            outputs = root._outputs
            # outputsinputs, outputs, residuals = root.get_nonlinear_vectors()
            sysvars = {}
            for name, value in iteritems(outputs._names):
                if name in self._filtered_vars_to_record['sys']:
                    sysvars[name] = value
        else:
            sysvars = {}

        if MPI:
            root = self._problem.model
            desvars = self._gather_vars(root, desvars)
            responses = self._gather_vars(root, responses)
            objectives = self._gather_vars(root, objectives)
            constraints = self._gather_vars(root, constraints)
            sysvars = self._gather_vars(root, sysvars)

        data['des'] = desvars
        data['res'] = responses
        data['obj'] = objectives
        data['con'] = constraints
        data['sys'] = sysvars

        self._rec_mgr.record_iteration(self, data, metadata)

    def _gather_vars(self, root, local_vars):
        """
        Gather and return only variables listed in `local_vars` from the `root` System.

        Parameters
        ----------
        root : <System>
            the root System for the Problem
        local_vars : dict
            local variable names and values

        Returns
        -------
        dct : dict
            variable names and values.
        """
        # if trace:
        #     debug("gathering vars for recording in %s" % root.pathname)
        all_vars = root.comm.gather(local_vars, root=0)
        # if trace:
        #     debug("DONE gathering rec vars for %s" % root.pathname)

        if root.comm.rank == 0:
            dct = all_vars[-1]
            for d in all_vars[:-1]:
                dct.update(d)
            return dct

    def _get_name(self):
        """
        Get name of current Driver.

        Returns
        -------
        str
            Name of current Driver.
        """
        return "Driver"

    def set_simul_deriv_color(self, simul_info):
        """
        Set the coloring for simultaneous derivatives.

        Parameters
        ----------
        simul_info : str or ({dv1: colors, ...}, {resp1: {dv1: {0: [res_idxs, dv_idxs]} ...} ...})
            Information about simultaneous coloring for design vars and responses.  If a string,
            then simul_info is assumed to be the name of a file that contains the coloring
            information in JSON format.
        """
        if self.supports['simultaneous_derivatives']:
            self._simul_coloring_info = simul_info
        else:
            raise RuntimeError("Driver '%s' does not support simultaneous derivatives." %
                               self._get_name())

    def _setup_simul_coloring(self, mode='fwd'):
        """
        Set up metadata for simultaneous derivative solution.

        Parameters
        ----------
        mode : str
            Derivative direction, either 'fwd' or 'rev'.
        """
        if mode == 'rev':
            raise NotImplementedError("Simultaneous derivatives are currently not supported "
                                      "in 'rev' mode")

        prom2abs = self._problem.model._var_allprocs_prom2abs_list['output']

        if isinstance(self._simul_coloring_info, string_types):
            with open(self._simul_coloring_info, 'r') as f:
                self._simul_coloring_info = json.load(f)

        coloring, maps = self._simul_coloring_info
        for dv, colors in iteritems(coloring):
            if dv not in self._designvars:
                # convert name from promoted to absolute
                dv = prom2abs[dv][0]
            self._designvars[dv]['simul_deriv_color'] = colors

        for res, dvdict in iteritems(maps):
            if res not in self._responses:
                # convert name from promoted to absolute
                res = prom2abs[res][0]
            self._responses[res]['simul_map'] = dvdict

            for dv, col_dict in dvdict.items():
                col_dict = {int(k): v for k, v in iteritems(col_dict)}
                if dv not in self._designvars:
                    # convert name from promoted to absolute and replace dictionary key
                    del dvdict[dv]
                    dv = prom2abs[dv][0]
                    dvdict[dv] = col_dict

    def _pre_run_model_debug_print(self):
        """
        Optionally print some debugging information before the model runs.
        """
        if not self.options['debug_print']:
            return

        if not MPI or MPI.COMM_WORLD.rank == 0:
            header = 'Driver debug print for iter coord: {}'.format(
                get_formatted_iteration_coordinate())
            print(header)
            print(len(header) * '-')

        if 'desvars' in self.options['debug_print']:
            desvar_vals = self.get_design_var_values()
            if not MPI or MPI.COMM_WORLD.rank == 0:
                print("Design Vars")
                if desvar_vals:
                    for name, value in iteritems(desvar_vals):
                        print("{}: {}".format(name, repr(value)))
                else:
                    print("None")
                print()

    def _post_run_model_debug_print(self):
        """
        Optionally print some debugging information after the model runs.
        """
        if 'nl_cons' in self.options['debug_print']:
            cons = self.get_constraint_values(lintype='nonlinear')
            if not MPI or MPI.COMM_WORLD.rank == 0:
                print("Nonlinear constraints")
                if cons:
                    for name, value in iteritems(cons):
                        print("{}: {}".format(name, repr(value)))
                else:
                    print("None")
                print()

        if 'ln_cons' in self.options['debug_print']:
            cons = self.get_constraint_values(lintype='linear')
            if not MPI or MPI.COMM_WORLD.rank == 0:
                print("Linear constraints")
                if cons:
                    for name, value in iteritems(cons):
                        print("{}: {}".format(name, repr(value)))
                else:
                    print("None")
                print()

        if 'objs' in self.options['debug_print']:
            objs = self.get_objective_values()
            if not MPI or MPI.COMM_WORLD.rank == 0:
                print("Objectives")
                if objs:
                    for name, value in iteritems(objs):
                        print("{}: {}".format(name, repr(value)))
                else:
                    print("None")
                print()


class RecordingDebugging(Recording):
    """
    A class that acts as a context manager.

    Handles doing the case recording and also the Driver
    debugging printing.
    """

    def __enter__(self):
        """
        Do things before the code inside the 'with RecordingDebugging' block.

        Returns
        -------
        self : object
            self
        """
        super(RecordingDebugging, self).__enter__()
        self.recording_requester._pre_run_model_debug_print()
        return self

    def __exit__(self, *args):
        """
        Do things after the code inside the 'with RecordingDebugging' block.

        Parameters
        ----------
        *args : array
            Solver recording requires extra args.
        """
        self.recording_requester._post_run_model_debug_print()
        super(RecordingDebugging, self).__exit__()<|MERGE_RESOLUTION|>--- conflicted
+++ resolved
@@ -604,13 +604,8 @@
         boolean
             Failure flag; True if failed to converge, False is successful.
         """
-<<<<<<< HEAD
-        with Recording(self._get_name(), self.iter_count, self) as rec:
+        with RecordingDebugging(self._get_name(), self.iter_count, self) as rec:
             failure_flag, _, _ = self._problem.model._solve_nonlinear()
-=======
-        with RecordingDebugging(self._get_name(), self.iter_count, self) as rec:
-            failure_flag = self._problem.model._solve_nonlinear()
->>>>>>> d8829e14
 
         self.iter_count += 1
         return failure_flag
