--- conflicted
+++ resolved
@@ -46,28 +46,6 @@
         self.matrix_free = (overrides_method('apply_linear', self, ImplicitComponent) or
                             (new_apply_linear is not None and
                              self._inst_functs['apply_linear'] != new_apply_linear))
-<<<<<<< HEAD
-=======
-        self.has_apply_multi_linear = (overrides_method('apply_multi_linear',
-                                                        self, ImplicitComponent) or
-                                       (new_apply_multi_linear is not None and
-                                        self._inst_functs['apply_multi_linear'] !=
-                                        new_apply_multi_linear))
-        self.has_solve_multi_linear = (overrides_method('solve_multi_linear',
-                                                        self, ImplicitComponent) or
-                                       (new_solve_multi_linear is not None and
-                                        self._inst_functs['solve_multi_linear'] !=
-                                        new_solve_multi_linear))
-
-        self.supports_multivecs = self.has_apply_multi_linear or self.has_solve_multi_linear
-
-        if self.supports_multivecs:
-            warn_deprecation(f"{self.msginfo}: has an apply_multi_linear and/or a "
-                             "solve_multi_linear method, but support for vectorized derivatives "
-                             "is deprecated and will be removed in a future release.")
-
-        self.matrix_free |= self.has_apply_multi_linear
->>>>>>> b919aca3
 
     def _apply_nonlinear(self):
         """
