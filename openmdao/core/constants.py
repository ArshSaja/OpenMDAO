"""
Various objects to be used as constants.
"""

from enum import IntEnum


class _SetupStatus(IntEnum):
    """
    Class used to define different states of the setup status.

    Attributes
    ----------
    PRE_SETUP : int
        Newly initialized problem or newly added model.
    POST_CONFIGURE : int
        Configure has been called.
    POST_SETUP : int
        The `setup` method has been called, but vectors not initialized.
    POST_FINAL_SETUP : int
        The `final_setup` has been run, everything ready to run.
    """

    PRE_SETUP = 0
    POST_CONFIGURE = 1
    POST_SETUP = 2
    POST_FINAL_SETUP = 3


class _ReprClass(object):
    """
    Class for defining objects with a simple constant string __repr__.

    This is useful for constants used in arg lists when you want them to appear in
    automatically generated source documentation as a certain string instead of python's
    default representation.
    """

    def __init__(self, repr_string):
        """
        Inititialize the __repr__ string.

        Parameters
        ----------
        repr_string : str
            The string to be returned by __repr__
        """
        self._repr_string = repr_string

    def __repr__(self):
        """
        Return our _repr_string.

        Returns
        -------
        str
            Whatever string we were initialized with.
        """
        return self._repr_string


# unique object to check if default is given (when None is an allowed value)
_UNDEFINED = _ReprClass("UNDEFINED")

# Use this as a special value to be able to tell if the caller set a value for the optional
# out_stream argument. We run into problems running testflo if we use a default of sys.stdout.
<<<<<<< HEAD
_DEFAULT_OUT_STREAM = _ReprClass("DEFAULT_OUT_STREAM")
"""File to define different setup status constants."""
=======
_DEFAULT_OUT_STREAM = _ReprClass("DEFAULT_OUT_STREAM")
>>>>>>> ee172692
<|MERGE_RESOLUTION|>--- conflicted
+++ resolved
@@ -64,9 +64,4 @@
 
 # Use this as a special value to be able to tell if the caller set a value for the optional
 # out_stream argument. We run into problems running testflo if we use a default of sys.stdout.
-<<<<<<< HEAD
-_DEFAULT_OUT_STREAM = _ReprClass("DEFAULT_OUT_STREAM")
-"""File to define different setup status constants."""
-=======
-_DEFAULT_OUT_STREAM = _ReprClass("DEFAULT_OUT_STREAM")
->>>>>>> ee172692
+_DEFAULT_OUT_STREAM = _ReprClass("DEFAULT_OUT_STREAM")