"""Define the base System class."""
from __future__ import division

from contextlib import contextmanager
from collections import OrderedDict, Iterable
from fnmatch import fnmatchcase
import sys
import inspect
from itertools import product

from six import iteritems, string_types
from six.moves import range

import numpy as np

from openmdao.jacobians.dictionary_jacobian import DictionaryJacobian
from openmdao.jacobians.assembled_jacobian import AssembledJacobian, DenseJacobian
from openmdao.proc_allocators.default_allocator import DefaultAllocator

from openmdao.utils.general_utils import \
    determine_adder_scaler, format_as_float_or_array
from openmdao.recorders.recording_manager import RecordingManager
from openmdao.utils.mpi import MPI
from openmdao.utils.options_dictionary import OptionsDictionary
from openmdao.utils.units import convert_units
from openmdao.utils.array_utils import convert_neg
from openmdao.utils.record_util import create_local_meta, update_local_meta

class System(object):
    """
    Base class for all systems in OpenMDAO.

    Never instantiated; subclassed by <Group> or <Component>.
    All subclasses have their attributes defined here.

    In attribute names:
        abs / abs_name : absolute, unpromoted variable name, seen from root (unique).
        rel / rel_name : relative, unpromoted variable name, seen from current system (unique).
        prom / prom_name : relative, promoted variable name, seen from current system (non-unique).
        idx : global variable index among variables on all procs (I/O indices separate).
        my_idx : index among variables in this system, on this processor (I/O indices separate).
        io : indicates explicitly that input and output variables are combined in the same dict.

    Attributes
    ----------
    name : str
        Name of the system, must be different from siblings.
    pathname : str
        Global name of the system, including the path.
    comm : MPI.Comm or <FakeComm>
        MPI communicator object.
    metadata : <OptionsDictionary>
        Dictionary of user-defined arguments.
    iter_count : int
        Int that holds the number of times this system has iterated
        in a recording run.
    #
    _mpi_proc_allocator : <ProcAllocator>
        Object that distributes procs among subsystems.
    #
    _subsystems_allprocs : [<System>, ...]
        List of all subsystems (children of this system).
    _subsystems_myproc : [<System>, ...]
        List of local subsystems that exist on this proc.
    _subsystems_myproc_inds : [int, ...]
        List of indices of subsystems on this proc among all of this system's subsystems
        (i.e. among _subsystems_allprocs).
    _subsystems_proc_range : (int, int)
        List of ranges of each myproc subsystem's processors relative to those of this system.
    _subsystems_var_range : {'input': list of (int, int), 'output': list of (int, int)}
        List of ranges of each myproc subsystem's allprocs variables relative to this system.
    _subsystems_var_range_byset : {'input': list of dict, 'output': list of dict}
        Same as above, but by var_set name.
    #
    _num_var : {'input': int, 'output': int}
        Number of allprocs variables owned by this system.
    _num_var_byset : {'input': dict of int, 'output': dict of int}
        Same as above, but by var_set name.
    _var_set2iset : {'input': dict, 'output': dict}
        Dictionary mapping the var_set name to the var_set index.
    #
    _var_promotes : { 'any': [], 'input': [], 'output': [] }
        Dictionary of lists of variable names/wildcards specifying promotion
        (used to calculate promoted names)
    _var_allprocs_abs_names : {'input': [str, ...], 'output': [str, ...]}
        List of absolute names of this system's variables on all procs.
    _var_abs_names : {'input': [str, ...], 'output': [str, ...]}
        List of absolute names of this system's variables existing on current proc.
    _var_allprocs_prom2abs_list : {'input': dict, 'output': dict}
        Dictionary mapping promoted names to list of all absolute names.
        For outputs, the list will have length one since promoted output names are unique.
    _var_abs2prom : {'input': dict, 'output': dict}
        Dictionary mapping absolute names to promoted names, on current proc.
    _var_allprocs_abs2meta : {'input': dict, 'output': dict}
        Dictionary mapping absolute names to metadata dictionaries for allprocs variables.
        The keys are
        ('units', 'shape', 'var_set') for inputs and
        ('units', 'shape', 'var_set', 'ref', 'ref0') for outputs.
    _var_abs2meta : {'input': dict, 'output': dict}
        Dictionary mapping absolute names to metadata dictionaries for myproc variables.
    #
    _var_allprocs_abs2idx : {'input': dict, 'output': dict}
        Dictionary mapping absolute names to their indices among this system's allprocs variables.
        Therefore, the indices range from 0 to the total number of this system's variables.
    _var_allprocs_abs2idx_byset : {'input': dict of dict, 'output': dict of dict}
        Same as above, but by var_set name.
    #
    _var_sizes : {'input': ndarray, 'output': ndarray}
        Array of local sizes of this system's allprocs variables.
        The array has size nproc x num_var where nproc is the number of processors
        owned by this system and num_var is the number of allprocs variables.
    _var_sizes_byset : {'input': dict of ndarray, 'output': dict of ndarray}
        Same as above, but by var_set name.
    #
    _manual_connections : dict
        Dictionary of input_name: (output_name, src_indices) connections.
    _conn_global_abs_in2out : {'abs_in': 'abs_out'}
        Dictionary containing all explicit & implicit connections owned by this system
        or any descendant system. The data is the same across all processors.
    _conn_parents_abs_in2out : {'abs_in': 'abs_out'}
        Dictionary containing all explicit & implicit connections from systems above.
    _conn_abs_in2out : {'abs_in': 'abs_out'}
        Dictionary containing all explicit & implicit connections owned
        by this system only. The data is the same across all processors.
    #
    _ext_num_vars : {'input': (int, int), 'output': (int, int)}
        Total number of allprocs variables in system before/after this one.
    _ext_num_vars_byset : {'input': dict of (int, int), 'output': dict of (int, int)}
        Same as above, but by var_set name.
    _ext_sizes : {'input': (int, int), 'output': (int, int)}
        Total size of allprocs variables in system before/after this one.
    _ext_sizes_byset : {'input': dict of (int, int), 'output': dict of (int, int)}
        Same as above, but by var_set name.
    #
    _vec_names : [str, ...]
        List of names of the vectors (i.e., the right-hand sides).
    _vectors : {'input': dict, 'output': dict, 'residual': dict}
        Dictionaries of vectors keyed by vec_name.
    _excluded_vars_out : dict of set
        Set of output variable absolute names not relevant for each vec_name.
    _excluded_vars_in : dict of set
        Set of input variable absolute names not relevant for each vec_name.
    #
    _inputs : <Vector>
        The inputs vector; points to _vectors['input']['nonlinear'].
    _outputs : <Vector>
        The outputs vector; points to _vectors['output']['nonlinear'].
    _residuals : <Vector>
        The residuals vector; points to _vectors['residual']['nonlinear'].
    _transfers : dict of dict of Transfers
        First key is the vec_name, second key is (mode, isub) where
        mode is 'fwd' or 'rev' and isub is the subsystem index among allprocs subsystems
        or isub can be None for the full, simultaneous transfer.
    #
    _lower_bounds : <Vector>
        Vector of lower bounds, scaled and dimensionless.
    _upper_bounds : <Vector>
        Vector of upper bounds, scaled and dimensionless.
    #
    _scaling_vecs : dict of dict of Vectors
        First key indicates vector type and coefficient, second key is vec_name.
    #
    _nonlinear_solver : <NonlinearSolver>
        Nonlinear solver to be used for solve_nonlinear.
    _linear_solver : <LinearSolver>
        Linear solver to be used for solve_linear; not the Newton system.
    #
    _jacobian : <Jacobian>
        <Jacobian> object to be used in apply_linear.
    _jacobian_changed : bool
        If True, the jacobian has changed since the last call to setup.
    _owns_assembled_jac : bool
        If True, we are owners of the AssembledJacobian in self._jacobian.
    _subjacs_info : OrderedDict of dict
        Sub-jacobian metadata for each (output, input) pair added using
        declare_partials. Members of each pair may be glob patterns.
    #
    _design_vars : dict of dict
        dict of all driver design vars added to the system.
    _responses : dict of dict
        dict of all driver responses added to the system.
    _rec_mgr : <RecordingManager>
        object that manages all recorders added to this system.
    #
    _static_mode : bool
        If true, we are outside of setup.
        In this case, add_input, add_output, and add_subsystem all add to the
        '_static' versions of the respective data structures.
        These data structures are never reset during reconfiguration.
    _static_subsystems_allprocs : [<System>, ...]
        List of subsystems that stores all subsystems added outside of setup.
    _static_manual_connections : dict
        Dictionary that stores all explicit connections added outside of setup.
    _static_design_vars : dict of dict
        Driver design variables added outside of setup.
    _static_responses : dict of dict
        Driver responses added outside of setup.
    #
    _reconfigured : bool
        If True, this system has reconfigured, and the immediate parent should update.
    """

    def __init__(self, **kwargs):
        """
        Initialize all attributes.

        Parameters
        ----------
        **kwargs : dict of keyword arguments
            available here and in all descendants of this system.
        """
        self.name = ''
        self.pathname = ''
        self.comm = None
        self.metadata = OptionsDictionary()

        self.iter_count = 0

        self._mpi_proc_allocator = DefaultAllocator()

        self._subsystems_allprocs = []
        self._subsystems_myproc = []
        self._subsystems_myproc_inds = []
        self._subsystems_proc_range = []
        self._subsystems_var_range = {'input': [], 'output': []}
        self._subsystems_var_range_byset = {'input': [], 'output': []}

        self._num_var = {'input': 0, 'output': 0}
        self._num_var_byset = {'input': {}, 'output': {}}
        self._var_set2iset = {'input': {}, 'output': {}}

        self._var_promotes = {'input': [], 'output': [], 'any': []}
        self._var_allprocs_abs_names = {'input': [], 'output': []}
        self._var_abs_names = {'input': [], 'output': []}
        self._var_allprocs_prom2abs_list = {'input': {}, 'output': {}}
        self._var_abs2prom = {'input': {}, 'output': {}}
        self._var_allprocs_abs2meta = {'input': {}, 'output': {}}
        self._var_abs2meta = {'input': {}, 'output': {}}

        self._var_allprocs_abs2idx = {'input': {}, 'output': {}}
        self._var_allprocs_abs2idx_byset = {'input': {}, 'output': {}}

        self._var_sizes = {'input': None, 'output': None}
        self._var_sizes_byset = {'input': {}, 'output': {}}

        self._manual_connections = {}
        self._conn_global_abs_in2out = {}
        self._conn_parents_abs_in2out = {}
        self._conn_abs_in2out = {}

        self._ext_num_vars = {'input': (0, 0), 'output': (0, 0)}
        self._ext_num_vars_byset = {'input': {}, 'output': {}}
        self._ext_sizes = {'input': (0, 0), 'output': (0, 0)}
        self._ext_sizes_byset = {'input': {}, 'output': {}}

        self._vec_names = ['nonlinear', 'linear']
        self._vectors = {'input': {}, 'output': {}, 'residual': {}}
        self._excluded_vars_out = set()
        self._excluded_vars_in = set()

        self._inputs = None
        self._outputs = None
        self._residuals = None
        self._transfers = {}

        self._lower_bounds = None
        self._upper_bounds = None

        self._scaling_vecs = {
            ('input', 'phys0'): {}, ('input', 'phys1'): {},
            ('input', 'norm0'): {}, ('input', 'norm1'): {},
            ('output', 'phys0'): {}, ('output', 'phys1'): {},
            ('output', 'norm0'): {}, ('output', 'norm1'): {},
            ('residual', 'phys0'): {}, ('residual', 'phys1'): {},
            ('residual', 'norm0'): {}, ('residual', 'norm1'): {},
        }

        self._nonlinear_solver = None
        self._linear_solver = None

        self._jacobian = DictionaryJacobian()
        self._jacobian._system = self
        self._jacobian_changed = True
        self._owns_assembled_jac = False
        self._subjacs_info = {}

        self._design_vars = {}
        self._responses = {}
        self._rec_mgr = RecordingManager()

        self._static_mode = True
        self._static_subsystems_allprocs = []
        self._static_manual_connections = {}
        self._static_design_vars = {}
        self._static_responses = {}

        self._reconfigured = False

        self.initialize()
        self.metadata.update(kwargs)

    def _check_reconf(self):
        """
        Check if this systems wants to reconfigure and if so, perform the reconfiguration.
        """
        reconf = self.reconfigure()

        if reconf:
            with self._unscaled_context_all():
                # Backup input values
                old = {'input': self._inputs, 'output': self._outputs}

                # Perform reconfiguration
                self.resetup('reconf')

                new = {'input': self._inputs, 'output': self._outputs}

                # Reload input and output values where possible
                for type_ in ['input', 'output']:
                    for abs_name, old_view in iteritems(old[type_]._views_flat):
                        if abs_name in new[type_]._views_flat:
                            new_view = new[type_]._views_flat[abs_name]

                            if len(old_view) == len(new_view):
                                new_view[:] = old_view

            self._reconfigured = True

    def _check_reconf_update(self):
        """
        Check if any subsystem has reconfigured and if so, perform the necessary update setup.
        """
        # See if any local subsystem has reconfigured
        reconf = np.any([subsys._reconfigured for subsys in self._subsystems_myproc])

        # See if any subsystem on this or any other processor has configured
        if self.comm.size > 1:
            reconf = self.comm.allreduce(reconf) > 0

        if reconf:
            # Perform an update setup
            with self._unscaled_context_all():
                self.resetup('update')

            # Reset the _reconfigured attribute to False
            for subsys in self._subsystems_myproc:
                subsys._reconfigured = False

            self._reconfigured = True

    def reconfigure(self):
        """
        Perform reconfiguration.

        Returns
        -------
        bool
            If True, reconfiguration is to be performed.
        """
        return False

    def initialize(self):
        """
        Perform any one-time initialization run at instantiation.
        """
        pass

    def _get_initial_procs(self, comm, initial):
        """
        Get initial values for pathname and comm.

        Parameters
        ----------
        comm : MPI.Comm or <FakeComm>
            The MPI communicator.
        initial : bool
            Whether we are reconfiguring - i.e., whether the model has been previously setup.

        Returns
        -------
        str
            Global name of the system, including the path.
        MPI.Comm or <FakeComm>
            The MPI communicator.
        """
        if not initial:
            return self.pathname, self.comm
        else:
            return '', comm

    def _get_initial_var_indices(self, initial):
        """
        Get initial values for _var_set2iset.

        Parameters
        ----------
        initial : bool
            Whether we are reconfiguring - i.e., whether the model has been previously setup.

        Returns
        -------
        {'input': dict, 'output': dict}
            Dictionary mapping the var_set name to the var_set index.
        """
        if not initial:
            return self._var_set2iset
        else:
            set2iset = {}
            for type_ in ['input', 'output']:
                set2iset[type_] = {}
                for iset, set_name in enumerate(self._num_var_byset[type_]):
                    set2iset[type_][set_name] = iset

            return set2iset

    def _get_initial_global(self, initial):
        """
        Get initial values for _ext_num_vars, _ext_num_vars_byset, _ext_sizes, _ext_sizes_byset.

        Parameters
        ----------
        initial : bool
            Whether we are reconfiguring - i.e., the model has been previously setup.

        Returns
        -------
        _ext_num_vars : {'input': (int, int), 'output': (int, int)}
            Total number of allprocs variables in system before/after this one.
        _ext_num_vars_byset : {'input': dict of (int, int), 'output': dict of (int, int)}
            Same as above, but by var_set name.
        _ext_sizes : {'input': (int, int), 'output': (int, int)}
            Total size of allprocs variables in system before/after this one.
        _ext_sizes_byset : {'input': dict of (int, int), 'output': dict of (int, int)}
            Same as above, but by var_set name.
        """
        if not initial:
            return (
                self._ext_num_vars, self._ext_num_vars_byset,
                self._ext_sizes, self._ext_sizes_byset)
        else:
            ext_num_vars = {'input': (0, 0), 'output': (0, 0)}
            ext_sizes = {'input': (0, 0), 'output': (0, 0)}
            ext_num_vars_byset = {
                'input': {set_name: (0, 0) for set_name in self._var_set2iset['input']},
                'output': {set_name: (0, 0) for set_name in self._var_set2iset['output']},
            }
            ext_sizes_byset = {
                'input': {set_name: (0, 0) for set_name in self._var_set2iset['input']},
                'output': {set_name: (0, 0) for set_name in self._var_set2iset['output']},
            }
            return ext_num_vars, ext_num_vars_byset, ext_sizes, ext_sizes_byset

    def _get_root_vectors(self, vector_class, initial):
        """
        Get the root vectors for the nonlinear and linear vectors for the model.

        Parameters
        ----------
        vector_class : Vector
            The Vector class used to instantiate the root vectors.
        initial : bool
            Whether we are reconfiguring - i.e., whether the model has been previously setup.

        Returns
        -------
        dict of dict of Vector
            Root vectors: first key is 'input', 'output', or 'residual'; second key is vec_name.
        dict of set
            Dictionary of sets of excluded output variable absolute names, keyed by vec_name.
        dict of set
            Dictionary of sets of excluded input variable absolute names, keyed by vec_name.
        """
        root_vectors = {'input': {}, 'output': {}, 'residual': {}}

        for key in ['input', 'output', 'residual']:
            type_ = 'output' if key is 'residual' else key
            for vec_name in self._vec_names:
                if not initial:
                    root_vectors[key][vec_name] = self._vectors[key][vec_name]._root_vector
                else:
                    root_vectors[key][vec_name] = vector_class(vec_name, type_, self)

        if not initial:
            excl_out = self._excluded_vars_out
            excl_in = self._excluded_vars_in
        else:
            excl_out = {vec_name: set() for vec_name in self._vec_names}
            excl_in = {vec_name: set() for vec_name in self._vec_names}

        return root_vectors, excl_out, excl_in

    def _get_bounds_root_vectors(self, vector_class, initial):
        """
        Get the root vectors for the lower and upper bounds vectors.

        Parameters
        ----------
        vector_class : Vector
            The Vector class used to instantiate the root vectors.
        initial : bool
            Whether we are reconfiguring - i.e., whether the model has been previously setup.

        Returns
        -------
        Vector
            Root vector for the lower bounds vector.
        Vector
            Root vector for the upper bounds vector.
        """
        if not initial:
            lower = self._lower_bounds._root_vector
            upper = self._upper_bounds._root_vector
        else:
            lower = vector_class('lower', 'output', self)
            upper = vector_class('upper', 'output', self)

        return lower, upper

    def _get_scaling_root_vectors(self, vector_class, initial):
        """
        Get the root vectors for the scaling vectors.

        Parameters
        ----------
        vector_class : Vector
            The Vector class used to instantiate the root vectors.
        initial : bool
            Whether we are reconfiguring - i.e., whether the model has been previously setup.

        Returns
        -------
        dict of dict of Vector
            Root vectors: first key is 'input', 'output', or 'residual'; second key is vec_name.
        """
        root_vectors = {
            ('input', 'phys0'): {}, ('input', 'phys1'): {},
            ('input', 'norm0'): {}, ('input', 'norm1'): {},
            ('output', 'phys0'): {}, ('output', 'phys1'): {},
            ('output', 'norm0'): {}, ('output', 'norm1'): {},
            ('residual', 'phys0'): {}, ('residual', 'phys1'): {},
            ('residual', 'norm0'): {}, ('residual', 'norm1'): {},
        }

        for key in root_vectors:
            vec_key, coeff_key = key
            type_ = 'output' if vec_key == 'residual' else vec_key

            for vec_name in self._vec_names:
                if not initial:
                    root_vectors[key][vec_name] = self._scaling_vecs[key][vec_name]._root_vector
                else:
                    root_vectors[key][vec_name] = vector_class(vec_name, type_, self)

                    if coeff_key[-1] != '0':
                        root_vectors[key][vec_name].set_const(1.0)

        return root_vectors

    def resetup(self, setup_mode='full'):
        """
        Public wrapper for _setup that reconfigures after an initial setup has been performed.

        Parameters
        ----------
        setup_mode : str
            Must be one of 'full', 'reconf', or 'update'.
        """
        self._setup(self.comm, self._outputs.__class__, setup_mode=setup_mode)

    def _setup(self, comm, vector_class, setup_mode):
        """
        Perform setup for this system and its descendant systems.

        There are three modes of setup:
        1. 'full': wipe everything and setup this and all descendant systems from scratch
        2. 'reconf': don't wipe everything, but reconfigure this and all descendant systems
        3. 'update': update after one or more immediate systems has done a 'reconf' or 'update'

        Parameters
        ----------
        comm : MPI.Comm or <FakeComm> or None
            The global communicator.
        vector_class : type
            reference to an actual <Vector> class; not an instance.
        setup_mode : str
            Must be one of 'full', 'reconf', or 'update'.
        """
        # 1. Full setup that must be called in the root system.
        if setup_mode == 'full':
            initial = True
            recurse = True
            resize = False
        # 2. Partial setup called in the system initiating the reconfiguration.
        elif setup_mode == 'reconf':
            initial = False
            recurse = True
            resize = True
        # 3. Update-mode setup called in all ancestors of the system initiating the reconf.
        elif setup_mode == 'update':
            initial = False
            recurse = False
            resize = False

        # If we're only updating and not recursing, processors don't need to be redistributed
        if recurse:
            self._setup_procs(*self._get_initial_procs(comm, initial))

        # For updating variable and connection data, setup needs to be performed only
        # in the current system, by gathering data from immediate subsystems,
        # and no recursion is necessary.
        self._setup_vars(recurse=recurse)
        self._setup_var_index_ranges(self._get_initial_var_indices(initial), recurse=recurse)
        self._setup_var_data(recurse=recurse)
        self._setup_var_index_maps(recurse=recurse)
        self._setup_var_sizes(recurse=recurse)
        self._setup_global_connections(recurse=recurse)
        self._setup_connections(recurse=recurse)

        # For vector-related, setup, recursion is always necessary, even for updating.
        # For reconfiguration setup, we resize the vectors once, only in the current system.
        self._setup_global(*self._get_initial_global(initial))
        self._setup_vectors(*self._get_root_vectors(vector_class, initial), resize=resize)
        self._setup_bounds(*self._get_bounds_root_vectors(vector_class, initial), resize=resize)
        self._setup_scaling(self._get_scaling_root_vectors(vector_class, initial), resize=resize)

        # Transfers do not require recursion, but they have to be set up after the vector setup.
        self._setup_transfers(recurse=recurse)

        # Same situation with solvers, partials, and Jacobians.
        # If we're updating, we just need to re-run setup on these, but no recursion necessary.
        self._setup_solvers(recurse=recurse)
        self._setup_partials(recurse=recurse)
        self._setup_jacobians(recurse=recurse)

        # If full or reconf setup, reset this system's variables to initial values.
        if setup_mode in ('full', 'reconf'):
            self.set_initial_values()

        self._rec_mgr.startup(self)
        self._rec_mgr.record_metadata(self)

    def _setup_procs(self, pathname, comm):
        """
        Distribute processors and assign pathnames.

        Parameters
        ----------
        pathname : str
            Global name of the system, including the path.
        comm : MPI.Comm or <FakeComm>
            MPI communicator object.
        """
        self.pathname = pathname
        self.comm = comm
        self._subsystems_proc_range = []

        minp, maxp = self.get_req_procs()
        if MPI and comm is not None and comm != MPI.COMM_NULL and comm.size < minp:
            raise RuntimeError("%s needs %d MPI processes, but was given only %d." %
                               (self.pathname, minp, comm.size))

    def _setup_vars(self, recurse=True):
        """
        Call setup in components and count variables, total and by var_set.

        Parameters
        ----------
        recurse : bool
            Whether to call this method in subsystems.
        """
        self._num_var = {'input': 0, 'output': 0}
        self._num_var_byset = {'input': {}, 'output': {}}

    def _setup_var_index_ranges(self, set2iset, recurse=True):
        """
        Compute the division of variables by subsystem and pass down the set_name-to-iset maps.

        Parameters
        ----------
        set2iset : {'input': dict, 'output': dict}
            Dictionary mapping the var_set name to the var_set index.
        recurse : bool
            Whether to call this method in subsystems.
        """
        self._var_set2iset = set2iset
        self._subsystems_var_range = {'input': [], 'output': []}
        self._subsystems_var_range_byset = {'input': [], 'output': []}

        num_var_byset = self._num_var_byset
        for type_ in ['input', 'output']:
            for set_name in self._var_set2iset[type_]:
                if set_name not in num_var_byset[type_]:
                    num_var_byset[type_][set_name] = 0

    def _setup_var_data(self, recurse=True):
        """
        Compute the list of abs var names, abs/prom name maps, and metadata dictionaries.

        Parameters
        ----------
        recurse : bool
            Whether to call this method in subsystems.
        """
        self._var_allprocs_abs_names = {'input': [], 'output': []}
        self._var_abs_names = {'input': [], 'output': []}
        self._var_allprocs_prom2abs_list = {'input': {}, 'output': {}}
        self._var_abs2prom = {'input': {}, 'output': {}}
        self._var_allprocs_abs2meta = {'input': {}, 'output': {}}
        self._var_abs2meta = {'input': {}, 'output': {}}

    def _setup_var_index_maps(self, recurse=True):
        """
        Compute maps from abs var names to their index among allprocs variables in this system.

        Parameters
        ----------
        recurse : bool
            Whether to call this method in subsystems.
        """
        self._var_allprocs_abs2idx = allprocs_abs2idx = {'input': {}, 'output': {}}
        self._var_allprocs_abs2idx_byset = allprocs_abs2idx_byset = {'input': {}, 'output': {}}

        for type_ in ['input', 'output']:
            allprocs_abs2meta_t = self._var_allprocs_abs2meta[type_]
            allprocs_abs2idx_t = allprocs_abs2idx[type_]
            allprocs_abs2idx_byset_t = allprocs_abs2idx_byset[type_]

            counter = {set_name: 0 for set_name in self._var_set2iset[type_]}
            for idx, abs_name in enumerate(self._var_allprocs_abs_names[type_]):
                allprocs_abs2idx_t[abs_name] = idx

                set_name = allprocs_abs2meta_t[abs_name]['var_set']
                allprocs_abs2idx_byset_t[abs_name] = counter[set_name]
                counter[set_name] += 1

        # Recursion
        if recurse:
            for subsys in self._subsystems_myproc:
                subsys._setup_var_index_maps(recurse)

    def _setup_var_sizes(self, recurse=True):
        """
        Compute the arrays of local variable sizes for all variables/procs on this system.

        Parameters
        ----------
        recurse : bool
            Whether to call this method in subsystems.
        """
        self._var_sizes = {'input': None, 'output': None}
        self._var_sizes_byset = {'input': {}, 'output': {}}

    def _setup_global_shapes(self):
        """
        Compute the global size and shape of all variables on this system.
        """
        meta = self._var_allprocs_abs2meta['output']

        if self.comm.size == 1:
            for abs_name in self._var_allprocs_abs_names['output']:
                mymeta = meta[abs_name]
                local_shape = mymeta['shape']
                mymeta['global_size'] = np.prod(local_shape)
                mymeta['global_shape'] = local_shape
            return

        # now set global sizes and shapes into metadata for distributed outputs
        sizes = self._var_sizes['output']
        for idx, abs_name in enumerate(self._var_allprocs_abs_names['output']):
            mymeta = meta[abs_name]
            local_shape = mymeta['shape']
            if not mymeta['distributed']:
                mymeta['global_size'] = np.prod(local_shape)
                mymeta['global_shape'] = local_shape
                continue

            global_size = np.sum(sizes[:, idx])
            mymeta['global_size'] = global_size

            # assume that all but the first dimension of the shape of a
            # distributed output is the same on all procs
            high_dims = local_shape[1:]
            if high_dims:
                high_size = np.prod(high_dims)
                dim1 = global_size // high_size
                if global_size % high_size != 0:
                    raise RuntimeError("Global size of output '%s' (%s) does not agree "
                                       "with local shape %s" % (abs_name, global_size,
                                                                local_shape))
                global_shape = tuple([dim1] + list(high_dims))
            else:
                high_size = 1
                global_shape = (global_size,)
            mymeta['global_shape'] = global_shape

    def _setup_global_connections(self, recurse=True):
        """
        Compute dict of all connections between this system's inputs and outputs.

        The connections come from 4 sources:
        1. Implicit connections owned by the current system
        2. Explicit connections declared by the current system
        3. Explicit connections declared by parent systems
        4. Implicit / explicit from subsystems

        Parameters
        ----------
        recurse : bool
            Whether to call this method in subsystems.
        """
        self._conn_global_abs_in2out = {}

    def _setup_connections(self, recurse=True):
        """
        Compute dict of all implicit and explicit connections owned by this system.

        Parameters
        ----------
        recurse : bool
            Whether to call this method in subsystems.
        """
        self._conn_abs_in2out = {}

    def _setup_global(self, ext_num_vars, ext_num_vars_byset, ext_sizes, ext_sizes_byset):
        """
        Compute total number and total size of variables in systems before / after this system.

        Parameters
        ----------
        ext_num_vars : {'input': (int, int), 'output': (int, int)}
            Total number of allprocs variables in system before/after this one.
        ext_num_vars_byset : {'input': dict of (int, int), 'output': dict of (int, int)}
            Same as above, but by var_set name.
        ext_sizes : {'input': (int, int), 'output': (int, int)}
            Total size of allprocs variables in system before/after this one.
        ext_sizes_byset : {'input': dict of (int, int), 'output': dict of (int, int)}
            Same as above, but by var_set name.
        """
        self._ext_num_vars = ext_num_vars
        self._ext_num_vars_byset = ext_num_vars_byset
        self._ext_sizes = ext_sizes
        self._ext_sizes_byset = ext_sizes_byset

    def _setup_vectors(self, root_vectors, excl_out, excl_in, resize=False):
        """
        Compute all vectors for all vec names and assign excluded variables lists.

        Parameters
        ----------
        root_vectors : dict of dict of Vector
            Root vectors: first key is 'input', 'output', or 'residual'; second key is vec_name.
        excl_out : dict of set
            Dictionary of sets of excluded output variable absolute names, keyed by vec_name.
        excl_in : dict of set
            Dictionary of sets of excluded input variable absolute names, keyed by vec_name.
        resize : bool
            Whether to resize the root vectors - i.e, because this system is initiating a reconf.
        """
        self._vectors = vectors = {'input': {}, 'output': {}, 'residual': {}}
        self._excluded_vars_out = excl_out
        self._excluded_vars_in = excl_in

        for vec_name in self._vec_names:
            vector_class = root_vectors['output'][vec_name].__class__

            for key in ['input', 'output', 'residual']:
                type_ = 'output' if key is 'residual' else key

                vectors[key][vec_name] = vector_class(
                    vec_name, type_, self, root_vectors[key][vec_name], resize=resize)

        self._inputs = vectors['input']['nonlinear']
        self._outputs = vectors['output']['nonlinear']
        self._residuals = vectors['residual']['nonlinear']

        for subsys in self._subsystems_myproc:
            subsys._setup_vectors(root_vectors, excl_out, excl_in)

    def _setup_bounds(self, root_lower, root_upper, resize=False):
        """
        Compute the lower and upper bounds vectors and set their values.

        Parameters
        ----------
        root_lower : Vector
            Root vector for the lower bounds vector.
        root_upper : Vector
            Root vector for the upper bounds vector.
        resize : bool
            Whether to resize the root vectors - i.e, because this system is initiating a reconf.
        """
        vector_class = root_lower.__class__
        self._lower_bounds = lower = vector_class(
            'lower', 'output', self, root_lower, resize=resize)
        self._upper_bounds = upper = vector_class(
            'upper', 'output', self, root_upper, resize=resize)

        for abs_name, meta in iteritems(self._var_abs2meta['output']):
            shape = meta['shape']
            ref0 = meta['ref0']
            ref = meta['ref']
            var_lower = meta['lower']
            var_upper = meta['upper']

            if not np.isscalar(ref0):
                ref0 = ref0.reshape(shape)
            if not np.isscalar(ref):
                ref = ref.reshape(shape)

            if var_lower is None:
                lower._views[abs_name][:] = -np.inf
            else:
                lower._views[abs_name][:] = (var_lower - ref0) / (ref - ref0)

            if var_upper is None:
                upper._views[abs_name][:] = np.inf
            else:
                upper._views[abs_name][:] = (var_upper - ref0) / (ref - ref0)

        for subsys in self._subsystems_myproc:
            subsys._setup_bounds(root_lower, root_upper)

    def _setup_scaling(self, root_vectors, resize=False):
        """
        Compute all scaling vectors for all vec names.

        Parameters
        ----------
        root_vectors : dict of dict of Vector
            Root vectors: first key is scaling direction; second key is vec_name.
        resize : bool
            Whether to resize the root vectors - i.e, because this system is initiating a reconf.
        """
        self._scaling_vecs = vecs = {
            ('input', 'phys0'): {}, ('input', 'phys1'): {},
            ('input', 'norm0'): {}, ('input', 'norm1'): {},
            ('output', 'phys0'): {}, ('output', 'phys1'): {},
            ('output', 'norm0'): {}, ('output', 'norm1'): {},
            ('residual', 'phys0'): {}, ('residual', 'phys1'): {},
            ('residual', 'norm0'): {}, ('residual', 'norm1'): {},
        }

        allprocs_abs2meta_out = self._var_allprocs_abs2meta['output']
        abs2meta_in = self._var_abs2meta['input']

        for vec_name in self._vec_names:
            vector_class = root_vectors['residual', 'phys0'][vec_name].__class__

            for key in vecs:
                type_ = 'output' if key[0] == 'residual' else key[0]
                vecs[key][vec_name] = vector_class(
                    vec_name, type_, self, root_vectors[key][vec_name], resize=resize)

                # This is necessary because scaling will not be set for inputs
                # whose source is outside of this system. The units and scaling
                # for those sources are not available, so those components of the
                # scaling vectors will just be 0. That will zero out input values
                # during transfers, so the multiplier must be 1 by default.
                if resize:
                    if '1' in key[1]:
                        vecs[key][vec_name].set_const(1.)

            for abs_name, meta in iteritems(self._var_abs2meta['output']):
                shape = meta['shape']
                ref = meta['ref']
                ref0 = meta['ref0']
                res_ref = meta['res_ref']
                if not np.isscalar(ref):
                    ref = ref.reshape(shape)
                if not np.isscalar(ref0):
                    ref0 = ref0.reshape(shape)
                if not np.isscalar(res_ref):
                    res_ref = res_ref.reshape(shape)

                a0 = ref0
                a1 = ref - ref0
                vecs['output', 'phys0'][vec_name]._views[abs_name][:] = a0
                vecs['output', 'phys1'][vec_name]._views[abs_name][:] = a1
                vecs['output', 'norm0'][vec_name]._views[abs_name][:] = -a0 / a1
                vecs['output', 'norm1'][vec_name]._views[abs_name][:] = 1.0 / a1

                vecs['residual', 'phys0'][vec_name]._views[abs_name][:] = 0.0
                vecs['residual', 'phys1'][vec_name]._views[abs_name][:] = res_ref
                vecs['residual', 'norm0'][vec_name]._views[abs_name][:] = 0.0
                vecs['residual', 'norm1'][vec_name]._views[abs_name][:] = 1.0 / res_ref

            for abs_in, abs_out in iteritems(self._conn_abs_in2out):
                if abs_in not in abs2meta_in:
                    continue

                meta_out = allprocs_abs2meta_out[abs_out]
                meta_in = abs2meta_in[abs_in]

                shape_out = meta_out['shape']
                units_out = meta_out['units']
                distrib_out = meta_out['distributed']
                shape_in = meta_in['shape']
                units_in = meta_in['units']

                ref = meta_out['ref']
                ref0 = meta_out['ref0']

                src_indices = meta_in['src_indices']

                if src_indices is not None:
                    if not (np.isscalar(ref) and np.isscalar(ref0)):
                        global_shape_out = meta_out['global_shape']
                        global_size_out = meta_out['global_size']
                        if src_indices.ndim != 1:
                            if len(shape_out) == 1:
                                src_indices = src_indices.flatten()
                                src_indices = convert_neg(src_indices, src_indices.size)
                            else:
                                entries = [list(range(x)) for x in shape_in]
                                cols = np.vstack(src_indices[i] for i in product(*entries))
                                dimidxs = [convert_neg(cols[:, i], global_shape_out[i])
                                           for i in range(cols.shape[1])]
                                src_indices = np.ravel_multi_index(dimidxs, global_shape_out)

                        # TODO: if either ref or ref0 are not scalar and the output is
                        # distributed, we need to do a scatter
                        # to obtain the values needed due to global src_indices
                        if distrib_out:
                            raise RuntimeError("vector scalers with distrib vars "
                                               "not supported yet.")

                        if not np.isscalar(ref):
                            ref = ref[src_indices]
                        if not np.isscalar(ref0):
                            ref0 = ref0[src_indices]
                else:
                    if not np.isscalar(ref):
                        ref = ref.reshape(shape_out)
                    if not np.isscalar(ref0):
                        ref0 = ref0.reshape(shape_out)

                # Compute scaling arrays for inputs using a0 and a1
                # Example:
                #   Let x, x_src, x_tgt be the dimensionless variable,
                #   variable in source units, and variable in target units, resp.
                #   x_src = a0 + a1 x
                #   x_tgt = b0 + b1 x
                #   x_tgt = g(x_src) = d0 + d1 x_src
                #   b0 + b1 x = d0 + d1 a0 + d1 a1 x
                #   b0 = d0 + d1 a0
                #   b0 = g(a0)
                #   b1 = d0 + d1 a1 - d0
                #   b1 = g(a1) - g(0)

                a0 = convert_units(ref0, units_out, units_in)
                a1 = convert_units(ref - ref0, units_out, units_in) \
                    - convert_units(0., units_out, units_in)
                vecs['input', 'phys0'][vec_name]._views[abs_in][:] = a0
                vecs['input', 'phys1'][vec_name]._views[abs_in][:] = a1
                vecs['input', 'norm0'][vec_name]._views[abs_in][:] = -a0 / a1
                vecs['input', 'norm1'][vec_name]._views[abs_in][:] = 1.0 / a1

        for subsys in self._subsystems_myproc:
            subsys._setup_scaling(root_vectors)

    def _setup_transfers(self, recurse=True):
        """
        Compute all transfers that are owned by this system.

        Parameters
        ----------
        recurse : bool
            Whether to call this method in subsystems.
        """
        self._transfers = {}

    def _setup_solvers(self, recurse=True):
        """
        Perform setup in all solvers.

        Parameters
        ----------
        recurse : bool
            Whether to call this method in subsystems.
        """
        if self._nonlinear_solver is not None:
            self._nonlinear_solver._setup_solvers(self, 0)
        if self._linear_solver is not None:
            self._linear_solver._setup_solvers(self, 0)

        if recurse:
            for subsys in self._subsystems_myproc:
                subsys._setup_solvers(recurse=recurse)

    def _setup_partials(self, recurse=True):
        """
        Call setup_partials in components.

        Parameters
        ----------
        recurse : bool
            Whether to call this method in subsystems.
        """
        self._subjacs_info = {}

        if recurse:
            for subsys in self._subsystems_myproc:
                subsys._setup_partials(recurse)

    def _setup_jacobians(self, jacobian=None, recurse=True):
        """
        Set and populate jacobians down through the system tree.

        Parameters
        ----------
        jacobian : <AssembledJacobian> or None
            The global jacobian to populate for this system.
        recurse : bool
            Whether to call this method in subsystems.
        """
        self._jacobian_changed = False
        self._views_assembled_jac = False

        if jacobian is not None:
            # this means that somewhere above us is an AssembledJacobian. If
            # we have a nonlinear solver that uses derivatives, this is
            # currently an error if the AssembledJacobian is not a DenseJacobian.
            # In a future story we'll add support for sparse AssembledJacobians.
            if self._nonlinear_solver is not None and self._nonlinear_solver.supports['gradients']:
                if not isinstance(jacobian, DenseJacobian):
                    raise RuntimeError("System '%s' has a solver of type '%s'"
                                       "but a sparse AssembledJacobian has been set in a "
                                       "higher level system." %
                                       (self.pathname,
                                        self._nonlinear_solver.__class__.__name__))
                self._views_assembled_jac = True
            self._owns_assembled_jac = False

        if self._owns_assembled_jac:

            # At present, we don't support a AssembledJacobian in a group
            # if any subcomponents are matrix-free.
            for subsys in self.system_iter():

                try:
                    if subsys._matrix_free:
                        msg = "AssembledJacobian not supported if any subcomponent is matrix-free."
                        raise RuntimeError(msg)

                # Groups don't have `_matrix_free`
                # Note, we could put this attribute on Group, but this would be True for a
                # default Group, and thus we would need an isinstance on Component, which is the
                # reason for the try block anyway.
                except AttributeError:
                    continue

            jacobian = self._jacobian

        elif jacobian is not None:
            self._jacobian = jacobian

        self._set_partials_meta()

        if recurse:
            for subsys in self._subsystems_myproc:
                subsys._setup_jacobians(jacobian, recurse)

        if self._owns_assembled_jac:
            self._jacobian._system = self
            self._jacobian._initialize()

            for s in self.system_iter(local=True, recurse=True):
                if s._views_assembled_jac:
                    self._jacobian._init_view(s)

    def set_initial_values(self):
        """
        Set all input and output variables to their declared initial values.
        """
        for abs_name, meta in iteritems(self._var_abs2meta['input']):
            self._inputs._views[abs_name][:] = meta['value']

        for abs_name, meta in iteritems(self._var_abs2meta['output']):
            self._outputs._views[abs_name][:] = meta['value']

    def _scale_vec(self, vec, key, scale_to):
        scal_vecs = self._scaling_vecs
        vec_name = vec._name

        vec.elem_mult(scal_vecs[key, scale_to + '1'][vec_name])
        if vec_name == 'nonlinear':
            vec += scal_vecs[key, scale_to + '0'][vec_name]

    def _transfer(self, vec_name, mode, isub=None):
        """
        Perform a vector transfer.

        Parameters
        ----------
        vec_name : str
            Name of the vector RHS on which to perform a transfer.
        mode : str
            Either 'fwd' or 'rev'
        isub : None or int
            If None, perform a full transfer.
            If int, perform a partial transfer for linear Gauss--Seidel.
        """
        vec_inputs = self._vectors['input'][vec_name]
        vec_outputs = self._vectors['output'][vec_name]

        if mode == 'fwd':
            direction = ('norm', 'phys')
        elif mode == 'rev':
            direction = ('phys', 'norm')

        self._scale_vec(vec_inputs, 'input', direction[0])
        self._transfers[vec_name][mode, isub](vec_inputs, vec_outputs, mode)
        self._scale_vec(vec_inputs, 'input', direction[1])

    def get_req_procs(self):
        """
        Return the min and max MPI processes usable by this System.

        This should be overridden by Components that require more than
        1 process.

        Returns
        -------
        tuple : (int, int or None)
            A tuple of the form (min_procs, max_procs), indicating the min
            and max processors usable by this `System`.  max_procs can be None,
            indicating all available procs can be used.
        """
        # by default, systems only require 1 proc
        return (1, 1)

    def _get_maps(self, prom_names):
        """
        Define variable maps based on promotes lists.

        Parameters
        ----------
        prom_names : {'input': [], 'output': []}
            Lists of promoted input and output names.

        Returns
        -------
        dict of {'input': {str:str, ...}, 'output': {str:str, ...}}
            dictionary mapping input/output variable names
            to promoted variable names.
        """
        def split_list(lst):
            """
            Return names, patterns, and renames found in lst.
            """
            names = []
            patterns = []
            renames = {}
            for entry in lst:
                if isinstance(entry, string_types):
                    if '*' in entry or '?' in entry or '[' in entry:
                        patterns.append(entry)
                    else:
                        names.append(entry)
                elif isinstance(entry, tuple) and len(entry) == 2:
                    renames[entry[0]] = entry[1]
                else:
                    raise TypeError("when adding subsystem '%s', entry '%s'"
                                    " is not a string or tuple of size 2" %
                                    (self.pathname, entry))
            return names, patterns, renames

        maps = {'input': {}, 'output': {}}
        gname = self.name + '.' if self.name else ''
        found = False

        promotes = self._var_promotes['any']
        if promotes:
            names, patterns, renames = split_list(promotes)

        for typ in ('input', 'output'):
            pmap = maps[typ]

            if promotes:
                pass
            elif self._var_promotes[typ]:
                names, patterns, renames = split_list(self._var_promotes[typ])
            else:
                names = patterns = renames = ()

            for name in prom_names[typ]:
                if name in pmap:
                    pass
                elif name in names:
                    pmap[name] = name
                    found = True
                elif name in renames:
                    pmap[name] = renames[name]
                    found = True
                else:
                    for pattern in patterns:
                        # if name matches, promote that variable to parent
                        if fnmatchcase(name, pattern):
                            pmap[name] = name
                            found = True
                            break
                    else:
                        # Default: prepend the parent system's name
                        pmap[name] = gname + name if gname else name

        if not found:
            for io, lst in self._var_promotes.items():
                if lst:
                    if io == 'any':
                        suffix = ''
                    else:
                        suffix = '_%ss' % io
                    raise RuntimeError("%s: no variables were promoted "
                                       "based on promotes%s=%s" %
                                       (self.pathname, suffix, list(lst)))

        return maps

    def _get_scope(self, excl_sub=None):
        if excl_sub is None:
            # All myproc outputs
            scope_out = set(self._var_abs_names['output'])

            # All myproc inputs connected to an output in this system
            scope_in = set(self._conn_global_abs_in2out.keys()) \
                & set(self._var_abs_names['input'])
        else:
            # All myproc outputs not in excl_sub
            scope_out = set(self._var_abs_names['output']) \
                - set(excl_sub._var_abs_names['output'])

            # All myproc inputs connected to an output in this system but not in excl_sub
            scope_in = []
            for abs_in in self._var_abs_names['input']:
                if abs_in in self._conn_global_abs_in2out:
                    abs_out = self._conn_global_abs_in2out[abs_in]

                    if abs_out not in excl_sub._var_allprocs_abs2idx['output']:
                        scope_in.append(abs_in)
            scope_in = set(scope_in)

        return scope_out, scope_in

    @property
    def jacobian(self):
        """
        Get the Jacobian object assigned to this system (or None if unassigned).
        """
        return self._jacobian

    @jacobian.setter
    def jacobian(self, jacobian):
        """
        Set the Jacobian.
        """
        self._owns_assembled_jac = isinstance(jacobian, AssembledJacobian)
        self._jacobian = jacobian
        self._jacobian_changed = True

    @contextmanager
    def _unscaled_context(self, outputs=[], residuals=[]):
        """
        Context manager for units and scaling for vectors and Jacobians.

        Temporarily puts vectors in a physical and unscaled state, because
        internally, vectors are nominally in a dimensionless and scaled state.
        The same applies (optionally) for Jacobians.

        Parameters
        ----------
        outputs : list of output <Vector> objects
            List of output vectors to apply the unit and scaling conversions.
        residuals : list of residual <Vector> objects
            List of residual vectors to apply the unit and scaling conversions.
        """
        for vec in outputs:
            self._scale_vec(vec, 'output', 'phys')
        for vec in residuals:
            self._scale_vec(vec, 'residual', 'phys')

        yield

        for vec in outputs:
            self._scale_vec(vec, 'output', 'norm')
        for vec in residuals:
            self._scale_vec(vec, 'residual', 'norm')

    @contextmanager
    def _unscaled_context_all(self):
        """
        Context manager that temporarily puts all vectors and Jacobians in an unscaled state.
        """
        for vec_type in ['output', 'residual']:
            for vec in self._vectors[vec_type].values():
                self._scale_vec(vec, vec_type, 'phys')
        yield
        for vec_type in ['output', 'residual']:
            for vec in self._vectors[vec_type].values():
                self._scale_vec(vec, vec_type, 'norm')

    @contextmanager
    def _scaled_context_all(self):
        """
        Context manager that temporarily puts all vectors and Jacobians in a scaled state.
        """
        for vec_type in ['output', 'residual']:
            for vec in self._vectors[vec_type].values():
                self._scale_vec(vec, vec_type, 'norm')

        yield

        for vec_type in ['output', 'residual']:
            for vec in self._vectors[vec_type].values():
                self._scale_vec(vec, vec_type, 'phys')

    @contextmanager
    def _matvec_context(self, vec_name, scope_out, scope_in, mode, clear=True):
        """
        Context manager for vectors.

        For the given vec_name, return vectors that use a set of
        internal variables that are relevant to the current matrix-vector
        product.  This is called only from _apply_linear.

        Parameters
        ----------
        vec_name : str
            Name of the vector to use.
        scope_out : set or None
            Set of absolute output names in the scope of this mat-vec product.
            If None, all are in the scope.
        scope_in : set or None
            Set of absolute input names in the scope of this mat-vec product.
            If None, all are in the scope.
        mode : str
            Key for specifying derivative direction. Values are 'fwd'
            or 'rev'.
        clear : bool(True)
            If True, zero out residuals (in fwd mode) or inputs and outputs
            (in rev mode).

        Yields
        ------
        (d_inputs, d_outputs, d_residuals) : tuple of Vectors
            Yields the three Vectors configured internally to deal only
            with variables relevant to the current matrix vector product.

        """
        d_inputs = self._vectors['input'][vec_name]
        d_outputs = self._vectors['output'][vec_name]
        d_residuals = self._vectors['residual'][vec_name]

        if clear:
            if mode == 'fwd':
                d_residuals.set_const(0.0)
            elif mode == 'rev':
                d_inputs.set_const(0.0)
                d_outputs.set_const(0.0)

        excl_out = self._excluded_vars_out[vec_name]
        excl_in = self._excluded_vars_in[vec_name]

        res_names = set(self._var_abs_names['output']) - excl_out
        out_names = set(self._var_abs_names['output']) - excl_out
        in_names = set(self._var_abs_names['input']) - excl_in
        if scope_out is not None:
            out_names = out_names & scope_out
        if scope_in is not None:
            in_names = in_names & scope_in

        d_inputs._names = in_names
        d_outputs._names = out_names
        d_residuals._names = res_names

        yield d_inputs, d_outputs, d_residuals

        # reset _names so users will see full vector contents
        d_inputs._names = d_inputs._views
        d_outputs._names = d_outputs._views
        d_residuals._names = d_residuals._views

    def get_nonlinear_vectors(self):
        """
        Return the inputs, outputs, and residuals vectors.

        Returns
        -------
        (inputs, outputs, residuals) : tuple of <Vector> instances
            Yields the inputs, outputs, and residuals nonlinear vectors.
        """
        if self._inputs is None:
            raise RuntimeError("Cannot get vectors because setup has not yet been called.")

        return self._inputs, self._outputs, self._residuals

    def get_linear_vectors(self, vec_name='linear'):
        """
        Return the linear inputs, outputs, and residuals vectors.

        Parameters
        ----------
        vec_name : str
            Name of the linear right-hand-side vector. The default is 'linear'.

        Returns
        -------
        (inputs, outputs, residuals) : tuple of <Vector> instances
            Yields the inputs, outputs, and residuals linear vectors for vec_name.
        """
        if self._inputs is None:
            raise RuntimeError("Cannot get vectors because setup has not yet been called.")

        if vec_name not in self._vectors['input']:
            raise ValueError("There is no linear vector named %s" % vec_name)

        return (self._vectors['input'][vec_name],
                self._vectors['output'][vec_name],
                self._vectors['residual'][vec_name])

    @contextmanager
    def jacobian_context(self):
        """
        Context manager that yields the Jacobian assigned to this system in this system's context.

        Yields
        ------
        <Jacobian>
            The current system's jacobian with its _system set to self.
        """
        if self._jacobian_changed:
            raise RuntimeError("%s: jacobian has changed and setup was not "
                               "called." % self.pathname)
        oldsys = self._jacobian._system
        self._jacobian._system = self
        yield self._jacobian
        self._jacobian._system = oldsys

    @property
    def nonlinear_solver(self):
        """
        Get the nonlinear solver for this system.
        """
        return self._nonlinear_solver

    @nonlinear_solver.setter
    def nonlinear_solver(self, solver):
        """
        Set this system's nonlinear solver and perform setup.
        """
        self._nonlinear_solver = solver

    @property
    def linear_solver(self):
        """
        Get the linear solver for this system.
        """
        return self._linear_solver

    @linear_solver.setter
    def linear_solver(self, solver):
        """
        Set this system's linear solver and perform setup.
        """
        self._linear_solver = solver

    def _set_solver_print(self, level=2, depth=1e99, type_='all'):
        """
        Control printing for solvers and subsolvers in the model.

        Parameters
        ----------
        level : int
            iprint level. Set to 2 to print residuals each iteration; set to 1
            to print just the iteration totals; set to 0 to disable all printing
            except for failures, and set to -1 to disable all printing including failures.
        depth : int
            How deep to recurse. For example, you can set this to 0 if you only want
            to print the top level linear and nonlinear solver messages. Default
            prints everything.
        type_ : str
            Type of solver to set: 'LN' for linear, 'NL' for nonlinear, or 'all' for all.
        """
        if self.linear_solver is not None and type_ != 'NL':
            self.linear_solver._set_solver_print(level=level, type_=type_)
        if self.nonlinear_solver is not None and type_ != 'LN':
            self.nonlinear_solver._set_solver_print(level=level, type_=type_)

        for subsys in self._subsystems_allprocs:

            current_depth = subsys.pathname.count('.')
            if current_depth >= depth:
                continue

            subsys._set_solver_print(level=level, depth=depth - current_depth, type_=type_)

            if subsys.linear_solver is not None and type_ != 'NL':
                subsys.linear_solver._set_solver_print(level=level, type_=type_)
            if subsys.nonlinear_solver is not None and type_ != 'LN':
                subsys.nonlinear_solver._set_solver_print(level=level, type_=type_)

    @property
    def proc_allocator(self):
        """
        Get the current system's processor allocator object.
        """
        return self._mpi_proc_allocator

    @proc_allocator.setter
    def proc_allocator(self, value):
        """
        Set the processor allocator object.
        """
        self._mpi_proc_allocator = value

    def _set_partials_meta(self):
        """
        Set subjacobian info into our jacobian.

        Overridden in <Component>.
        """
        pass

    def system_iter(self, local=True, include_self=False, recurse=True,
                    typ=None):
        """
        Yield a generator of subsystems of this system.

        Parameters
        ----------
        local : bool
            If True, only iterate over systems on this proc.
        include_self : bool
            If True, include this system in the iteration.
        recurse : bool
            If True, iterate over the whole tree under this system.
        typ : type
            If not None, only yield Systems that match that are instances of the
            given type.
        """
        if local:
            sysiter = self._subsystems_myproc
        else:
            sysiter = self._subsystems_allprocs

        if include_self and (typ is None or isinstance(self, typ)):
            yield self

        for s in sysiter:
            if typ is None or isinstance(s, typ):
                yield s
            if recurse:
                for sub in s.system_iter(local=local, recurse=True, typ=typ):
                    yield sub

    def add_design_var(self, name, lower=None, upper=None, ref=None,
                       ref0=None, indices=None, adder=None, scaler=None):
        r"""
        Add a design variable to this system.

        Parameters
        ----------
        name : string
            Name of the design variable in the system.
        lower : float or ndarray, optional
            Lower boundary for the param
        upper : upper or ndarray, optional
            Upper boundary for the param
        ref : float or ndarray, optional
            Value of design var that scales to 1.0 in the driver.
        ref0 : float or ndarray, optional
            Value of design var that scales to 0.0 in the driver.
        indices : iter of int, optional
            If a param is an array, these indicate which entries are of
            interest for this particular design variable.  These may be
            positive or negative integers.
        adder : float or ndarray, optional
            Value to add to the model value to get the scaled value. Adder
            is first in precedence.
        scaler : float or ndarray, optional
            value to multiply the model value to get the scaled value. Scaler
            is second in precedence.

        Notes
        -----
        The response can be scaled using ref and ref0.
        The argument :code:`ref0` represents the physical value when the scaled value is 0.
        The argument :code:`ref` represents the physical value when the scaled value is 1.
        """
        if name in self._design_vars or name in self._static_design_vars:
            msg = "Design Variable '{}' already exists."
            raise RuntimeError(msg.format(name))

        # Name must be a string
        if not isinstance(name, string_types):
            raise TypeError('The name argument should be a string, got {0}'.format(name))

        # determine adder and scaler based on args
        adder, scaler = determine_adder_scaler(ref0, ref, adder, scaler)

        # Convert lower to ndarray/float as necessary
        lower = format_as_float_or_array('lower', lower, val_if_none=-sys.float_info.max,
                                         flatten=True)

        # Convert upper to ndarray/float as necessary
        upper = format_as_float_or_array('upper', upper, val_if_none=sys.float_info.max,
                                         flatten=True)

        # Apply scaler/adder to lower and upper
        lower = (lower + adder) * scaler
        upper = (upper + adder) * scaler

        if self._static_mode:
            design_vars = self._static_design_vars
        else:
            design_vars = self._design_vars

        design_vars[name] = dvs = OrderedDict()

        dvs['name'] = name
        dvs['upper'] = upper
        dvs['lower'] = lower
        dvs['scaler'] = None if scaler == 1.0 else scaler
        dvs['adder'] = None if adder == 0.0 else adder
        dvs['ref'] = ref
        dvs['ref0'] = ref0
        if indices is not None:
            dvs['size'] = len(indices)
            indices = np.atleast_1d(indices)
        dvs['indices'] = indices

    def add_response(self, name, type_, lower=None, upper=None, equals=None,
                     ref=None, ref0=None, indices=None, index=None,
                     adder=None, scaler=None, linear=False):
        r"""
        Add a response variable to this system.

        Parameters
        ----------
        name : string
            Name of the response variable in the system.
        type_ : string
            The type of response. Supported values are 'con' and 'obj'
        lower : float or ndarray, optional
            Lower boundary for the variable
        upper : upper or ndarray, optional
            Upper boundary for the variable
        equals : equals or ndarray, optional
            Equality constraint value for the variable
        ref : float or ndarray, optional
            Value of response variable that scales to 1.0 in the driver.
        ref0 : upper or ndarray, optional
            Value of response variable that scales to 0.0 in the driver.
        indices : sequence of int, optional
            If variable is an array, these indicate which entries are of
            interest for this particular response.
        index : int, optional
            If variable is an array, this indicates which entry is of
            interest for this particular response.
        adder : float or ndarray, optional
            Value to add to the model value to get the scaled value. Adder
            is first in precedence.
        scaler : float or ndarray, optional
            value to multiply the model value to get the scaled value. Scaler
            is second in precedence.
        linear : bool
            Set to True if constraint is linear. Default is False.

        Notes
        -----
        The response can be scaled using ref and ref0.
        The argument :code:`ref0` represents the physical value when the scaled value is 0.
        The argument :code:`ref` represents the physical value when the scaled value is 1.

        """
        # Name must be a string
        if not isinstance(name, string_types):
            raise TypeError('The name argument should be a string, '
                            'got {0}'.format(name))

        # Type must be a string and one of 'con' or 'obj'
        if not isinstance(type_, string_types):
            raise TypeError('The type argument should be a string')
        elif type_ not in ('con', 'obj'):
            raise ValueError('The type must be one of \'con\' or \'obj\': '
                             'Got \'{0}\' instead'.format(name))

        if name in self._responses or name in self._static_responses:
            typemap = {'con': 'Constraint', 'obj': 'Objective'}
            msg = '{0} \'{1}\' already exists.'.format(typemap[type], name)
            raise RuntimeError(msg.format(name))

        # determine adder and scaler based on args
        adder, scaler = determine_adder_scaler(ref0, ref, adder, scaler)

        # A constraint cannot be an equality and inequality constraint
        if equals is not None and (lower is not None or upper is not None):
            msg = "Constraint '{}' cannot be both equality and inequality."
            raise ValueError(msg.format(name))

        # If given, indices must be a sequence
        err = False
        if indices is not None:
            if isinstance(indices, string_types):
                err = True
            elif isinstance(indices, Iterable):
                all_int = all([isinstance(item, int) for item in indices])
                if not all_int:
                    err = True
            else:
                err = True
        if err:
            msg = "If specified, indices must be a sequence of integers."
            raise ValueError(msg)

        # Currently ref and ref0 must be scalar
        if ref is not None:
            ref = float(ref)

        if ref0 is not None:
            ref0 = float(ref0)

        # Convert lower to ndarray/float as necessary
        lower = format_as_float_or_array('lower', lower, val_if_none=-sys.float_info.max,
                                         flatten=True)

        # Convert upper to ndarray/float as necessary
        upper = format_as_float_or_array('upper', upper, val_if_none=sys.float_info.max,
                                         flatten=True)

        # Convert equals to ndarray/float as necessary
        if equals is not None:
            equals = format_as_float_or_array('equals', equals, flatten=True)

        # Scale the bounds
        if lower is not None:
            lower = (lower + adder) * scaler

        if upper is not None:
            upper = (upper + adder) * scaler

        if equals is not None:
            equals = (equals + adder) * scaler

        if self._static_mode:
            responses = self._static_responses
        else:
            responses = self._responses

        responses[name] = resp = OrderedDict()

        resp['name'] = name
        resp['scaler'] = None if scaler == 1.0 else scaler
        resp['adder'] = None if adder == 0.0 else adder
        resp['ref'] = ref
        resp['ref0'] = ref0
        resp['type'] = type_

        if type_ == 'con':
            resp['lower'] = lower
            resp['upper'] = upper
            resp['equals'] = equals
            resp['linear'] = linear
            if indices is not None:
                resp['size'] = len(indices)
                indices = np.atleast_1d(indices)
            resp['indices'] = indices

        else:  # 'obj'
            if index is not None:
                resp['size'] = 1
                index = np.array([index], dtype=int)
            resp['indices'] = index

    def add_constraint(self, name, lower=None, upper=None, equals=None,
                       ref=None, ref0=None, adder=None, scaler=None,
                       indices=None, linear=False):
        r"""
        Add a constraint variable to this system.

        Parameters
        ----------
        name : string
            Name of the response variable in the system.
        lower : float or ndarray, optional
            Lower boundary for the variable
        upper : float or ndarray, optional
            Upper boundary for the variable
        equals : float or ndarray, optional
            Equality constraint value for the variable
        ref : float or ndarray, optional
            Value of response variable that scales to 1.0 in the driver.
        ref0 : float or ndarray, optional
            Value of response variable that scales to 0.0 in the driver.
        adder : float or ndarray, optional
            Value to add to the model value to get the scaled value. Adder
            is first in precedence.
        scaler : float or ndarray, optional
            value to multiply the model value to get the scaled value. Scaler
            is second in precedence.
        indices : sequence of int, optional
            If variable is an array, these indicate which entries are of
            interest for this particular response.  These may be positive or
            negative integers.
        linear : bool
            Set to True if constraint is linear. Default is False.

        Notes
        -----
        The response can be scaled using ref and ref0.
        The argument :code:`ref0` represents the physical value when the scaled value is 0.
        The argument :code:`ref` represents the physical value when the scaled value is 1.
        """
        self.add_response(name=name, type_='con', lower=lower, upper=upper,
                          equals=equals, scaler=scaler, adder=adder, ref=ref,
                          ref0=ref0, indices=indices, linear=linear)

    def add_objective(self, name, ref=None, ref0=None, index=None,
                      adder=None, scaler=None):
        r"""
        Add a response variable to this system.

        Parameters
        ----------
        name : string
            Name of the response variable in the system.
        ref : float or ndarray, optional
            Value of response variable that scales to 1.0 in the driver.
        ref0 : float or ndarray, optional
            Value of response variable that scales to 0.0 in the driver.
        index : int, optional
            If variable is an array, this indicates which entriy is of
            interest for this particular response. This may be a positive
            or negative integer.
        adder : float or ndarray, optional
            Value to add to the model value to get the scaled value. Adder
            is first in precedence.
        scaler : float or ndarray, optional
            value to multiply the model value to get the scaled value. Scaler
            is second in precedence.

        Notes
        -----
        The objective can be scaled using scaler and adder, where

        .. math::

            x_{scaled} = scaler(x + adder)

        or through the use of ref/ref0, which map to scaler and adder through
        the equations:

        .. math::

            0 = scaler(ref_0 + adder)

            1 = scaler(ref + adder)

        which results in:

        .. math::

            adder = -ref_0

            scaler = \frac{1}{ref + adder}
        """
        if index is not None and not isinstance(index, int):
            raise TypeError('If specified, index must be an int.')
        self.add_response(name, type_='obj', scaler=scaler, adder=adder,
                          ref=ref, ref0=ref0, index=index)

    def get_design_vars(self, recurse=True):
        """
        Get the DesignVariable settings from this system.

        Retrieve all design variable settings from the system and, if recurse
        is True, all of its subsystems.

        Parameters
        ----------
        recurse : bool
            If True, recurse through the subsystems and return the path of
            all design vars relative to the this system.

        Returns
        -------
        dict
            The design variables defined in the current system and, if
            recurse=True, its subsystems.

        """
        pro2abs = self._var_allprocs_prom2abs_list['output']

        # Human readable error message during Driver setup.
        try:
            out = {pro2abs[name][0]: data for name, data in iteritems(self._design_vars)}
        except KeyError as err:
            msg = "Output not found for design variable {0} in system '{1}'."
            raise RuntimeError(msg.format(str(err), self.pathname))

        # Size them all
        vec = self._outputs._views_flat
        for name, data in iteritems(out):
            if 'size' not in data:
                # Depending on where the designvar was added, the name in the
                # vectors might be relative instead of absolute. Lucky we have
                # both.
                if name in vec:
                    data['size'] = vec[name].size
                else:
                    data['size'] = vec[out[name]['name']].size

        if recurse:
            for subsys in self._subsystems_myproc:
                subsys_design_vars = subsys.get_design_vars(recurse=recurse)
                for key in subsys_design_vars:
                    out[key] = subsys_design_vars[key]
            if self.comm.size > 1 and self._subsystems_allprocs:
                iproc = self.comm.rank
                for rank, all_out in enumerate(self.comm.allgather(out)):
                    if rank != iproc:
                        out.update(all_out)

        return out

    def get_responses(self, recurse=True):
        """
        Get the response variable settings from this system.

        Retrieve all response variable settings from the system as a dict,
        keyed by variable name.

        Parameters
        ----------
        recurse : bool, optional
            If True, recurse through the subsystems and return the path of
            all responses relative to the this system.

        Returns
        -------
        dict
            The responses defined in the current system and, if
            recurse=True, its subsystems.

        """
        prom2abs = self._var_allprocs_prom2abs_list['output']

        # Human readable error message during Driver setup.
        try:
            out = {prom2abs[name][0]: data for name, data in iteritems(self._responses)}
        except KeyError as err:
            msg = "Output not found for response {0} in system '{1}'."
            raise RuntimeError(msg.format(str(err), self.pathname))

        # Size them all
        vec = self._outputs._views_flat
        for name in out:
            if 'size' not in out[name]:
                out[name]['size'] = vec[name].size

        if recurse:
            for subsys in self._subsystems_myproc:
                subsys_responses = subsys.get_responses(recurse=recurse)
                for key in subsys_responses:
                    out[key] = subsys_responses[key]

            if self.comm.size > 1 and self._subsystems_allprocs:
                iproc = self.comm.rank
                for rank, all_out in enumerate(self.comm.allgather(out)):
                    if rank != iproc:
                        out.update(all_out)

        return out

    def get_constraints(self, recurse=True):
        """
        Get the Constraint settings from this system.

        Retrieve the constraint settings for the current system as a dict,
        keyed by variable name.

        Parameters
        ----------
        recurse : bool, optional
            If True, recurse through the subsystems and return the path of
            all constraints relative to the this system.

        Returns
        -------
        dict
            The constraints defined in the current system.

        """
        return OrderedDict((key, response) for (key, response) in
                           self.get_responses(recurse=recurse).items()
                           if response['type'] == 'con')

    def get_objectives(self, recurse=True):
        """
        Get the Objective settings from this system.

        Retrieve all objectives settings from the system as a dict, keyed
        by variable name.

        Parameters
        ----------
        recurse : bool, optional
            If True, recurse through the subsystems and return the path of
            all objective relative to the this system.

        Returns
        -------
        dict
            The objectives defined in the current system.

        """
        return OrderedDict((key, response) for (key, response) in
                           self.get_responses(recurse=recurse).items()
                           if response['type'] == 'obj')

    def run_apply_nonlinear(self):
        """
        Compute residuals.

        This calls _apply_nonlinear, but with the model assumed to be in an unscaled state.
        """
        with self._scaled_context_all():
            self._apply_nonlinear()

        # TODO_RECORDERS
        #   Systems, no matter the type, should be able to save inputs, outputs, and
        #       residuals (System._vectors['inputs']['nonlinear'], etc.) after _apply_nonlinear and
        # _solve_nonlinear calls

        # component-level solve_nonlinear and solve_linear recording (wouldn't hurt to also
        #  make it work generally with any type of system at this point).

    def list_states(self, stream=sys.stdout):
        """
        List all states and their values and residuals.

        Parameters
        ----------
        stream : output stream, optional
            Stream to write the state info to. Default is sys.stdout.
        """
        outputs = self._outputs
        resids = self._residuals
        states = self._list_states()

        pathname = self.pathname
        if pathname == '':
            pathname = 'model'

        if states:
            stream.write("\nStates in %s:\n\n" % pathname)
            for uname in states:
                stream.write("%s\n" % uname)
                stream.write("Value: ")
                stream.write(str(outputs._views[uname]))
                stream.write('\n')
                stream.write("Residual: ")
                stream.write(str(resids._views[uname]))
                stream.write('\n\n')
        else:
            stream.write("\nNo states in %s.\n" % pathname)

    def run_solve_nonlinear(self):
        """
        Compute outputs.

        This calls _solve_nonlinear, but with the model assumed to be in an unscaled state.

        Returns
        -------
        boolean
            Failure flag; True if failed to converge, False is successful.
        float
            relative error.
        float
            absolute error.
        """
        with self._scaled_context_all():
            result = self._solve_nonlinear()

        return result

    def run_apply_linear(self, vec_names, mode, scope_out=None, scope_in=None):
        """
        Compute jac-vec product.

        This calls _apply_linear, but with the model assumed to be in an unscaled state.

        Parameters
        ----------
        vec_names : [str, ...]
            list of names of the right-hand-side vectors.
        mode : str
            'fwd' or 'rev'.
        scope_out : set or None
            Set of absolute output names in the scope of this mat-vec product.
            If None, all are in the scope.
        scope_in : set or None
            Set of absolute input names in the scope of this mat-vec product.
            If None, all are in the scope.
        """
        with self._scaled_context_all():
            self._apply_linear(vec_names, mode, scope_out, scope_in)

    def run_solve_linear(self, vec_names, mode):
        """
        Apply inverse jac product.

        This calls _solve_linear, but with the model assumed to be in an unscaled state.

        Parameters
        ----------
        vec_names : [str, ...]
            list of names of the right-hand-side vectors.
        mode : str
            'fwd' or 'rev'.

        Returns
        -------
        boolean
            Failure flag; True if failed to converge, False is successful.
        float
            relative error.
        float
            absolute error.
        """
        with self._scaled_context_all():
            result = self._solve_linear(vec_names, mode)

        return result

    def run_linearize(self, do_nl=True, do_ln=True):
        """
        Compute jacobian / factorization.

        This calls _linearize, but with the model assumed to be in an unscaled state.

        Parameters
        ----------
        do_nl : boolean
            Flag indicating if the nonlinear solver should be linearized.
        do_ln : boolean
            Flag indicating if the linear solver should be linearized.

        """
        with self._scaled_context_all():
            self._linearize(do_nl, do_ln)

    def _apply_nonlinear(self):
        """
        Compute residuals. The model is assumed to be in a scaled state.
        """
        pass

    def _solve_nonlinear(self):
        """
        Compute outputs. The model is assumed to be in a scaled state.

        Returns
        -------
        boolean
            Failure flag; True if failed to converge, False is successful.
        float
            Relative error.
        float
            Absolute error.
        """
        # Reconfigure if needed.
        self._check_reconf()

        return False, 0., 0.

    def check_config(self, logger):
        """
        Perform optional error checks.

        Parameters
        ----------
        logger : object
            The object that manages logging output.
        """
        pass

    def _apply_linear(self, vec_names, mode, var_inds=None):
        """
        Compute jac-vec product. The model is assumed to be in a scaled state.

        Parameters
        ----------
        vec_names : [str, ...]
            list of names of the right-hand-side vectors.
        mode : str
            'fwd' or 'rev'.
        var_inds : [int, int, int, int] or None
            ranges of variable IDs involved in this matrix-vector product.
            The ordering is [lb1, ub1, lb2, ub2].
        """
        pass

    def _solve_linear(self, vec_names, mode):
        """
        Apply inverse jac product. The model is assumed to be in a scaled state.

        Parameters
        ----------
        vec_names : [str, ...]
            list of names of the right-hand-side vectors.
        mode : str
            'fwd' or 'rev'.
        """
        pass

    def _linearize(self, do_nl=True, do_ln=True):
        """
        Compute jacobian / factorization. The model is assumed to be in a scaled state.

        Parameters
        ----------
        do_nl : boolean
            Flag indicating if the nonlinear solver should be linearized.
        do_ln : boolean
            Flag indicating if the linear solver should be linearized.
        """
        pass

    def initialize_processors(self):
        """
        Run after repartitioning/rebalancing. (Optional user-defined method).

        Available attributes:
            name
            pathname
            comm
            metadata (local and global)
        """
        pass

    def initialize_variables(self):
        """
        Declare inputs and outputs. (Required method for components).

        Available attributes:
            name
            pathname
            comm
            metadata (local and global)
        """
        pass

    def initialize_partials(self):
        """
        Declare Jacobian structure/approximations. (Optional method for components).

        Available attributes:
            name
            pathname
            comm
            metadata (local and global)
            variable names
        """
        pass

    def _list_states(self):
        """
        Return list of all states at and below this system.

        Returns
        -------
        list
            List of all states.
        """
        states = []
        for subsys in self._subsystems_myproc:
            states.extend(subsys._list_states())

        return states

    def add_recorder(self, recorder):
        """
        Add a recorder to the driver.

        Parameters
        ----------
        recorder : <BaseRecorder>
           A recorder instance.
        """
        self._rec_mgr.append(recorder)

    def record_iteration(self):
        """
        Record an iteration of the current System.
        """
        self.iter_count += 1

        # TODO_RECORDERS - need to pass in parent info instead of None
        metadata = create_local_meta(None, self.pathname)
        update_local_meta(metadata, (self.iter_count,))
        # send the calling method name into record_iteration, e.g. 'solve_nonlinear'
        self._rec_mgr.record_iteration(self, metadata, method=inspect.stack()[1][3])

<<<<<<< HEAD
        # 1 and 3
        filepath = inspect.stack()[1][1]
        import os.path
        base = os.path.basename(filepath)
        base_filename = os.path.splitext(base)[0]

        method_name = inspect.stack()[1][3]
        import unittest
        test_name = get_current_case()
        print('qqq', test_name, base_filename, method_name)
=======
        # TODO_RECORDER - for debugging but needs to be removed
        # want to see that we cover all class.methods that need to be recorded
        # filepath = inspect.stack()[1][1]
        # import os.path
        # base = os.path.basename(filepath)
        # base_filename = os.path.splitext(base)[0]
        #
        # method_name = inspect.stack()[1][3]
        # import unittest
        # test_name = get_current_case()
        # # test_name = "this"
        # print 'qqq', test_name, base_filename, method_name
>>>>>>> bc6511ec


def get_current_case():
    """
    Get information about the currently running test case.

    Raises ``RuntimeError`` if the current test case could not be
    determined.

    Tested on Python 2.7 and 3.3 - 3.6 with nose 1.3.7.

    #'/Users/hschilli/Documents/OpenMDAO/dev/blue_recording_global_counter/openmdao/recorders/tests/test_sqlite_recorder.py'
    Returns
    -------
    str
        The fully qualified name of the current test function
         when called from within a test method, test function, setup or
         teardown.
    """
    # 'OpenMDAO/dev/blue_recording_global_counter/openmdao/recorders/tests/test_sqlite_recorder.py'
    for frame_info in inspect.stack():
        if frame_info[1].endswith('tests/test_sqlite_recorder.py'):
            if frame_info[3] == 'run_driver':
                continue
            return frame_info[3]
    raise RuntimeError('Could not determine test case')<|MERGE_RESOLUTION|>--- conflicted
+++ resolved
@@ -25,6 +25,7 @@
 from openmdao.utils.units import convert_units
 from openmdao.utils.array_utils import convert_neg
 from openmdao.utils.record_util import create_local_meta, update_local_meta
+
 
 class System(object):
     """
@@ -2402,32 +2403,6 @@
         # send the calling method name into record_iteration, e.g. 'solve_nonlinear'
         self._rec_mgr.record_iteration(self, metadata, method=inspect.stack()[1][3])
 
-<<<<<<< HEAD
-        # 1 and 3
-        filepath = inspect.stack()[1][1]
-        import os.path
-        base = os.path.basename(filepath)
-        base_filename = os.path.splitext(base)[0]
-
-        method_name = inspect.stack()[1][3]
-        import unittest
-        test_name = get_current_case()
-        print('qqq', test_name, base_filename, method_name)
-=======
-        # TODO_RECORDER - for debugging but needs to be removed
-        # want to see that we cover all class.methods that need to be recorded
-        # filepath = inspect.stack()[1][1]
-        # import os.path
-        # base = os.path.basename(filepath)
-        # base_filename = os.path.splitext(base)[0]
-        #
-        # method_name = inspect.stack()[1][3]
-        # import unittest
-        # test_name = get_current_case()
-        # # test_name = "this"
-        # print 'qqq', test_name, base_filename, method_name
->>>>>>> bc6511ec
-
 
 def get_current_case():
     """
@@ -2439,6 +2414,7 @@
     Tested on Python 2.7 and 3.3 - 3.6 with nose 1.3.7.
 
     #'/Users/hschilli/Documents/OpenMDAO/dev/blue_recording_global_counter/openmdao/recorders/tests/test_sqlite_recorder.py'
+
     Returns
     -------
     str
