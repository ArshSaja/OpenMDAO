--- conflicted
+++ resolved
@@ -36,12 +36,8 @@
 from openmdao.utils.om_warnings import issue_warning, DerivativesWarning, PromotionWarning,\
     UnusedOptionWarning, warn_deprecation
 from openmdao.utils.general_utils import determine_adder_scaler, \
-<<<<<<< HEAD
     format_as_float_or_array, ContainsAll, all_ancestors, make_set, match_prom_or_abs, \
-        _is_slicer_op, conditional_error
-=======
-    format_as_float_or_array, ContainsAll, all_ancestors, make_set, match_prom_or_abs
->>>>>>> 01062573
+        conditional_error
 from openmdao.approximation_schemes.complex_step import ComplexStep
 from openmdao.approximation_schemes.finite_difference import FiniteDifference
 
