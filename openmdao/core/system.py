"""Define the base System class."""
from __future__ import division

import sys
import os
from contextlib import contextmanager
from collections import OrderedDict, defaultdict

# note: this is a Python 3.3 change, clean this up for OpenMDAO 3.x
try:
    from collections.abc import Iterable
except ImportError:
    from collections import Iterable

from fnmatch import fnmatchcase
import sys
import os
import time
from numbers import Integral
import itertools

from six import iteritems, itervalues, string_types

import numpy as np
import networkx as nx

import openmdao
from openmdao.jacobians.assembled_jacobian import DenseJacobian, CSCJacobian
from openmdao.jacobians.dictionary_jacobian import DictionaryJacobian
from openmdao.recorders.recording_manager import RecordingManager
from openmdao.vectors.vector import INT_DTYPE
from openmdao.utils.mpi import MPI
from openmdao.utils.options_dictionary import OptionsDictionary
from openmdao.utils.record_util import create_local_meta, check_path
from openmdao.utils.variable_table import write_var_table
from openmdao.utils.array_utils import evenly_distrib_idxs, sizes2offsets
from openmdao.utils.graph_utils import all_connected_nodes
from openmdao.utils.name_maps import rel_name2abs_name, name2abs_name
from openmdao.utils.coloring import _compute_coloring, Coloring, \
    _STD_COLORING_FNAME, _DEF_COMP_SPARSITY_ARGS
import openmdao.utils.coloring as coloring_mod
from openmdao.utils.general_utils import determine_adder_scaler, find_matches, \
    format_as_float_or_array, warn_deprecation, ContainsAll, all_ancestors, \
    simple_warning, make_set, match_includes_excludes
from openmdao.approximation_schemes.complex_step import ComplexStep
from openmdao.approximation_schemes.finite_difference import FiniteDifference
from openmdao.utils.units import get_conversion

# Use this as a special value to be able to tell if the caller set a value for the optional
#   out_stream argument. We run into problems running testflo if we use a default of sys.stdout.
_DEFAULT_OUT_STREAM = object()
_empty_frozen_set = frozenset()

_asm_jac_types = {
    'csc': CSCJacobian,
    'dense': DenseJacobian,
}

# Suppored methods for derivatives
_supported_methods = {
    'fd': FiniteDifference,
    'cs': ComplexStep,
    'exact': None
}

_DEFAULT_COLORING_META = {
    'wrt_patterns': ('*',),  # patterns used to match wrt variables
    'method': 'fd',          # finite differencing method  ('fd' or 'cs')
    'wrt_matches': None,     # where matched wrt names are stored
    'per_instance': True,    # assume each instance can have a different coloring
    'coloring': None,        # this will contain the actual Coloring object
    'dynamic': False,        # True if dynamic coloring is being used
    'static': None,          # either _STD_COLORING_FNAME, a filename, or a Coloring object
                             # if use_fixed_coloring was called
}

_DEFAULT_COLORING_META.update(_DEF_COMP_SPARSITY_ARGS)

_full_slice = slice(None)

_recordable_funcs = frozenset(['_apply_linear', '_apply_nonlinear', '_solve_linear',
                               '_solve_nonlinear'])


class System(object):
    """
    Base class for all systems in OpenMDAO.

    Never instantiated; subclassed by <Group> or <Component>.
    All subclasses have their attributes defined here.

    In attribute names:
        abs / abs_name : absolute, unpromoted variable name, seen from root (unique).
        rel / rel_name : relative, unpromoted variable name, seen from current system (unique).
        prom / prom_name : relative, promoted variable name, seen from current system (non-unique).
        idx : global variable index among variables on all procs (I/O indices separate).
        my_idx : index among variables in this system, on this processor (I/O indices separate).
        io : indicates explicitly that input and output variables are combined in the same dict.

    Attributes
    ----------
    name : str
        Name of the system, must be different from siblings.
    pathname : str
        Global name of the system, including the path.
    comm : MPI.Comm or <FakeComm>
        MPI communicator object.
    options : OptionsDictionary
        options dictionary
    recording_options : OptionsDictionary
        Recording options dictionary
    _problem_options : OptionsDictionary
        Problem level options.
    under_complex_step : bool
        When True, this system is undergoing complex step.
    force_alloc_complex : bool
        When True, the vectors have been allocated for checking with complex step.
    iter_count : int
        Int that holds the number of times this system has iterated
        in a recording run.
    cite : str
        Listing of relevant citations that should be referenced when
        publishing work that uses this class.
    _full_comm : MPI.Comm or None
        MPI communicator object used when System's comm is split for parallel FD.
    _subsystems_allprocs : [<System>, ...]
        List of all subsystems (children of this system).
    _subsystems_myproc : [<System>, ...]
        List of local subsystems that exist on this proc.
    _subsystems_myproc_inds : [int, ...]
        List of indices of subsystems on this proc among all of this system's subsystems
        (i.e. among _subsystems_allprocs).
    _subsystems_proc_range : (int, int)
        List of ranges of each myproc subsystem's processors relative to those of this system.
    _var_promotes : { 'any': [], 'input': [], 'output': [] }
        Dictionary of lists of variable names/wildcards specifying promotion
        (used to calculate promoted names)
    _var_allprocs_abs_names : {'input': [str, ...], 'output': [str, ...]}
        List of absolute names of this system's variables on all procs.
    _var_abs_names : {'input': [str, ...], 'output': [str, ...]}
        List of absolute names of this system's variables existing on current proc.
    _var_allprocs_abs_names_discrete : {'input': [str, ...], 'output': [str, ...]}
        List of absolute names of this system's discrete variables on all procs.
    _var_abs_names_discrete : {'input': [str, ...], 'output': [str, ...]}
        List of absolute names of this system's discrete variables existing on current proc.
    _var_allprocs_prom2abs_list : {'input': dict, 'output': dict}
        Dictionary mapping promoted names to list of all absolute names.
        For outputs, the list will have length one since promoted output names are unique.
    _var_abs2prom : {'input': dict, 'output': dict}
        Dictionary mapping absolute names to promoted names, on current proc.
    _var_allprocs_abs2prom : {'input': dict, 'output': dict}
        Dictionary mapping absolute names to promoted names, on all procs.
    _var_allprocs_abs2meta : dict
        Dictionary mapping absolute names to metadata dictionaries for allprocs variables.
        The keys are
        ('units', 'shape', 'size') for inputs and
        ('units', 'shape', 'size', 'ref', 'ref0', 'res_ref', 'distributed') for outputs.
    _var_abs2meta : dict
        Dictionary mapping absolute names to metadata dictionaries for myproc variables.
    _var_discrete : dict
        Dictionary of discrete var metadata and values local to this process.
    _var_allprocs_discrete : dict
        Dictionary of discrete var metadata and values for all processes.
    _discrete_inputs : dict-like or None
        Storage for discrete input values.
    _discrete_outputs : dict-like or None
        Storage for discrete output values.
    _var_allprocs_abs2idx : dict
        Dictionary mapping absolute names to their indices among this system's allprocs variables.
        Therefore, the indices range from 0 to the total number of this system's variables.
    _var_sizes : {<vecname>: {'input': ndarray, 'output': ndarray}, ...}
        Array of local sizes of this system's allprocs variables.
        The array has size nproc x num_var where nproc is the number of processors
        owned by this system and num_var is the number of allprocs variables.
    _owned_sizes : ndarray
        Array of local sizes for 'owned' or distributed vars only.
    _nodup_out_ranges : dict
        Range of each output/resid in the global non-duplicated array.
    _nodup2local_out_inds : ndarray
        Indices that map values from the global non-duplicated array into the local output/resids.
    _var_offsets : {<vecname>: {'input': dict of ndarray, 'output': dict of ndarray}, ...} or None
        Dict of distributed offsets, keyed by var name.  Offsets are stored in an array
        of size nproc x num_var where nproc is the number of processors
        in this System's communicator and num_var is the number of allprocs variables
        in the given system.  This is only defined in a Group that owns one or more interprocess
        connections or a top level Group or System that is used to compute total derivatives
        across multiple processes.
    _conn_global_abs_in2out : {'abs_in': 'abs_out'}
        Dictionary containing all explicit & implicit connections owned by this system
        or any descendant system. The data is the same across all processors.
    _ext_num_vars : {'input': (int, int), 'output': (int, int)}
        Total number of allprocs variables in system before/after this one.
    _ext_sizes : {'input': (int, int), 'output': (int, int)}
        Total size of allprocs variables in system before/after this one.
    _vec_names : [str, ...]
        List of names of all vectors, including the nonlinear vector.
    _lin_vec_names : [str, ...]
        List of names of the linear vectors (i.e., the right-hand sides).
    _vectors : {'input': dict, 'output': dict, 'residual': dict}
        Dictionaries of vectors keyed by vec_name.
    _inputs : <Vector>
        The inputs vector; points to _vectors['input']['nonlinear'].
    _outputs : <Vector>
        The outputs vector; points to _vectors['output']['nonlinear'].
    _residuals : <Vector>
        The residuals vector; points to _vectors['residual']['nonlinear'].
    _lower_bounds : <Vector>
        Vector of lower bounds, scaled and dimensionless.
    _upper_bounds : <Vector>
        Vector of upper bounds, scaled and dimensionless.
    _nonlinear_solver : <NonlinearSolver>
        Nonlinear solver to be used for solve_nonlinear.
    _linear_solver : <LinearSolver>
        Linear solver to be used for solve_linear; not the Newton system.
    _solver_info : SolverInfo
        A stack-like object shared by all Solvers in the model.
    _approx_schemes : OrderedDict
        A mapping of approximation types to the associated ApproximationScheme.
    _jacobian : <Jacobian>
        <Jacobian> object to be used in apply_linear.
    _owns_approx_jac : bool
        If True, this system approximated its Jacobian
    _owns_approx_jac_meta : dict
        Stores approximation metadata (e.g., step_size) from calls to approx_totals
    _owns_approx_of : list or None
        Overrides aproximation outputs. This is set when calculating system derivatives, and serves
        as a way to communicate the driver's output quantities to the approximation objects so that
        we only take derivatives of variables that the driver needs.
    _owns_approx_of_idx : dict
        Index for override 'of' approximations if declared. When the user calls  `add_objective`
        or `add_constraint`, they may optionally specify an "indices" argument. This argument must
        also be communicated to the approximations when they are set up so that 1) the Jacobian is
        the correct size, and 2) we don't perform any extra unnecessary calculations.
    _owns_approx_wrt : list or None
        Overrides aproximation inputs. This is set when calculating system derivatives, and serves
        as a way to communicate the driver's input quantities to the approximation objects so that
        we only take derivatives with respect to variables that the driver needs.
    _owns_approx_wrt_idx : dict
        Index for override 'wrt' approximations if declared. When the user calls  `add_designvar`
        they may optionally specify an "indices" argument. This argument must also be communicated
        to the approximations when they are set up so that 1) the Jacobian is the correct size, and
        2) we don't perform any extra unnecessary calculations.
    _subjacs_info : dict of dict
        Sub-jacobian metadata for each (output, input) pair added using
        declare_partials. Members of each pair may be glob patterns.
    _design_vars : dict of dict
        dict of all driver design vars added to the system.
    _responses : dict of dict
        dict of all driver responses added to the system.
    _rec_mgr : <RecordingManager>
        object that manages all recorders added to this system.
    _static_mode : bool
        If true, we are outside of setup.
        In this case, add_input, add_output, and add_subsystem all add to the
        '_static' versions of the respective data structures.
        These data structures are never reset during reconfiguration.
    _static_subsystems_allprocs : [<System>, ...]
        List of subsystems that stores all subsystems added outside of setup.
    _static_design_vars : dict of dict
        Driver design variables added outside of setup.
    _static_responses : dict of dict
        Driver responses added outside of setup.
    _reconfigured : bool
        If True, this system has reconfigured, and the immediate parent should update.
    supports_multivecs : bool
        If True, this system overrides compute_multi_jacvec_product (if an ExplicitComponent),
        or solve_multi_linear/apply_multi_linear (if an ImplicitComponent).
    matrix_free : Bool
        This is set to True if the component overrides the appropriate function with a user-defined
        matrix vector product with the Jacobian or any of its subsystems do.
    _relevant : dict
        Mapping of a VOI to a tuple containing dependent inputs, dependent outputs,
        and dependent systems.
    _vois : dict
        Either design vars or responses metadata, depending on the direction of
        derivatives.
    _mode : str
        Indicates derivative direction for the model, either 'fwd' or 'rev'.
    _scope_cache : dict
        Cache for variables in the scope of various mat-vec products.
    _has_guess : bool
        True if this system has or contains a system with a `guess_nonlinear` method defined.
    _has_output_scaling : bool
        True if this system has output scaling.
    _has_resid_scaling : bool
        True if this system has resid scaling.
    _has_input_scaling : bool
        True if this system has input scaling.
    _has_bounds: bool
        True if this system has upper or lower bounds on outputs.
    _owning_rank : dict
        Dict mapping var name to the lowest rank where that variable is local.
    _filtered_vars_to_record: Dict
        Dict of list of var names to record
    _vector_class : class
        Class to use for data vectors.  After setup will contain the value of either
        _distributed_vector_class or _local_vector_class.
    _distributed_vector_class : class
        Class to use for distributed data vectors.
    _local_vector_class : class
        Class to use for local data vectors.
    _assembled_jac : AssembledJacobian or None
        If not None, this is the AssembledJacobian owned by this system's linear_solver.
    _num_par_fd : int
        If FD is active, and the value is > 1, turns on parallel FD and specifies the number of
        concurrent FD solves.
    _par_fd_id : int
        ID used to determine which columns in the jacobian will be computed when using parallel FD.
    _use_derivatives : bool
        If True, perform any memory allocations necessary for derivative computation.
    _has_approx : bool
        If True, this system or its descendent has declared approximated partial or semi-total
        derivatives.
    _coloring_info : tuple
        Metadata that defines how to perform coloring of this System's approx jacobian. Not
        used if this System does no partial or semi-total coloring.
    _first_call_to_linearize : bool
        If True, this is the first call to _linearize.
    _nodup_out_ranges : OrderedDict
        Tuples of the form (start, end) keyed on variable name.
    _nodup2local_out_inds : ndarray
        Index array mapping global non-dup outputs/resids to local outputs/resids.
    _local2owned_inds : ndarray
        Index array mapping local outputs/resids to owned local outputs/resids.
    _noncontig_dis_inds : ndarray
        Index array mapping global stacked (rank order) array to global array where
        distrib vars are contiguous and all vars appear in global execution order.
        Execution order is meaningless for systems in ParallelGroups, but for purposes
        of global ordering, the declared execution order, which is the same across all
        ranks, is used.
    """

    _undefined = object()

    def __init__(self, num_par_fd=1, **kwargs):
        """
        Initialize all attributes.

        Parameters
        ----------
        num_par_fd : int
            If FD is active, number of concurrent FD solves.
        **kwargs : dict of keyword arguments
            Keyword arguments that will be mapped into the System options.
        """
        self.name = ''
        self.pathname = None
        self.comm = None

        # System options
        self.options = OptionsDictionary(parent_name=type(self).__name__)

        self.options.declare('assembled_jac_type', values=['csc', 'dense'], default='csc',
                             desc='Linear solver(s) in this group, if using an assembled '
                                  'jacobian, will use this type.')

        # Case recording options
        self.recording_options = OptionsDictionary(parent_name=type(self).__name__)
        self.recording_options.declare('record_inputs', types=bool, default=True,
                                       desc='Set to True to record inputs at the system level')
        self.recording_options.declare('record_outputs', types=bool, default=True,
                                       desc='Set to True to record outputs at the system level')
        self.recording_options.declare('record_residuals', types=bool, default=True,
                                       desc='Set to True to record residuals at the system level')
        self.recording_options.declare('record_metadata', types=bool,
                                       desc='Record metadata for this system', default=True)
        self.recording_options.declare('record_model_metadata', types=bool,
                                       desc='Record metadata for all sub systems in the model',
                                       default=True)
        self.recording_options.declare('includes', types=list, default=['*'],
                                       desc='Patterns for variables to include in recording. \
                                       Uses fnmatch wildcards')
        self.recording_options.declare('excludes', types=list, default=[],
                                       desc='Patterns for vars to exclude in recording '
                                       '(processed post-includes). Uses fnmatch wildcards')
        self.recording_options.declare('options_excludes', types=list, default=[],
                                       desc='User-defined metadata to exclude in recording')

        self._problem_options = None

        # Case recording related
        self.iter_count = 0

        self.cite = ""

        self._subsystems_allprocs = []
        self._subsystems_myproc = []
        self._subsystems_myproc_inds = []
        self._subsystems_proc_range = []

        self._var_promotes = {'input': [], 'output': [], 'any': []}
        self._var_allprocs_abs_names = {'input': [], 'output': []}
        self._var_abs_names = {'input': [], 'output': []}
        self._var_allprocs_abs_names_discrete = {'input': [], 'output': []}
        self._var_abs_names_discrete = {'input': [], 'output': []}
        self._var_allprocs_prom2abs_list = None
        self._var_abs2prom = {'input': {}, 'output': {}}
        self._var_allprocs_abs2prom = {'input': {}, 'output': {}}
        self._var_allprocs_abs2meta = {}
        self._var_abs2meta = {}
        self._var_discrete = {'input': {}, 'output': {}}
        self._var_allprocs_discrete = {'input': {}, 'output': {}}

        self._var_allprocs_abs2idx = {}

        self._var_sizes = None
        self._owned_sizes = None
        self._var_offsets = None
        self._nodup_out_ranges = None
        self._nodup2local_out_inds = None

        self._full_comm = None

        self._ext_num_vars = {'input': (0, 0), 'output': (0, 0)}
        self._ext_sizes = {'input': (0, 0), 'output': (0, 0)}

        self._vectors = {'input': {}, 'output': {}, 'residual': {}}

        self._inputs = None
        self._outputs = None
        self._residuals = None
        self._discrete_inputs = None
        self._discrete_outputs = None

        self._lower_bounds = None
        self._upper_bounds = None

        self._nonlinear_solver = None
        self._linear_solver = None

        self._jacobian = None
        self._approx_schemes = OrderedDict()
        self._subjacs_info = {}
        self.matrix_free = False

        self._owns_approx_jac = False
        self._owns_approx_jac_meta = {}
        self._owns_approx_wrt = None
        self._owns_approx_of = None
        self._owns_approx_wrt_idx = {}
        self._owns_approx_of_idx = {}

        self.under_complex_step = False
        self.force_alloc_complex = False

        self._design_vars = OrderedDict()
        self._responses = OrderedDict()
        self._rec_mgr = RecordingManager()

        self._conn_global_abs_in2out = {}

        self._static_mode = True
        self._static_subsystems_allprocs = []
        self._static_design_vars = OrderedDict()
        self._static_responses = OrderedDict()

        self._reconfigured = False
        self.supports_multivecs = False

        self._relevant = None
        self._vec_names = None
        self._vois = None
        self._mode = None

        self._scope_cache = {}

        self._num_par_fd = num_par_fd

        self._declare_options()
        self.initialize()

        self.options.update(kwargs)

        self._has_guess = False
        self._has_output_scaling = False
        self._has_resid_scaling = False
        self._has_input_scaling = False
        self._has_bounds = False

        self._vector_class = None
        self._local_vector_class = None
        self._distributed_vector_class = None
        self._use_derivatives = True
        self._has_approx = False

        self._assembled_jac = None

        self._par_fd_id = 0

        self._filtered_vars_to_record = {}
        self._owning_rank = None
        self._lin_vec_names = []
        self._coloring_info = _DEFAULT_COLORING_META.copy()
        self._first_call_to_linearize = True   # will check in first call to _linearize

    @property
    def msginfo(self):
        """
        Our instance pathname, if available, or our class name.  For use in error messages.

        Returns
        -------
        str
            Either our instance pathname or class name.
        """
        if self.pathname == '':
            return '{} (<model>)'.format(type(self).__name__)
        if self.pathname is not None:
            return '{} ({})'.format(type(self).__name__, self.pathname)
        if self.name:
            return '{} ({})'.format(type(self).__name__, self.name)
        return type(self).__name__

    def _declare_options(self):
        """
        Declare options before kwargs are processed in the init method.

        This is optionally implemented by subclasses of Component or Group
        that themselves are intended to be subclassed by the end user. The
        options of the intermediate class are declared here leaving the
        `initialize` method available for user-defined options.
        """
        pass

    def _check_self_reconf(self):
        """
        Check if this systems wants to reconfigure and if so, perform the reconfiguration.
        """
        if self.reconfigure():
            with self._unscaled_context_all():
                # Backup input values
                old_in = self._inputs
                old_out = self._outputs

                # Perform reconfiguration
                self.resetup('reconf')

                new_in = self._inputs
                new_out = self._outputs

                # Reload input and output values where possible
                for vold, vnew in [(old_in, new_in), (old_out, new_out)]:
                    for abs_name, old_view in iteritems(vold._views_flat):
                        if abs_name in vnew._views_flat:
                            new_view = vnew._views_flat[abs_name]

                            if len(old_view) == len(new_view):
                                new_view[:] = old_view

            self._reconfigured = True

    def _check_child_reconf(self, subsys=None):
        """
        Check if any subsystem has reconfigured and if so, perform the necessary update setup.

        Parameters
        ----------
        subsys : System or None
            ignored
        """
        self._reconfigured = False

    def reconfigure(self):
        """
        Perform reconfiguration.

        Returns
        -------
        bool
            If True, reconfiguration is to be performed.
        """
        return False

    def initialize(self):
        """
        Perform any one-time initialization run at instantiation.
        """
        pass

    def _configure(self):
        """
        Configure this system to assign children settings.
        """
        pass

    def _get_initial_global(self, initial):
        """
        Get initial values for _ext_num_vars, _ext_sizes.

        Parameters
        ----------
        initial : bool
            Whether we are reconfiguring - i.e., the model has been previously setup.

        Returns
        -------
        _ext_num_vars : {'input': (int, int), 'output': (int, int)}
            Total number of allprocs variables in system before/after this one.
        _ext_sizes : {'input': (int, int), 'output': (int, int)}
            Total size of allprocs variables in system before/after this one.
        """
        if not initial:
            return (self._ext_num_vars, self._ext_sizes)
        else:
            ext_num_vars = {}
            ext_sizes = {}

            vec_names = self._lin_rel_vec_name_list if self._use_derivatives else self._vec_names

            for vec_name in vec_names:
                ext_num_vars[vec_name] = {}
                ext_sizes[vec_name] = {}
                for type_ in ['input', 'output']:
                    ext_num_vars[vec_name][type_] = (0, 0)
                    ext_sizes[vec_name][type_] = (0, 0)

            if self._use_derivatives:
                ext_num_vars['nonlinear'] = ext_num_vars['linear']
                ext_sizes['nonlinear'] = ext_sizes['linear']

            return ext_num_vars, ext_sizes

    def _get_root_vectors(self, initial, force_alloc_complex=False):
        """
        Get the root vectors for the nonlinear and linear vectors for the model.

        Parameters
        ----------
        initial : bool
            Whether we are reconfiguring - i.e., whether the model has been previously setup.
        force_alloc_complex : bool
            Force allocation of imaginary part in nonlinear vectors. OpenMDAO can generally
            detect when you need to do this, but in some cases (e.g., complex step is used
            after a reconfiguration) you may need to set this to True.

        Returns
        -------
        dict of dict of Vector
            Root vectors: first key is 'input', 'output', or 'residual'; second key is vec_name.
        """
        # save root vecs as an attribute so that we can reuse the nonlinear scaling vecs in the
        # linear root vec
        self._root_vecs = root_vectors = {'input': OrderedDict(),
                                          'output': OrderedDict(),
                                          'residual': OrderedDict()}

        if initial:
            relevant = self._relevant
            vec_names = self._rel_vec_name_list if self._use_derivatives else self._vec_names
            vois = self._vois
            abs2idx = self._var_allprocs_abs2idx

            # Check for complex step to set vectors up appropriately.
            # If any subsystem needs complex step, then we need to allocate it everywhere.
            nl_alloc_complex = force_alloc_complex
            for sub in self.system_iter(include_self=True, recurse=True):
                nl_alloc_complex |= 'cs' in sub._approx_schemes
                if nl_alloc_complex:
                    break

            # Linear vectors allocated complex only if subsolvers require derivatives.
            if nl_alloc_complex:
                from openmdao.error_checking.check_config import check_allocate_complex_ln
                ln_alloc_complex = check_allocate_complex_ln(self, force_alloc_complex)
            else:
                ln_alloc_complex = False

            if self._has_input_scaling or self._has_output_scaling or self._has_resid_scaling:
                self._scale_factors = self._compute_root_scale_factors()
            else:
                self._scale_factors = {}

            if self._vector_class is None:
                self._vector_class = self._local_vector_class

            vector_class = self._vector_class

            for vec_name in vec_names:
                sizes = self._var_sizes[vec_name]['output']
                ncol = 1
                rel = None
                if vec_name == 'nonlinear':
                    alloc_complex = nl_alloc_complex
                else:
                    alloc_complex = ln_alloc_complex

                    if vec_name != 'linear':
                        voi = vois[vec_name]
                        if voi['vectorize_derivs']:
                            if 'size' in voi:
                                ncol = voi['size']
                            else:
                                owner = self._owning_rank[vec_name]
                                ncol = sizes[owner, abs2idx[vec_name][vec_name]]
                        rdct, _ = relevant[vec_name]['@all']
                        rel = rdct['output']

                for key in ['input', 'output', 'residual']:
                    root_vectors[key][vec_name] = vector_class(vec_name, key, self,
                                                               alloc_complex=alloc_complex,
                                                               ncol=ncol, relevant=rel)
        else:

            for key, vardict in iteritems(self._vectors):
                for vec_name, vec in iteritems(vardict):
                    root_vectors[key][vec_name] = vec._root_vector

        lower, upper = self._get_bounds_root_vectors(self._local_vector_class, initial)
        root_vectors['lower'] = lower
        root_vectors['upper'] = upper

        return root_vectors

    def _get_approx_scheme(self, method):
        """
        Return the approximation scheme associated with the given method, creating one if needed.

        Parameters
        ----------
        method : str
            Name of the type of approxmation scheme.

        Returns
        -------
        ApproximationScheme
            The ApproximationScheme associated with the given method.
        """
        if method == 'exact':
            return None
        if method not in _supported_methods:
            msg = '{}: Method "{}" is not supported, method must be one of {}'
            raise ValueError(msg.format(self.msginfo, method,
                             [m for m in _supported_methods if m != 'exact']))
        if method not in self._approx_schemes:
            self._approx_schemes[method] = _supported_methods[method]()
        return self._approx_schemes[method]

    def _get_bounds_root_vectors(self, vector_class, initial):
        """
        Get the root vectors for the lower and upper bounds vectors.

        Parameters
        ----------
        vector_class : Vector
            The Vector class used to instantiate the root vectors.
        initial : bool
            Whether we are reconfiguring - i.e., whether the model has been previously setup.

        Returns
        -------
        Vector
            Root vector for the lower bounds vector.
        Vector
            Root vector for the upper bounds vector.
        """
        if not initial:
            return self._lower_bounds._root_vector, self._upper_bounds._root_vector
        else:
            lower = vector_class('nonlinear', 'output', self)
            upper = vector_class('nonlinear', 'output', self)
            lower._data[:] = -np.inf
            upper._data[:] = np.inf
            return lower, upper

    def resetup(self, setup_mode='full'):
        """
        Public wrapper for _setup that reconfigures after an initial setup has been performed.

        Parameters
        ----------
        setup_mode : str
            Must be one of 'full', 'reconf', or 'update'.
        """
        self._setup(self.comm, setup_mode=setup_mode, mode=self._mode,
                    distributed_vector_class=self._distributed_vector_class,
                    local_vector_class=self._local_vector_class,
                    use_derivatives=self._use_derivatives,
                    prob_options=self._problem_options)
        self._final_setup(self.comm, setup_mode=setup_mode,
                          force_alloc_complex=self._outputs._alloc_complex)

    def _setup(self, comm, setup_mode, mode, distributed_vector_class, local_vector_class,
               use_derivatives, prob_options=None):
        """
        Perform setup for this system and its descendant systems.

        There are three modes of setup:
        1. 'full': wipe everything and setup this and all descendant systems from scratch
        2. 'reconf': don't wipe everything, but reconfigure this and all descendant systems
        3. 'update': update after one or more immediate systems has done a 'reconf' or 'update'

        Parameters
        ----------
        comm : MPI.Comm or <FakeComm> or None
            The global communicator.
        setup_mode : str
            Must be one of 'full', 'reconf', or 'update'.
        mode : str
            Derivative direction, either 'fwd', or 'rev', or 'auto'
        distributed_vector_class : type
            Reference to the <Vector> class or factory function used to instantiate vectors
            and associated transfers involved in interprocess communication.
        local_vector_class : type
            Reference to the <Vector> class or factory function used to instantiate vectors
            and associated transfers involved in intraprocess communication.
        use_derivatives : bool
            If True, perform any memory allocations necessary for derivative computation.
        prob_options : OptionsDictionary
            Problem level options dictionary.
        """
        # save a ref to the problem level options.
        self._problem_options = prob_options

        # reset any coloring if a Coloring object was not set explicitly
        if self._coloring_info['dynamic'] or self._coloring_info['static'] is not None:
            self._coloring_info['coloring'] = None

        # 1. Full setup that must be called in the root system.
        if setup_mode == 'full':
            recurse = True

            self.pathname = ''
            self.comm = comm
            self._relevant = None
            self._distributed_vector_class = distributed_vector_class
            self._local_vector_class = local_vector_class
            self._use_derivatives = use_derivatives
        # 2. Partial setup called in the system initiating the reconfiguration.
        elif setup_mode == 'reconf':
            recurse = True
        # 3. Update-mode setup called in all ancestors of the system initiating the reconf.
        elif setup_mode == 'update':
            recurse = False

        self._mode = mode

        # If we're only updating and not recursing, processors don't need to be redistributed.
        if recurse:
            # Besides setting up the processors, this method also builds the model hierarchy.
            self._setup_procs(self.pathname, comm, mode, self._problem_options)

        # Recurse model from the bottom to the top for configuring.
        # Set static_mode to False in all subsystems because inputs & outputs may be created.
        with self._static_mode_all(False):
            self._configure()

        # Recurse model from top to bottom for remaining setup.
        self._post_configure()

        # For updating variable and connection data, setup needs to be performed only
        # in the current system, by gathering data from immediate subsystems,
        # and no recursion is necessary.
        self._setup_var_data(recurse=recurse)
        self._setup_vec_names(mode, self._vec_names, self._vois)
        self._setup_global_connections(recurse=recurse)
        self._setup_relevance(mode, self._relevant)
        self._setup_var_index_ranges(recurse=recurse)
        self._setup_var_sizes(recurse=recurse)
        self._setup_connections(recurse=recurse)

    def _post_configure(self):
        """
        Do any remaining setup that had to wait until after final user configuration.
        """
        pass

    def _final_setup(self, comm, setup_mode, force_alloc_complex=False):
        """
        Perform final setup for this system and its descendant systems.

        This part of setup is called automatically at the start of run_model or run_driver.

        There are three modes of setup:
        1. 'full': wipe everything and setup this and all descendant systems from scratch
        2. 'reconf': don't wipe everything, but reconfigure this and all descendant systems
        3. 'update': update after one or more immediate systems has done a 'reconf' or 'update'

        Parameters
        ----------
        comm : MPI.Comm or <FakeComm> or None
            The global communicator.
        setup_mode : str
            Must be one of 'full', 'reconf', or 'update'.
        force_alloc_complex : bool
            Force allocation of imaginary part in nonlinear vectors. OpenMDAO can generally
            detect when you need to do this, but in some cases (e.g., complex step is used
            after a reconfiguration) you may need to set this to True.
        """
        # 1. Full setup that must be called in the root system.
        if setup_mode == 'full':
            initial = True
            recurse = True
            resize = False
        # 2. Partial setup called in the system initiating the reconfiguration.
        elif setup_mode == 'reconf':
            initial = False
            recurse = True
            resize = True
        # 3. Update-mode setup called in all ancestors of the system initiating the reconf.
        elif setup_mode == 'update':
            initial = False
            recurse = False
            resize = False

        # For vector-related, setup, recursion is always necessary, even for updating.
        # For reconfiguration setup, we resize the vectors once, only in the current system.
        ext_num_vars, ext_sizes = self._get_initial_global(initial)
        self._setup_global(ext_num_vars, ext_sizes)
        root_vectors = self._get_root_vectors(initial, force_alloc_complex=force_alloc_complex)
        self._setup_vectors(root_vectors, resize=resize)

        # Transfers do not require recursion, but they have to be set up after the vector setup.
        self._setup_transfers(recurse=recurse)

        # Same situation with solvers, partials, and Jacobians.
        # If we're updating, we just need to re-run setup on these, but no recursion necessary.
        self._setup_solvers(recurse=recurse)
        if self._use_derivatives:
            self._setup_partials(recurse=recurse)
            self._setup_jacobians(recurse=recurse)

        self._setup_recording(recurse=recurse)

        # If full or reconf setup, reset this system's variables to initial values.
        if setup_mode in ('full', 'reconf'):
            self.set_initial_values()

        rec_model_meta = self.recording_options['record_model_metadata']

        # Tell all subsystems to record their metadata if they have recorders attached
        for sub in self.system_iter(recurse=True, include_self=True):
            if sub.recording_options['record_metadata']:
                sub._rec_mgr.record_metadata(sub)

            # Also, optionally, record to the recorders attached to this System,
            #   the system metadata for all the subsystems
            if rec_model_meta:
                self._rec_mgr.record_metadata(sub)

    def use_fixed_coloring(self, coloring=_STD_COLORING_FNAME, recurse=True):
        """
        Use a precomputed coloring for this System.

        Parameters
        ----------
        coloring : str
            A coloring filename.  If no arg is passed, filename will be determined
            automatically.
        recurse : bool
            If True, set fixed coloring in all subsystems that declare a coloring. Ignored
            if a specific coloring is passed in.
        """
        if coloring_mod._force_dyn_coloring and coloring is _STD_COLORING_FNAME:
            self._coloring_info['dynamic'] = True
            return  # don't use static this time

        self._coloring_info['static'] = coloring
        self._coloring_info['dynamic'] = False

        if coloring is not _STD_COLORING_FNAME:
            if recurse:
                simple_warning("%s: recurse was passed to use_fixed_coloring but a specific "
                               "coloring was set, so recurse was ignored." % self.pathname)
            if isinstance(coloring, Coloring):
                approx = self._get_approx_scheme(coloring._meta['method'])
                # force regen of approx groups on next call to compute_approximations
                approx._reset()
            return

        if recurse:
            for s in self._subsystems_myproc:
                s.use_fixed_coloring(coloring, recurse)

    def declare_coloring(self,
                         wrt=_DEFAULT_COLORING_META['wrt_patterns'],
                         method=_DEFAULT_COLORING_META['method'],
                         form=None,
                         step=None,
                         per_instance=_DEFAULT_COLORING_META['per_instance'],
                         num_full_jacs=_DEFAULT_COLORING_META['num_full_jacs'],
                         tol=_DEFAULT_COLORING_META['tol'],
                         orders=_DEFAULT_COLORING_META['orders'],
                         perturb_size=_DEFAULT_COLORING_META['perturb_size'],
                         min_improve_pct=_DEFAULT_COLORING_META['min_improve_pct'],
                         show_summary=_DEFAULT_COLORING_META['show_summary'],
                         show_sparsity=_DEFAULT_COLORING_META['show_sparsity']):
        """
        Set options for deriv coloring of a set of wrt vars matching the given pattern(s).

        Parameters
        ----------
        wrt : str or list of str
            The name or names of the variables that derivatives are taken with respect to.
            This can contain input names, output names, or glob patterns.
        method : str
            Method used to compute derivative: "fd" for finite difference, "cs" for complex step.
        form : str
            Finite difference form, can be "forward", "central", or "backward". Leave
            undeclared to keep unchanged from previous or default value.
        step : float
            Step size for finite difference. Leave undeclared to keep unchanged from previous
            or default value.
        per_instance : bool
            If True, a separate coloring will be generated for each instance of a given class.
            Otherwise, only one coloring for a given class will be generated and all instances
            of that class will use it.
        num_full_jacs : int
            Number of times to repeat partial jacobian computation when computing sparsity.
        tol : float
            Tolerance used to determine if an array entry is nonzero during sparsity determination.
        orders : int
            Number of orders above and below the tolerance to check during the tolerance sweep.
        perturb_size : float
            Size of input/output perturbation during generation of sparsity.
        min_improve_pct : float
            If coloring does not improve (decrease) the number of solves more than the given
            percentage, coloring will not be used.
        show_summary : bool
            If True, display summary information after generating coloring.
        show_sparsity : bool
            If True, display sparsity with coloring info after generating coloring.
        """
        if method not in ('fd', 'cs'):
            raise RuntimeError("{}: method must be one of ['fd', 'cs'].".format(self.msginfo))

        self._has_approx = True
        approx = self._get_approx_scheme(method)

        # start with defaults
        options = _DEFAULT_COLORING_META.copy()
        options.update(approx.DEFAULT_OPTIONS)

        if self._coloring_info['static'] is None:
            options['dynamic'] = True
        else:
            options['dynamic'] = False
            options['static'] = self._coloring_info['static']

        options['wrt_patterns'] = [wrt] if isinstance(wrt, string_types) else wrt
        options['method'] = method
        options['per_instance'] = per_instance
        options['repeat'] = num_full_jacs
        options['tol'] = tol
        options['orders'] = orders
        options['perturb_size'] = perturb_size
        options['min_improve_pct'] = min_improve_pct
        options['show_summary'] = show_summary
        options['show_sparsity'] = show_sparsity
        options['coloring'] = self._coloring_info['coloring']
        if form is not None:
            options['form'] = form
        if step is not None:
            options['step'] = step

        self._coloring_info = options

    def _compute_approx_coloring(self, recurse=False, **overrides):
        """
        Compute a coloring of the approximated derivatives.

        This assumes that the current System is in a proper state for computing approximated
        derivatives.

        Parameters
        ----------
        recurse : bool
            If True, recurse from this system down the system hierarchy.  Whenever a group
            is encountered that has specified its coloring metadata, we don't recurse below
            that group unless that group has a subsystem that has a nonlinear solver that uses
            gradients.
        **overrides : dict
            Any args that will override either default coloring settings or coloring settings
            resulting from an earlier call to declare_coloring.

        Returns
        -------
        list of Coloring
            The computed colorings.
        """
        if recurse:
            colorings = []
            my_coloring = self._coloring_info['coloring']
            grad_systems = self._get_gradient_nl_solver_systems()
            for s in self.system_iter(include_self=True, recurse=True):
                if my_coloring is None or s in grad_systems:
                    if s._coloring_info['coloring'] is not None:
                        coloring = s._compute_approx_coloring(recurse=False, **overrides)[0]
                        colorings.append(coloring)
                        if coloring is not None:
                            coloring._meta['pathname'] = s.pathname
                            coloring._meta['class'] = type(s).__name__
            return [c for c in colorings if c is not None] or [None]

        # don't override metadata if it's already declared
        info = self._coloring_info

        info.update(**overrides)
        if isinstance(info['wrt_patterns'], string_types):
            info['wrt_patterns'] = [info['wrt_patterns']]

        if info['method'] is None and self._approx_schemes:
            info['method'] = list(self._approx_schemes)[0]

        if self._coloring_info['coloring'] is None:
            # check to see if any approx derivs have been declared
            for meta in self._subjacs_info.values():
                if 'method' in meta and meta['method']:
                    break
            else:  # no approx derivs found
                simple_warning("%s: No approx partials found but coloring was requested.  "
                               "Declaring ALL partials as approx (method='%s')" %
                               (self.msginfo, self._coloring_info['method']))
                try:
                    self.declare_partials('*', '*', method=self._coloring_info['method'])
                except AttributeError:  # this system must be a group
                    from openmdao.core.component import Component
                    for s in self.system_iter(recurse=True, typ=Component):
                        s.declare_partials('*', '*', method=self._coloring_info['method'])
                self._setup_partials(recurse=True)

        approx_scheme = self._get_approx_scheme(self._coloring_info['method'])

        if self._coloring_info['coloring'] is None and self._coloring_info['static'] is None:
            self._coloring_info['dynamic'] = True

        coloring_fname = self.get_approx_coloring_fname()

        # if we find a previously computed class coloring for our class, just use that
        # instead of regenerating a coloring.
        if not info['per_instance'] and coloring_fname in coloring_mod._CLASS_COLORINGS:
            info['coloring'] = coloring = coloring_mod._CLASS_COLORINGS[coloring_fname]
            if coloring is None:
                print("\nClass coloring for class '{}' wasn't good enough, "
                      "so skipping for '{}'".format(type(self).__name__, self.pathname))
                info['static'] = info['dynamic'] = None
            else:
                print("\n{} using class coloring for class '{}'".format(self.pathname,
                                                                        type(self).__name__))
                info.update(coloring._meta)
                # force regen of approx groups during next compute_approximations
                approx_scheme._reset()
            return [coloring]

        from openmdao.core.group import Group
        is_total = isinstance(self, Group)

        # compute perturbations
        starting_inputs = self._inputs._data.copy()
        in_offsets = starting_inputs.copy()
        in_offsets[in_offsets == 0.0] = 1.0
        in_offsets *= info['perturb_size']

        starting_outputs = self._outputs._data.copy()
        out_offsets = starting_outputs.copy()
        out_offsets[out_offsets == 0.0] = 1.0
        out_offsets *= info['perturb_size']

        starting_resids = self._residuals._data.copy()

        # for groups, this does some setup of approximations
        self._setup_approx_coloring()

        save_first_call = self._first_call_to_linearize
        self._first_call_to_linearize = False
        sparsity_start_time = time.time()

        for i in range(info['num_full_jacs']):
            # randomize inputs (and outputs if implicit)
            if i > 0:
                self._inputs._data[:] = \
                    starting_inputs + in_offsets * np.random.random(in_offsets.size)
                self._outputs._data[:] = \
                    starting_outputs + out_offsets * np.random.random(out_offsets.size)

                if is_total:
                    self._solve_nonlinear()
                else:
                    self._apply_nonlinear()

                for scheme in self._approx_schemes.values():
                    scheme._reset()  # force a re-initialization of approx

            self.run_linearize()
            self._jacobian._save_sparsity(self)

        sparsity_time = time.time() - sparsity_start_time

        self._update_wrt_matches(info)

        ordered_of_info = list(self._jacobian_of_iter())
        ordered_wrt_info = list(self._jacobian_wrt_iter(info['wrt_matches']))
        sparsity, sp_info = self._jacobian._compute_sparsity(ordered_of_info, ordered_wrt_info,
                                                             num_full_jacs=info['num_full_jacs'],
                                                             tol=info['tol'],
                                                             orders=info['orders'])
        sp_info['sparsity_time'] = sparsity_time
        sp_info['pathname'] = self.pathname
        sp_info['class'] = type(self).__name__
        sp_info['type'] = 'semi-total' if self._subsystems_allprocs else 'partial'

        info = self._coloring_info

        self._jacobian._jac_summ = None  # reclaim the memory
        if self.pathname:
            ordered_of_info = self._jac_var_info_abs2prom(ordered_of_info)
            ordered_wrt_info = self._jac_var_info_abs2prom(ordered_wrt_info)

        coloring = _compute_coloring(sparsity, 'fwd')

        # if the improvement wasn't large enough, don't use coloring
        pct = coloring._solves_info()[-1]
        if info['min_improve_pct'] > pct:
            info['coloring'] = info['static'] = info['dynamic'] = None
            simple_warning("%s: Coloring was deactivated.  Improvement of %.1f%% was less than min "
                           "allowed (%.1f%%)." % (self.msginfo, pct, info['min_improve_pct']))
            if not info['per_instance']:
                coloring_mod._CLASS_COLORINGS[coloring_fname] = None
            return [None]

        coloring._row_vars = [t[0] for t in ordered_of_info]
        coloring._col_vars = [t[0] for t in ordered_wrt_info]
        coloring._row_var_sizes = [t[2] - t[1] for t in ordered_of_info]
        coloring._col_var_sizes = [t[2] - t[1] for t in ordered_wrt_info]

        coloring._meta.update(info)  # save metadata we used to create the coloring
        del coloring._meta['coloring']
        coloring._meta.update(sp_info)

        info['coloring'] = coloring

        approx = self._get_approx_scheme(coloring._meta['method'])
        # force regen of approx groups during next compute_approximations
        approx._reset()

        if info['show_sparsity'] or info['show_summary']:
            print("\nApprox coloring for '%s' (class %s)" % (self.pathname, type(self).__name__))

        if info['show_sparsity']:
            coloring.display_txt()
        if info['show_summary']:
            coloring.summary()

        self._save_coloring(coloring)

        if not info['per_instance']:
            # save the class coloring for other instances of this class to use
            coloring_mod._CLASS_COLORINGS[coloring_fname] = coloring

        # restore original inputs/outputs
        self._inputs._data[:] = starting_inputs
        self._outputs._data[:] = starting_outputs
        self._residuals._data[:] = starting_resids

        self._first_call_to_linearize = save_first_call

        return [coloring]

    def _setup_approx_coloring(self):
        pass

    def _jacobian_of_iter(self):
        """
        Iterate over (name, offset, end, idxs) for each row var in the systems's jacobian.
        """
        abs2meta = self._var_allprocs_abs2meta
        offset = end = 0
        for of in self._var_allprocs_abs_names['output']:
            end += abs2meta[of]['size']
            yield of, offset, end, _full_slice
            offset = end

    def _jacobian_wrt_iter(self, wrt_matches=None):
        """
        Iterate over (name, offset, end, idxs) for each column var in the systems's jacobian.

        Parameters
        ----------
        wrt_matches : set or None
            Only include row vars that are contained in this set.  This will determine what
            the actual offsets are, i.e. the offsets will be into a reduced jacobian
            containing only the matching columns.
        """
        if wrt_matches is None:
            wrt_matches = ContainsAll()
        abs2meta = self._var_allprocs_abs2meta
        offset = end = 0
        for of, _offset, _end, sub_of_idx in self._jacobian_of_iter():
            if of in wrt_matches:
                end += (_end - _offset)
                yield of, offset, end, sub_of_idx
                offset = end

        for wrt in self._var_allprocs_abs_names['input']:
            if wrt in wrt_matches:
                end += abs2meta[wrt]['size']
                yield wrt, offset, end, _full_slice
                offset = end

    def get_approx_coloring_fname(self):
        """
        Return the full pathname to a coloring file.

        Parameters
        ----------
        system : System
            The System having its coloring saved or loaded.

        Returns
        -------
        str
            Full pathname of the coloring file.
        """
        directory = self._problem_options['coloring_dir']
        if not self.pathname:
            # total coloring
            return os.path.join(directory, 'total_coloring.pkl')

        if self._coloring_info.get('per_instance'):
            # base the name on the instance pathname
            fname = 'coloring_' + self.pathname.replace('.', '_') + '.pkl'
        else:
            # base the name on the class name
            fname = 'coloring_' + '_'.join(
                [self.__class__.__module__.replace('.', '_'), self.__class__.__name__]) + '.pkl'

        return os.path.join(directory, fname)

    def _save_coloring(self, coloring):
        """
        Save the coloring to a file based on this system's class or pathname.

        Parameters
        ----------
        coloring : Coloring
            See Coloring class docstring.
        """
        # under MPI, only save on proc 0
        if ((self._full_comm is not None and self._full_comm.rank == 0) or
                (self._full_comm is None and self.comm.rank == 0)):
            coloring.save(self.get_approx_coloring_fname())

    def _get_static_coloring(self):
        """
        Get the Coloring for this system.

        If necessary, load the Coloring from a file.

        Returns
        -------
        Coloring or None
            Coloring object, possible loaded from a file, or None
        """
        info = self._coloring_info
        coloring = info['coloring']
        if coloring is not None:
            return coloring

        static = info['static']
        if static is _STD_COLORING_FNAME or isinstance(static, string_types):
            if static is _STD_COLORING_FNAME:
                fname = self.get_approx_coloring_fname()
            else:
                fname = static
            print("%s: loading coloring from file %s" % (self.msginfo, fname))
            info['coloring'] = coloring = Coloring.load(fname)
            if info['wrt_patterns'] != coloring._meta['wrt_patterns']:
                raise RuntimeError("%s: Loaded coloring has different wrt_patterns (%s) than "
                                   "declared ones (%s)." %
                                   (self.msginfo, coloring._meta['wrt_patterns'],
                                    info['wrt_patterns']))
            info.update(info['coloring']._meta)
            approx = self._get_approx_scheme(info['method'])
            # force regen of approx groups during next compute_approximations
            approx._reset()
        elif isinstance(static, coloring_mod.Coloring):
            info['coloring'] = coloring = static

        if coloring is not None:
            info['dynamic'] = False

        info['static'] = coloring

        return coloring

    def _get_coloring(self):
        """
        Get the Coloring for this system.

        If necessary, load the Coloring from a file or dynamically generate it.

        Returns
        -------
        Coloring or None
            Coloring object, possible loaded from a file or dynamically generated, or None
        """
        coloring = self._get_static_coloring()
        if coloring is None and self._coloring_info['dynamic']:
            self._coloring_info['coloring'] = coloring = self._compute_approx_coloring()[0]
            if coloring is not None:
                self._coloring_info.update(coloring._meta)

        return coloring

    def _setup_par_fd_procs(self, comm):
        """
        Split up the comm for use in parallel FD.

        Parameters
        ----------
        comm : MPI.Comm or <FakeComm>
            MPI communicator object.

        Returns
        -------
        MPI.Comm or <FakeComm>
            MPI communicator object.
        """
        num_par_fd = self._num_par_fd
        if comm.size < num_par_fd:
            raise ValueError("%s: num_par_fd must be <= communicator size (%d)" %
                             (self.msginfo, comm.size))

        self._full_comm = comm

        if num_par_fd > 1:
            sizes, offsets = evenly_distrib_idxs(num_par_fd, comm.size)

            # a 'color' is assigned to each subsystem, with
            # an entry for each processor it will be given
            # e.g. [0, 0, 0, 1, 1, 1, 2, 2, 2, 3, 3, 3]
            color = np.empty(comm.size, dtype=int)
            for i in range(num_par_fd):
                color[offsets[i]:offsets[i] + sizes[i]] = i

            self._par_fd_id = color[comm.rank]

            comm = self._full_comm.Split(self._par_fd_id)

        return comm

    def _setup_recording(self, recurse=True):
        if self._rec_mgr._recorders:
            myinputs = myoutputs = myresiduals = []

            options = self.recording_options
            incl = options['includes']
            excl = options['excludes']

            # includes and excludes for inputs are specified using _absolute_ names
            # vectors are keyed on absolute name, discretes on relative/promoted name
            if options['record_inputs']:
                views = self._inputs._views
                myinputs = sorted([n for n in self._var_abs2prom['input']
                                   if check_path(n, incl, excl)])

            # includes and excludes for outputs are specified using _promoted_ names
            # vectors are keyed on absolute name, discretes on relative/promoted name
            if options['record_outputs']:
                views = self._outputs._views
                myoutputs = sorted([n for n, prom in self._var_abs2prom['output'].items()
                                    if check_path(prom, incl, excl)])

                if self._var_discrete['output']:
                    # if we have discrete outputs then residual name set doesn't match output one
                    if options['record_residuals']:
                        myresiduals = [n for n in myoutputs if n in views]
                elif options['record_residuals']:
                    myresiduals = myoutputs

            elif options['record_residuals']:
                abs2prom = self._var_abs2prom['output']
                myresiduals = [n for n in self._residuals._views
                               if check_path(abs2prom[n], incl, excl)]

            self._filtered_vars_to_record = {
                'input': myinputs,
                'output': myoutputs,
                'residual': myresiduals
            }

            self._rec_mgr.startup(self)

        # Recursion
        if recurse:
            for subsys in self._subsystems_myproc:
                subsys._setup_recording(recurse)

    def _setup_var_index_ranges(self, recurse=True):
        """
        Compute the division of variables by subsystem.

        Parameters
        ----------
        recurse : bool
            Whether to call this method in subsystems (ignored).
        """
        self._setup_var_index_maps(recurse=recurse)

    def _setup_var_data(self, recurse=True):
        """
        Compute the list of abs var names, abs/prom name maps, and metadata dictionaries.

        Parameters
        ----------
        recurse : bool
            Whether to call this method in subsystems.
        """
        self._var_allprocs_abs_names = {'input': [], 'output': []}
        self._var_abs_names = {'input': [], 'output': []}
        self._var_allprocs_prom2abs_list = {'input': OrderedDict(), 'output': OrderedDict()}
        self._var_abs2prom = {'input': {}, 'output': {}}
        self._var_allprocs_abs2meta = {}
        self._var_abs2meta = {}

    def _setup_var_index_maps(self, recurse=True):
        """
        Compute maps from abs var names to their index among allprocs variables in this system.

        Parameters
        ----------
        recurse : bool
            Whether to call this method in subsystems.
        """
        self._var_allprocs_abs2idx = abs2idx = {}

        vec_names = self._lin_rel_vec_name_list if self._use_derivatives else self._vec_names

        for vec_name in vec_names:
            abs2idx[vec_name] = abs2idx_t = {}
            for type_ in ['input', 'output']:
                for i, abs_name in enumerate(self._var_allprocs_relevant_names[vec_name][type_]):
                    abs2idx_t[abs_name] = i

        if self._use_derivatives:
            abs2idx['nonlinear'] = abs2idx['linear']

        # Recursion
        if recurse:
            for subsys in self._subsystems_myproc:
                subsys._setup_var_index_maps(recurse)

    def _setup_var_sizes(self, recurse=True):
        """
        Compute the arrays of local variable sizes for all variables/procs on this system.

        Parameters
        ----------
        recurse : bool
            Whether to call this method in subsystems.
        """
        self._var_sizes = {}
        self._owned_sizes = None
        self._nodup_out_ranges = None
        self._nodup2local_out_inds = None
        self._owning_rank = defaultdict(int)

    def _setup_global_shapes(self):
        """
        Compute the global size and shape of all variables on this system.
        """
        meta = self._var_allprocs_abs2meta

        for typ in ('input', 'output'):
            # now set global sizes and shapes into metadata for distributed variables
            sizes = self._var_sizes['nonlinear'][typ]
            for idx, abs_name in enumerate(self._var_allprocs_abs_names[typ]):
                mymeta = meta[abs_name]
                local_shape = mymeta['shape']
                if not mymeta['distributed']:
                    # not distributed, just use local shape and size
                    mymeta['global_size'] = mymeta['size']
                    mymeta['global_shape'] = local_shape
                    continue

                global_size = np.sum(sizes[:, idx])
                mymeta['global_size'] = global_size

                # assume that all but the first dimension of the shape of a
                # distributed variable is the same on all procs
                high_dims = local_shape[1:]
                if high_dims:
                    high_size = np.prod(high_dims)
                    dim1 = global_size // high_size
                    if global_size % high_size != 0:
                        raise RuntimeError("%s: Global size of output '%s' (%s) does not agree "
                                           "with local shape %s" % (self.msginfo, abs_name,
                                                                    global_size, local_shape))
                    global_shape = tuple([dim1] + list(high_dims))
                else:
                    high_size = 1
                    global_shape = (global_size,)
                mymeta['global_shape'] = global_shape

    def _setup_global_connections(self, recurse=True, conns=None):
        """
        Compute dict of all connections between this system's inputs and outputs.

        The connections come from 4 sources:
        1. Implicit connections owned by the current system
        2. Explicit connections declared by the current system
        3. Explicit connections declared by parent systems
        4. Implicit / explicit from subsystems

        Parameters
        ----------
        recurse : bool
            Whether to call this method in subsystems.
        conns : dict
            Dictionary of connections passed down from parent group.
        """
        pass

    def _setup_vec_names(self, mode, vec_names=None, vois=None):
        """
        Return the list of vec_names and the vois dict.

        Parameters
        ----------
        mode : str
            Derivative direction, either 'fwd' or 'rev'.
        vec_names : list of str or None
            The list of names of vectors. Depends on the value of mode.
        vois : dict
            Dictionary of either design vars or responses, depending on the value
            of mode.

        """
        self._vois = vois
        if vec_names is None:  # should only occur at top level on full setup
            if self._use_derivatives:
                vec_names = ['nonlinear', 'linear']
                if mode == 'fwd':
                    self._vois = vois = self.get_design_vars(recurse=True, get_sizes=False)
                else:  # rev
                    self._vois = vois = self.get_responses(recurse=True, get_sizes=False)
                vec_names.extend(sorted(set(voi for voi, data in iteritems(vois)
                                            if data['parallel_deriv_color'] is not None
                                            or data['vectorize_derivs'])))
            else:
                vec_names = ['nonlinear']
                self._vois = {}

        self._vec_names = vec_names
        self._lin_vec_names = vec_names[1:]  # only linear vec names

        for s in self.system_iter():
            s._vec_names = vec_names
            s._lin_vec_names = self._lin_vec_names

    def _init_relevance(self, mode):
        """
        Create the relevance dictionary.

        Parameters
        ----------
        mode : str
            Derivative direction, either 'fwd' or 'rev'.

        Returns
        -------
        dict
            The relevance dictionary.
        """
        if self._use_derivatives:
            desvars = self.get_design_vars(recurse=True, get_sizes=False)
            responses = self.get_responses(recurse=True, get_sizes=False)
            return get_relevant_vars(self._conn_global_abs_in2out, desvars, responses,
                                     mode)
        else:
            relevant = defaultdict(dict)
            relevant['nonlinear'] = {'@all': ({'input': ContainsAll(), 'output': ContainsAll()},
                                              ContainsAll())}
            return relevant

    def _setup_relevance(self, mode, relevant=None):
        """
        Set up the relevance dictionary.

        Parameters
        ----------
        mode : str
            Derivative direction, either 'fwd' or 'rev'.
        relevant : dict or None
            Dictionary mapping VOI name to all variables necessary for computing
            derivatives between the VOI and all other VOIs.

        """
        if relevant is None:  # should only occur at top level on full setup
            self._relevant = relevant = self._init_relevance(mode)
        else:
            self._relevant = relevant

        self._var_allprocs_relevant_names = defaultdict(lambda: {'input': [], 'output': []})
        self._var_relevant_names = defaultdict(lambda: {'input': [], 'output': []})

        self._rel_vec_name_list = []
        for vec_name in self._vec_names:
            rel, relsys = relevant[vec_name]['@all']
            if self.pathname in relsys:
                self._rel_vec_name_list.append(vec_name)
            for type_ in ('input', 'output'):
                self._var_allprocs_relevant_names[vec_name][type_].extend(
                    v for v in self._var_allprocs_abs_names[type_] if v in rel[type_])
                self._var_relevant_names[vec_name][type_].extend(
                    v for v in self._var_abs_names[type_] if v in rel[type_])

        self._rel_vec_names = frozenset(self._rel_vec_name_list)
        self._lin_rel_vec_name_list = self._rel_vec_name_list[1:]

        for s in self._subsystems_myproc:
            s._setup_relevance(mode, relevant)

    def _setup_connections(self, recurse=True):
        """
        Compute dict of all connections owned by this system.

        Parameters
        ----------
        recurse : bool
            Whether to call this method in subsystems.
        """
        pass

    def _setup_global(self, ext_num_vars, ext_sizes):
        """
        Compute total number and total size of variables in systems before / after this system.

        Parameters
        ----------
        ext_num_vars : {'input': (int, int), 'output': (int, int)}
            Total number of allprocs variables in system before/after this one.
        ext_sizes : {'input': (int, int), 'output': (int, int)}
            Total size of allprocs variables in system before/after this one.
        """
        self._ext_num_vars = ext_num_vars
        self._ext_sizes = ext_sizes

    def _setup_vectors(self, root_vectors, resize=False, alloc_complex=False):
        """
        Compute all vectors for all vec names and assign excluded variables lists.

        Parameters
        ----------
        root_vectors : dict of dict of Vector
            Root vectors: first key is 'input', 'output', or 'residual'; second key is vec_name.
        resize : bool
            Whether to resize the root vectors - i.e, because this system is initiating a reconf.
        alloc_complex : bool
            Whether to allocate any imaginary storage to perform complex step. Default is False.
        """
        self._vectors = vectors = {'input': OrderedDict(),
                                   'output': OrderedDict(),
                                   'residual': OrderedDict()}

        # Allocate complex if root vector was allocated complex.
        alloc_complex = root_vectors['output']['nonlinear']._alloc_complex

        # This happens if you reconfigure and switch to 'cs' without forcing the vectors to be
        # initially allocated as complex.
        if not alloc_complex and 'cs' in self._approx_schemes:
            raise RuntimeError("{}: In order to activate complex step during reconfiguration, "
                               "you need to set 'force_alloc_complex' to True during setup. e.g. "
                               "'problem.setup(force_alloc_complex=True)'".format(self.msginfo))

        if self._vector_class is None:
            self._vector_class = self._local_vector_class

        vector_class = self._vector_class

        for vec_name in self._rel_vec_name_list:

            # Only allocate complex in the vectors we need.
            vec_alloc_complex = root_vectors['output'][vec_name]._alloc_complex

            for kind in ['input', 'output', 'residual']:
                rootvec = root_vectors[kind][vec_name]
                vectors[kind][vec_name] = vector_class(
                    vec_name, kind, self, rootvec, resize=resize,
                    alloc_complex=vec_alloc_complex, ncol=rootvec._ncol)

        self._inputs = vectors['input']['nonlinear']
        self._outputs = vectors['output']['nonlinear']
        self._residuals = vectors['residual']['nonlinear']

        self._setup_bounds(root_vectors['lower'], root_vectors['upper'], resize=resize)

        for subsys in self._subsystems_myproc:
            subsys._scale_factors = self._scale_factors
            subsys._setup_vectors(root_vectors, alloc_complex=alloc_complex)

    def _setup_bounds(self, root_lower, root_upper, resize=False):
        """
        Compute the lower and upper bounds vectors and set their values.

        Parameters
        ----------
        root_lower : Vector
            Root vector for the lower bounds vector.
        root_upper : Vector
            Root vector for the upper bounds vector.
        resize : bool
            Whether to resize the root vectors - i.e, because this system is initiating a reconf.
        """
        vector_class = root_lower.__class__
        self._lower_bounds = lower = vector_class(
            'nonlinear', 'output', self, root_lower, resize=resize)

        self._upper_bounds = upper = vector_class(
            'nonlinear', 'output', self, root_upper, resize=resize)

        if self._has_bounds:
            abs2meta = self._var_abs2meta
            for abs_name in self._var_abs_names['output']:
                meta = abs2meta[abs_name]
                var_lower = meta['lower']
                var_upper = meta['upper']
                ref0 = meta['ref0']
                ref = meta['ref']

                if not np.isscalar(ref0):
                    ref0 = ref0.reshape(meta['shape'])
                if not np.isscalar(ref):
                    ref = ref.reshape(meta['shape'])

                if var_lower is not None:
                    lower._views[abs_name][:] = (var_lower - ref0) / (ref - ref0)

                if var_upper is not None:
                    upper._views[abs_name][:] = (var_upper - ref0) / (ref - ref0)

    def _compute_root_scale_factors(self):
        """
        Compute scale factors for all variables.

        Returns
        -------
        dict
            Mapping of each absoute var name to its corresponding scaling factor tuple.
        """
        # make this a defaultdict to handle the case of access using unconnected inputs
        scale_factors = defaultdict(lambda: {
            ('input', 'phys'): (0.0, 1.0),
            ('input', 'norm'): (0.0, 1.0)
        })

        allprocs_meta_out = self._var_allprocs_abs2meta

        for abs_name in self._var_allprocs_abs_names['output']:
            meta = allprocs_meta_out[abs_name]
            ref0 = meta['ref0']
            res_ref = meta['res_ref']
            a0 = ref0
            a1 = meta['ref'] - ref0
            scale_factors[abs_name] = {
                ('output', 'phys'): (a0, a1),
                ('output', 'norm'): (-a0 / a1, 1.0 / a1),
                ('residual', 'phys'): (0.0, res_ref),
                ('residual', 'norm'): (0.0, 1.0 / res_ref),
            }
        return scale_factors

    def _setup_transfers(self, recurse=True):
        """
        Compute all transfers that are owned by this system.

        Parameters
        ----------
        recurse : bool
            Whether to call this method in subsystems.
        """
        pass

    def _setup_solvers(self, recurse=True):
        """
        Perform setup in all solvers.

        Parameters
        ----------
        recurse : bool
            Whether to call this method in subsystems.
        """
        # remove old solver error files if they exist
        if self.pathname == '':
            rank = MPI.COMM_WORLD.rank if MPI is not None else 0
            if rank == 0:
                for f in os.listdir('.'):
                    if fnmatchcase(f, 'solver_errors.*.out'):
                        os.remove(f)

        if self._nonlinear_solver is not None:
            self._nonlinear_solver._setup_solvers(self, 0)
        if self._linear_solver is not None:
            self._linear_solver._setup_solvers(self, 0)

        if recurse:
            for subsys in self._subsystems_myproc:
                subsys._setup_solvers(recurse=recurse)

    def _setup_jacobians(self, recurse=True):
        """
        Set and populate jacobians down through the system tree.

        Parameters
        ----------
        recurse : bool
            If True, setup jacobians in all descendants.
        """
        if not self._use_derivatives:
            return

        asm_jac_solvers = set()
        if self._linear_solver is not None:
            asm_jac_solvers.update(self._linear_solver._assembled_jac_solver_iter())

        nl_asm_jac_solvers = set()
        if self.nonlinear_solver is not None:
            nl_asm_jac_solvers.update(self.nonlinear_solver._assembled_jac_solver_iter())

        asm_jac = None
        if asm_jac_solvers:
            asm_jac = _asm_jac_types[self.options['assembled_jac_type']](system=self)
            self._assembled_jac = asm_jac
            for s in asm_jac_solvers:
                s._assembled_jac = asm_jac

        if nl_asm_jac_solvers:
            if asm_jac is None:
                asm_jac = _asm_jac_types[self.options['assembled_jac_type']](system=self)
            for s in nl_asm_jac_solvers:
                s._assembled_jac = asm_jac

        if self._has_approx:
            self._set_approx_partials_meta()

        # At present, we don't support a AssembledJacobian in a group
        # if any subcomponents are matrix-free.
        if asm_jac is not None:
            if self.matrix_free:
                raise RuntimeError("%s: AssembledJacobian not supported for matrix-free "
                                   "subcomponent." % self.msginfo)

        if recurse:
            for subsys in self._subsystems_myproc:
                subsys._setup_jacobians()

    def set_initial_values(self):
        """
        Set all input and output variables to their declared initial values.
        """
        abs2meta = self._var_abs2meta
        for abs_name in self._var_abs_names['input']:
            self._inputs._views[abs_name][:] = abs2meta[abs_name]['value']

        for abs_name in self._var_abs_names['output']:
            self._outputs._views[abs_name][:] = abs2meta[abs_name]['value']

    def _get_maps(self, prom_names):
        """
        Define variable maps based on promotes lists.

        Parameters
        ----------
        prom_names : {'input': [], 'output': []}
            Lists of promoted input and output names.

        Returns
        -------
        dict of {'input': {str:str, ...}, 'output': {str:str, ...}}
            dictionary mapping input/output variable names
            to promoted variable names.
        """
        gname = self.name + '.' if self.name else ''

        def split_list(lst):
            """
            Return names, patterns, and renames found in lst.
            """
            names = []
            patterns = []
            renames = {}
            for entry in lst:
                if isinstance(entry, string_types):
                    if '*' in entry or '?' in entry or '[' in entry:
                        patterns.append(entry)
                    else:
                        names.append(entry)
                elif isinstance(entry, tuple) and len(entry) == 2:
                    renames[entry[0]] = entry[1]
                else:
                    raise TypeError("when adding subsystem '%s', entry '%s'"
                                    " is not a string or tuple of size 2" %
                                    (self.pathname, entry))
            return names, patterns, renames

        def resolve(to_match, io_types, matches, proms):
            """
            Determine the mapping of promoted names to the parent scope for a promotion type.

            This is called once for promotes or separately for promotes_inputs and promotes_outputs.
            """
            if not to_match:
                for typ in io_types:
                    if gname:
                        matches[typ] = {name: gname + name for name in proms[typ]}
                    else:
                        matches[typ] = {name: name for name in proms[typ]}
                return True

            found = set()
            names, patterns, renames = split_list(to_match)
            for typ in io_types:
                pmap = matches[typ]
                for name in proms[typ]:
                    if name in names:
                        pmap[name] = name
                        found.add(name)
                    elif name in renames:
                        pmap[name] = renames[name]
                        found.add(name)
                    else:
                        for pattern in patterns:
                            # if name matches, promote that variable to parent
                            if pattern == '*' or fnmatchcase(name, pattern):
                                pmap[name] = name
                                found.add(pattern)
                                break
                        else:
                            # Default: prepend the parent system's name
                            pmap[name] = gname + name if gname else name

            not_found = (set(names).union(renames).union(patterns)) - found
            if not_found:
                if not self._var_abs2meta and isinstance(self, openmdao.core.group.Group):
                    empty_group_msg = ' Group contains no variables.'
                else:
                    empty_group_msg = ''
                if len(io_types) == 2:
                    call = 'promotes'
                else:
                    call = 'promotes_%ss' % io_types[0]
                raise RuntimeError("%s: '%s' failed to find any matches for the following "
                                   "names or patterns: %s.%s" %
                                   (self.msginfo, call, sorted(not_found), empty_group_msg))

        maps = {'input': {}, 'output': {}}

        if self._var_promotes['input'] or self._var_promotes['output']:
            if self._var_promotes['any']:
                raise RuntimeError("%s: 'promotes' cannot be used at the same time as "
                                   "'promotes_inputs' or 'promotes_outputs'." % self.msginfo)
            resolve(self._var_promotes['input'], ('input',), maps, prom_names)
            resolve(self._var_promotes['output'], ('output',), maps, prom_names)
        else:
            resolve(self._var_promotes['any'], ('input', 'output'), maps, prom_names)

        return maps

    def _get_scope(self):
        """
        Find the input and output variables that are needed for a particular matvec product.

        Returns
        -------
        (set, set)
            Sets of output and input variables.
        """
        try:
            return self._scope_cache[None]
        except KeyError:
            self._scope_cache[None] = (frozenset(self._var_abs_names['output']), _empty_frozen_set)
            return self._scope_cache[None]

    def _get_potential_partials_lists(self, include_wrt_outputs=True):
        """
        Return full lists of possible 'of' and 'wrt' variables.

        Filters out any discrete variables.

        Parameters
        ----------
        include_wrt_outputs : bool
            If True, include outputs in the wrt list.

        Returns
        -------
        list
            List of 'of' variable names.
        list
            List of 'wrt' variable names.
        """
        of_list = list(self._var_allprocs_prom2abs_list['output'])
        wrt_list = list(self._var_allprocs_prom2abs_list['input'])

        # filter out any discrete inputs or outputs
        if self._discrete_outputs:
            of_list = [n for n in of_list if n not in self._discrete_outputs]
        if self._discrete_inputs:
            wrt_list = [n for n in wrt_list if n not in self._discrete_inputs]

        if include_wrt_outputs:
            wrt_list = of_list + wrt_list

        return of_list, wrt_list

    @property
    def metadata(self):
        """
        Get the options for this System.
        """
        warn_deprecation("The 'metadata' attribute provides backwards compatibility "
                         "with earlier version of OpenMDAO; use 'options' instead.")
        return self.options

    @contextmanager
    def _unscaled_context(self, outputs=(), residuals=()):
        """
        Context manager for units and scaling for vectors.

        Temporarily puts vectors in a physical and unscaled state, because
        internally, vectors are nominally in a dimensionless and scaled state.

        Parameters
        ----------
        outputs : list of output <Vector> objects
            List of output vectors to apply the unit and scaling conversions.
        residuals : list of residual <Vector> objects
            List of residual vectors to apply the unit and scaling conversions.
        """
        if self._has_output_scaling:
            for vec in outputs:
                vec.scale('phys')
        if self._has_resid_scaling:
            for vec in residuals:
                vec.scale('phys')

        yield

        if self._has_output_scaling:
            for vec in outputs:
                vec.scale('norm')

        if self._has_resid_scaling:
            for vec in residuals:
                vec.scale('norm')

    @contextmanager
    def _unscaled_context_all(self):
        """
        Context manager that temporarily puts all vectors in an unscaled state.
        """
        if self._has_output_scaling:
            for vec in self._vectors['output'].values():
                vec.scale('phys')
        if self._has_resid_scaling:
            for vec in self._vectors['residual'].values():
                vec.scale('phys')

        yield

        if self._has_output_scaling:
            for vec in self._vectors['output'].values():
                vec.scale('norm')
        if self._has_resid_scaling:
            for vec in self._vectors['residual'].values():
                vec.scale('norm')

    @contextmanager
    def _scaled_context_all(self):
        """
        Context manager that temporarily puts all vectors in a scaled state.
        """
        if self._has_output_scaling:
            for vec in self._vectors['output'].values():
                vec.scale('norm')
        if self._has_resid_scaling:
            for vec in self._vectors['residual'].values():
                vec.scale('norm')

        yield

        if self._has_output_scaling:
            for vec in self._vectors['output'].values():
                vec.scale('phys')
        if self._has_resid_scaling:
            for vec in self._vectors['residual'].values():
                vec.scale('phys')

    @contextmanager
    def _static_mode_all(self, static_mode):
        """
        Context manager that temporarily sets the static mode of all subsystems.
        """
        for system in self.system_iter(include_self=True, recurse=True):
            system._static_mode = static_mode

        yield

        for system in self.system_iter(include_self=True, recurse=True):
            system._static_mode = not static_mode

    @contextmanager
    def _matvec_context(self, vec_name, scope_out, scope_in, mode, clear=True):
        """
        Context manager for vectors.

        For the given vec_name, return vectors that use a set of
        internal variables that are relevant to the current matrix-vector
        product.  This is called only from _apply_linear.

        Parameters
        ----------
        vec_name : str
            Name of the vector to use.
        scope_out : frozenset or None
            Set of absolute output names in the scope of this mat-vec product.
            If None, all are in the scope.
        scope_in : frozenset or None
            Set of absolute input names in the scope of this mat-vec product.
            If None, all are in the scope.
        mode : str
            Key for specifying derivative direction. Values are 'fwd'
            or 'rev'.
        clear : bool(True)
            If True, zero out residuals (in fwd mode) or inputs and outputs
            (in rev mode).

        Yields
        ------
        (d_inputs, d_outputs, d_residuals) : tuple of Vectors
            Yields the three Vectors configured internally to deal only
            with variables relevant to the current matrix vector product.

        """
        d_inputs = self._vectors['input'][vec_name]
        d_outputs = self._vectors['output'][vec_name]
        d_residuals = self._vectors['residual'][vec_name]

        if clear:
            if mode == 'fwd':
                d_residuals.set_const(0.0)
            else:  # rev
                d_inputs.set_const(0.0)
                d_outputs.set_const(0.0)

        if scope_out is None and scope_in is None:
            yield d_inputs, d_outputs, d_residuals
        else:
            old_ins = d_inputs._names
            old_outs = d_outputs._names

            if scope_out is not None:
                d_outputs._names = scope_out.intersection(d_outputs._views)
            if scope_in is not None:
                d_inputs._names = scope_in.intersection(d_inputs._views)

            yield d_inputs, d_outputs, d_residuals

            # reset _names so users will see full vector contents
            d_inputs._names = old_ins
            d_outputs._names = old_outs

    def get_nonlinear_vectors(self):
        """
        Return the inputs, outputs, and residuals vectors.

        Returns
        -------
        (inputs, outputs, residuals) : tuple of <Vector> instances
            Yields the inputs, outputs, and residuals nonlinear vectors.
        """
        if self._inputs is None:
            raise RuntimeError("{}: Cannot get vectors because setup has not yet been "
                               "called.".format(self.msginfo))

        return self._inputs, self._outputs, self._residuals

    def get_linear_vectors(self, vec_name='linear'):
        """
        Return the linear inputs, outputs, and residuals vectors.

        Parameters
        ----------
        vec_name : str
            Name of the linear right-hand-side vector. The default is 'linear'.

        Returns
        -------
        (inputs, outputs, residuals) : tuple of <Vector> instances
            Yields the inputs, outputs, and residuals linear vectors for vec_name.
        """
        if self._inputs is None:
            raise RuntimeError("{}: Cannot get vectors because setup has not yet been "
                               "called.".format(self.msginfo))

        if vec_name not in self._vectors['input']:
            raise ValueError("%s: There is no linear vector named %s" % (self.msginfo, vec_name))

        return (self._vectors['input'][vec_name],
                self._vectors['output'][vec_name],
                self._vectors['residual'][vec_name])

    def _get_var_offsets(self):
        """
        Compute global offsets for variables.

        Returns
        -------
        dict
            Arrays of global offsets keyed by vec_name and deriv direction.
        """
        if self._var_offsets is None:
            offsets = self._var_offsets = {}
            vec_names = self._lin_rel_vec_name_list if self._use_derivatives else self._vec_names

            for vec_name in vec_names:
                offsets[vec_name] = off_vn = {}
                for type_ in ['input', 'output']:
                    vsizes = self._var_sizes[vec_name][type_]
                    if vsizes.size > 0:
                        csum = np.empty(vsizes.size, dtype=int)
                        csum[0] = 0
                        csum[1:] = np.cumsum(vsizes)[:-1]
                        off_vn[type_] = csum.reshape(vsizes.shape)
                    else:
                        off_vn[type_] = np.zeros(0, dtype=int).reshape((1, 0))

            if self._use_derivatives:
                offsets['nonlinear'] = offsets['linear']

        return self._var_offsets

    @property
    def nonlinear_solver(self):
        """
        Get the nonlinear solver for this system.
        """
        return self._nonlinear_solver

    @nonlinear_solver.setter
    def nonlinear_solver(self, solver):
        """
        Set this system's nonlinear solver.
        """
        self._nonlinear_solver = solver

    @property
    def linear_solver(self):
        """
        Get the linear solver for this system.
        """
        return self._linear_solver

    @linear_solver.setter
    def linear_solver(self, solver):
        """
        Set this system's linear solver.
        """
        self._linear_solver = solver

    @property
    def nl_solver(self):
        """
        Get the nonlinear solver for this system.
        """
        warn_deprecation("The 'nl_solver' attribute provides backwards compatibility "
                         "with OpenMDAO 1.x ; use 'nonlinear_solver' instead.")
        return self._nonlinear_solver

    @nl_solver.setter
    def nl_solver(self, solver):
        """
        Set this system's nonlinear solver.
        """
        warn_deprecation("The 'nl_solver' attribute provides backwards compatibility "
                         "with OpenMDAO 1.x ; use 'nonlinear_solver' instead.")
        self._nonlinear_solver = solver

    @property
    def ln_solver(self):
        """
        Get the linear solver for this system.
        """
        warn_deprecation("The 'ln_solver' attribute provides backwards compatibility "
                         "with OpenMDAO 1.x ; use 'linear_solver' instead.")
        return self._linear_solver

    @ln_solver.setter
    def ln_solver(self, solver):
        """
        Set this system's linear solver.
        """
        warn_deprecation("The 'ln_solver' attribute provides backwards compatibility "
                         "with OpenMDAO 1.x ; use 'linear_solver' instead.")
        self._linear_solver = solver

    def _set_solver_print(self, level=2, depth=1e99, type_='all'):
        """
        Control printing for solvers and subsolvers in the model.

        Parameters
        ----------
        level : int
            iprint level. Set to 2 to print residuals each iteration; set to 1
            to print just the iteration totals; set to 0 to disable all printing
            except for failures, and set to -1 to disable all printing including failures.
        depth : int
            How deep to recurse. For example, you can set this to 0 if you only want
            to print the top level linear and nonlinear solver messages. Default
            prints everything.
        type_ : str
            Type of solver to set: 'LN' for linear, 'NL' for nonlinear, or 'all' for all.
        """
        if self._linear_solver is not None and type_ != 'NL':
            self._linear_solver._set_solver_print(level=level, type_=type_)
        if self.nonlinear_solver is not None and type_ != 'LN':
            self.nonlinear_solver._set_solver_print(level=level, type_=type_)

        for subsys in self._subsystems_allprocs:

            current_depth = subsys.pathname.count('.')
            if current_depth >= depth:
                continue

            subsys._set_solver_print(level=level, depth=depth - current_depth, type_=type_)

            if subsys._linear_solver is not None and type_ != 'NL':
                subsys._linear_solver._set_solver_print(level=level, type_=type_)
            if subsys.nonlinear_solver is not None and type_ != 'LN':
                subsys.nonlinear_solver._set_solver_print(level=level, type_=type_)

    def _set_approx_partials_meta(self):
        # this will load a static coloring (if any) and will populate wrt_matches if
        # there is any coloring (static or dynamic).
        self._get_static_wrt_matches()

    def _get_static_wrt_matches(self):
        """
        Return wrt_matches for static coloring if there is one.

        Returns
        -------
        list of str or ()
            List of wrt_matches for a static coloring or () if there isn't one.
        """
        if (self._coloring_info['coloring'] is not None and
                self._coloring_info['wrt_matches'] is None):
            self._update_wrt_matches(self._coloring_info)

        # if coloring has been specified, we don't want to have multiple
        # approximations for the same subjac, so don't register any new
        # approximations when the wrt matches those used in the coloring.
        if self._get_static_coloring() is not None:  # static coloring has been specified
            return self._coloring_info['wrt_matches']

        return ()  # for dynamic coloring or no coloring

    def system_iter(self, include_self=False, recurse=True, typ=None):
        """
        Yield a generator of local subsystems of this system.

        Parameters
        ----------
        include_self : bool
            If True, include this system in the iteration.
        recurse : bool
            If True, iterate over the whole tree under this system.
        typ : type
            If not None, only yield Systems that match that are instances of the
            given type.
        """
        if include_self and (typ is None or isinstance(self, typ)):
            yield self

        for s in self._subsystems_myproc:
            if typ is None or isinstance(s, typ):
                yield s
            if recurse:
                for sub in s.system_iter(recurse=True, typ=typ):
                    yield sub

    def _all_subsystem_iter(self):
        """
        Yield a generator of subsystems along with their local status.

        Yields
        ------
        System
            Current subsystem.
        bool
            True if current subsystem is local.
        """
        for isub, subsys in enumerate(self._subsystems_allprocs):
            yield subsys, subsys.name in self._loc_subsys_map

    def add_design_var(self, name, lower=None, upper=None, ref=None,
                       ref0=None, indices=None, adder=None, scaler=None,
                       parallel_deriv_color=None, vectorize_derivs=False,
                       cache_linear_solution=False):
        r"""
        Add a design variable to this system.

        Parameters
        ----------
        name : string
            Name of the design variable in the system.
        lower : float or ndarray, optional
            Lower boundary for the param
        upper : upper or ndarray, optional
            Upper boundary for the param
        ref : float or ndarray, optional
            Value of design var that scales to 1.0 in the driver.
        ref0 : float or ndarray, optional
            Value of design var that scales to 0.0 in the driver.
        indices : iter of int, optional
            If a param is an array, these indicate which entries are of
            interest for this particular design variable.  These may be
            positive or negative integers.
        adder : float or ndarray, optional
            Value to add to the model value to get the scaled value for the driver. adder
            is first in precedence.  adder and scaler are an alterantive to using ref
            and ref0.
        scaler : float or ndarray, optional
            value to multiply the model value to get the scaled value for the driver. scaler
            is second in precedence. adder and scaler are an alterantive to using ref
            and ref0.
        parallel_deriv_color : string
            If specified, this design var will be grouped for parallel derivative
            calculations with other variables sharing the same parallel_deriv_color.
        vectorize_derivs : bool
            If True, vectorize derivative calculations.
        cache_linear_solution : bool
            If True, store the linear solution vectors for this variable so they can
            be used to start the next linear solution with an initial guess equal to the
            solution from the previous linear solve.

        Notes
        -----
        The response can be scaled using ref and ref0.
        The argument :code:`ref0` represents the physical value when the scaled value is 0.
        The argument :code:`ref` represents the physical value when the scaled value is 1.
        """
        if name in self._design_vars or name in self._static_design_vars:
            msg = "{}: Design Variable '{}' already exists."
            raise RuntimeError(msg.format(self.msginfo, name))

        # Name must be a string
        if not isinstance(name, string_types):
            raise TypeError('{}: The name argument should be a string, got {}'.format(self.msginfo,
                                                                                      name))

        # Convert ref/ref0 to ndarray/float as necessary
        ref = format_as_float_or_array('ref', ref, val_if_none=None, flatten=True)
        ref0 = format_as_float_or_array('ref0', ref0, val_if_none=None, flatten=True)

        # determine adder and scaler based on args
        adder, scaler = determine_adder_scaler(ref0, ref, adder, scaler)

        # Convert lower to ndarray/float as necessary
        lower = format_as_float_or_array('lower', lower, val_if_none=-openmdao.INF_BOUND,
                                         flatten=True)

        # Convert upper to ndarray/float as necessary
        upper = format_as_float_or_array('upper', upper, val_if_none=openmdao.INF_BOUND,
                                         flatten=True)

        # Apply scaler/adder to lower and upper
        lower = (lower + adder) * scaler
        upper = (upper + adder) * scaler

        if self._static_mode:
            design_vars = self._static_design_vars
        else:
            design_vars = self._design_vars

        dvs = OrderedDict()

        if isinstance(scaler, np.ndarray):
            if np.all(scaler == 1.0):
                scaler = None
        elif scaler == 1.0:
            scaler = None
        dvs['scaler'] = scaler

        if isinstance(adder, np.ndarray):
            if not np.any(adder):
                adder = None
        elif adder == 0.0:
            adder = None
        dvs['adder'] = adder

        dvs['name'] = name
        dvs['upper'] = upper
        dvs['lower'] = lower
        dvs['ref'] = ref
        dvs['ref0'] = ref0
        dvs['cache_linear_solution'] = cache_linear_solution

        if indices is not None:
            # If given, indices must be a sequence
            if not (isinstance(indices, Iterable) and
                    all([isinstance(i, Integral) for i in indices])):
                raise ValueError("{}: If specified, design var indices must be a sequence of "
                                 "integers.".format(self.msginfo))

            indices = np.atleast_1d(indices)
            dvs['size'] = size = len(indices)

            # All refs: check the shape if necessary
            for item, item_name in zip([ref, ref0, scaler, adder, upper, lower],
                                       ['ref', 'ref0', 'scaler', 'adder', 'upper', 'lower']):
                if isinstance(item, np.ndarray):
                    if item.size != size:
                        raise ValueError("%s: When adding design var '%s', %s should have size "
                                         "%d but instead has size %d." % (self.msginfo, name,
                                                                          item_name, size,
                                                                          item.size))

        dvs['indices'] = indices
        dvs['parallel_deriv_color'] = parallel_deriv_color
        dvs['vectorize_derivs'] = vectorize_derivs

        design_vars[name] = dvs

    def add_response(self, name, type_, lower=None, upper=None, equals=None,
                     ref=None, ref0=None, indices=None, index=None,
                     adder=None, scaler=None, linear=False, parallel_deriv_color=None,
                     vectorize_derivs=False, cache_linear_solution=False):
        r"""
        Add a response variable to this system.

        The response can be scaled using ref and ref0.
        The argument :code:`ref0` represents the physical value when the scaled value is 0.
        The argument :code:`ref` represents the physical value when the scaled value is 1.

        Parameters
        ----------
        name : string
            Name of the response variable in the system.
        type_ : string
            The type of response. Supported values are 'con' and 'obj'
        lower : float or ndarray, optional
            Lower boundary for the variable
        upper : upper or ndarray, optional
            Upper boundary for the variable
        equals : equals or ndarray, optional
            Equality constraint value for the variable
        ref : float or ndarray, optional
            Value of response variable that scales to 1.0 in the driver.
        ref0 : upper or ndarray, optional
            Value of response variable that scales to 0.0 in the driver.
        indices : sequence of int, optional
            If variable is an array, these indicate which entries are of
            interest for this particular response.
        index : int, optional
            If variable is an array, this indicates which entry is of
            interest for this particular response.
        adder : float or ndarray, optional
            Value to add to the model value to get the scaled value for the driver. adder
            is first in precedence.  adder and scaler are an alterantive to using ref
            and ref0.
        scaler : float or ndarray, optional
            value to multiply the model value to get the scaled value for the driver. scaler
            is second in precedence. adder and scaler are an alterantive to using ref
            and ref0.
        linear : bool
            Set to True if constraint is linear. Default is False.
        parallel_deriv_color : string
            If specified, this design var will be grouped for parallel derivative
            calculations with other variables sharing the same parallel_deriv_color.
        vectorize_derivs : bool
            If True, vectorize derivative calculations.
        cache_linear_solution : bool
            If True, store the linear solution vectors for this variable so they can
            be used to start the next linear solution with an initial guess equal to the
            solution from the previous linear solve.
        """
        # Name must be a string
        if not isinstance(name, string_types):
            raise TypeError('{}: The name argument should be a string, '
                            'got {}'.format(self.msginfo, name))

        # Type must be a string and one of 'con' or 'obj'
        if not isinstance(type_, string_types):
            raise TypeError('{}: The type argument should be a string'.format(self.msginfo))
        elif type_ not in ('con', 'obj'):
            raise ValueError('{}: The type must be one of \'con\' or \'obj\': '
                             'Got \'{}\' instead'.format(self.msginfo, name))

        if name in self._responses or name in self._static_responses:
            typemap = {'con': 'Constraint', 'obj': 'Objective'}
            msg = "{}: {} '{}' already exists.".format(self.msginfo, typemap[type_], name)
            raise RuntimeError(msg.format(name))

        # Convert ref/ref0 to ndarray/float as necessary
        ref = format_as_float_or_array('ref', ref, val_if_none=None, flatten=True)
        ref0 = format_as_float_or_array('ref0', ref0, val_if_none=None, flatten=True)

        # determine adder and scaler based on args
        adder, scaler = determine_adder_scaler(ref0, ref, adder, scaler)

        # A constraint cannot be an equality and inequality constraint
        if equals is not None and (lower is not None or upper is not None):
            msg = "{}: Constraint '{}' cannot be both equality and inequality."
            raise ValueError(msg.format(self.msginfo, name))

        # If given, indices must be a sequence
        if (indices is not None and not (
                isinstance(indices, Iterable) and all([isinstance(i, Integral) for i in indices]))):
            raise ValueError("{}: If specified, response indices must be a sequence of "
                             "integers.".format(self.msginfo))

        if self._static_mode:
            responses = self._static_responses
        else:
            responses = self._responses

        resp = OrderedDict()

        if type_ == 'con':

            # Convert lower to ndarray/float as necessary
            try:
                lower = format_as_float_or_array('lower', lower, val_if_none=-openmdao.INF_BOUND,
                                                 flatten=True)
            except (TypeError, ValueError):
                raise TypeError("Argument 'lower' can not be a string ('{}' given). You can not "
                                "specify a variable as lower bound. You can only provide constant "
                                "float values".format(lower))

            # Convert upper to ndarray/float as necessary
            try:
                upper = format_as_float_or_array('upper', upper, val_if_none=openmdao.INF_BOUND,
                                                 flatten=True)
            except (TypeError, ValueError):
                raise TypeError("Argument 'upper' can not be a string ('{}' given). You can not "
                                "specify a variable as upper bound. You can only provide constant "
                                "float values".format(upper))
            # Convert equals to ndarray/float as necessary
            if equals is not None:
                try:
                    equals = format_as_float_or_array('equals', equals, flatten=True)
                except (TypeError, ValueError):
                    raise TypeError("Argument 'equals' can not be a string ('{}' given). You can "
                                    "not specify a variable as equals bound. You can only provide "
                                    "constant float values".format(equals))

            # Scale the bounds
            if lower is not None:
                lower = (lower + adder) * scaler

            if upper is not None:
                upper = (upper + adder) * scaler

            if equals is not None:
                equals = (equals + adder) * scaler

            resp['lower'] = lower
            resp['upper'] = upper
            resp['equals'] = equals
            resp['linear'] = linear
            if indices is not None:
                resp['size'] = len(indices)
                indices = np.atleast_1d(indices)
            resp['indices'] = indices
        else:  # 'obj'
            if index is not None:
                resp['size'] = 1
                index = np.array([index], dtype=INT_DTYPE)
            resp['indices'] = index

        if isinstance(scaler, np.ndarray):
            if np.all(scaler == 1.0):
                scaler = None
        elif scaler == 1.0:
            scaler = None
        resp['scaler'] = scaler

        if isinstance(adder, np.ndarray):
            if not np.any(adder):
                adder = None
        elif adder == 0.0:
            adder = None
        resp['adder'] = adder

        if resp['indices'] is not None:
            size = resp['indices'].size
            vlist = [ref, ref0, scaler, adder]
            nlist = ['ref', 'ref0', 'scaler', 'adder']
            if type_ == 'con':
                tname = 'constraint'
                vlist.extend([upper, lower, equals])
                nlist.extend(['upper', 'lower', 'equals'])
            else:
                tname = 'objective'

            # All refs: check the shape if necessary
            for item, item_name in zip(vlist, nlist):
                if isinstance(item, np.ndarray):
                    if item.size != size:
                        raise ValueError("%s: When adding %s '%s', %s should have size "
                                         "%d but instead has size %d." % (self.msginfo, tname,
                                                                          name, item_name, size,
                                                                          item.size))
        resp['name'] = name
        resp['ref'] = ref
        resp['ref0'] = ref0
        resp['type'] = type_
        resp['cache_linear_solution'] = cache_linear_solution

        resp['parallel_deriv_color'] = parallel_deriv_color
        resp['vectorize_derivs'] = vectorize_derivs

        responses[name] = resp

    def add_constraint(self, name, lower=None, upper=None, equals=None,
                       ref=None, ref0=None, adder=None, scaler=None,
                       indices=None, linear=False, parallel_deriv_color=None,
                       vectorize_derivs=False, cache_linear_solution=False):
        r"""
        Add a constraint variable to this system.

        Parameters
        ----------
        name : string
            Name of the response variable in the system.
        lower : float or ndarray, optional
            Lower boundary for the variable
        upper : float or ndarray, optional
            Upper boundary for the variable
        equals : float or ndarray, optional
            Equality constraint value for the variable
        ref : float or ndarray, optional
            Value of response variable that scales to 1.0 in the driver.
        ref0 : float or ndarray, optional
            Value of response variable that scales to 0.0 in the driver.
        adder : float or ndarray, optional
            Value to add to the model value to get the scaled value for the driver. adder
            is first in precedence.  adder and scaler are an alterantive to using ref
            and ref0.
        scaler : float or ndarray, optional
            value to multiply the model value to get the scaled value for the driver. scaler
            is second in precedence. adder and scaler are an alterantive to using ref
            and ref0.
        indices : sequence of int, optional
            If variable is an array, these indicate which entries are of
            interest for this particular response.  These may be positive or
            negative integers.
        linear : bool
            Set to True if constraint is linear. Default is False.
        parallel_deriv_color : string
            If specified, this design var will be grouped for parallel derivative
            calculations with other variables sharing the same parallel_deriv_color.
        vectorize_derivs : bool
            If True, vectorize derivative calculations.
        cache_linear_solution : bool
            If True, store the linear solution vectors for this variable so they can
            be used to start the next linear solution with an initial guess equal to the
            solution from the previous linear solve.

        Notes
        -----
        The response can be scaled using ref and ref0.
        The argument :code:`ref0` represents the physical value when the scaled value is 0.
        The argument :code:`ref` represents the physical value when the scaled value is 1.
        The arguments (:code:`lower`, :code:`upper`, :code:`equals`) can not be strings or variable
        names.
        """
        self.add_response(name=name, type_='con', lower=lower, upper=upper,
                          equals=equals, scaler=scaler, adder=adder, ref=ref,
                          ref0=ref0, indices=indices, linear=linear,
                          parallel_deriv_color=parallel_deriv_color,
                          vectorize_derivs=vectorize_derivs,
                          cache_linear_solution=cache_linear_solution)

    def add_objective(self, name, ref=None, ref0=None, index=None,
                      adder=None, scaler=None, parallel_deriv_color=None,
                      vectorize_derivs=False, cache_linear_solution=False):
        r"""
        Add a response variable to this system.

        Parameters
        ----------
        name : string
            Name of the response variable in the system.
        ref : float or ndarray, optional
            Value of response variable that scales to 1.0 in the driver.
        ref0 : float or ndarray, optional
            Value of response variable that scales to 0.0 in the driver.
        index : int, optional
            If variable is an array, this indicates which entry is of
            interest for this particular response. This may be a positive
            or negative integer.
        adder : float or ndarray, optional
            Value to add to the model value to get the scaled value for the driver. adder
            is first in precedence.  adder and scaler are an alterantive to using ref
            and ref0.
        scaler : float or ndarray, optional
            value to multiply the model value to get the scaled value for the driver. scaler
            is second in precedence. adder and scaler are an alterantive to using ref
            and ref0.
        parallel_deriv_color : string
            If specified, this design var will be grouped for parallel derivative
            calculations with other variables sharing the same parallel_deriv_color.
        vectorize_derivs : bool
            If True, vectorize derivative calculations.
        cache_linear_solution : bool
            If True, store the linear solution vectors for this variable so they can
            be used to start the next linear solution with an initial guess equal to the
            solution from the previous linear solve.

        Notes
        -----
        The objective can be scaled using scaler and adder, where

        .. math::

            x_{scaled} = scaler(x + adder)

        or through the use of ref/ref0, which map to scaler and adder through
        the equations:

        .. math::

            0 = scaler(ref_0 + adder)

            1 = scaler(ref + adder)

        which results in:

        .. math::

            adder = -ref_0

            scaler = \frac{1}{ref + adder}
        """
        if index is not None and not isinstance(index, int):
            raise TypeError('{}: If specified, objective index must be '
                            'an int.'.format(self.msginfo))
        self.add_response(name, type_='obj', scaler=scaler, adder=adder,
                          ref=ref, ref0=ref0, index=index,
                          parallel_deriv_color=parallel_deriv_color,
                          vectorize_derivs=vectorize_derivs,
                          cache_linear_solution=cache_linear_solution)

    def get_design_vars(self, recurse=True, get_sizes=True):
        """
        Get the DesignVariable settings from this system.

        Retrieve all design variable settings from the system and, if recurse
        is True, all of its subsystems.

        Parameters
        ----------
        recurse : bool
            If True, recurse through the subsystems and return the path of
            all design vars relative to the this system.
        get_sizes : bool, optional
            If True, compute the size of each design variable.

        Returns
        -------
        dict
            The design variables defined in the current system and, if
            recurse=True, its subsystems.

        """
        pro2abs = self._var_allprocs_prom2abs_list['output']

        # Human readable error message during Driver setup.
        try:
            out = OrderedDict((pro2abs[name][0], data) for name, data in
                              iteritems(self._design_vars))
        except KeyError as err:
            msg = "{}: Output not found for design variable {}."
            raise RuntimeError(msg.format(self.msginfo, str(err)))

        if get_sizes:
            # Size them all
            sizes = self._var_sizes['nonlinear']['output']
            abs2idx = self._var_allprocs_abs2idx['nonlinear']
            for name in out:
                if 'size' not in out[name]:
                    if name in abs2idx:
                        out[name]['size'] = sizes[self._owning_rank[name], abs2idx[name]]
                    else:
                        out[name]['size'] = 0  # discrete var, don't know size

        if recurse:
            for subsys in self._subsystems_myproc:
                out.update(subsys.get_design_vars(recurse=recurse, get_sizes=get_sizes))

            if self.comm.size > 1 and self._subsystems_allprocs:
                allouts = self.comm.allgather(out)
                out = OrderedDict()
                for all_out in allouts:
                    out.update(all_out)

        return out

    def get_responses(self, recurse=True, get_sizes=True):
        """
        Get the response variable settings from this system.

        Retrieve all response variable settings from the system as a dict,
        keyed by variable name.

        Parameters
        ----------
        recurse : bool, optional
            If True, recurse through the subsystems and return the path of
            all responses relative to the this system.
        get_sizes : bool, optional
            If True, compute the size of each response.

        Returns
        -------
        dict
            The responses defined in the current system and, if
            recurse=True, its subsystems.

        """
        prom2abs = self._var_allprocs_prom2abs_list['output']

        # Human readable error message during Driver setup.
        try:
            out = OrderedDict((prom2abs[name][0], data) for name, data in
                              iteritems(self._responses))
        except KeyError as err:
            msg = "{}: Output not found for response {}."
            raise RuntimeError(msg.format(self.msginfo, str(err)))

        if get_sizes:
            # Size them all
            sizes = self._var_sizes['nonlinear']['output']
            abs2idx = self._var_allprocs_abs2idx['nonlinear']
            for name in out:
                if 'size' not in out[name]:
                    if name in abs2idx:
                        out[name]['size'] = sizes[self._owning_rank[name], abs2idx[name]]
                    else:
                        out[name]['size'] = 0  # discrete var, we don't know the size

        if recurse:
            for subsys in self._subsystems_myproc:
                out.update(subsys.get_responses(recurse=recurse, get_sizes=get_sizes))

            if self.comm.size > 1 and self._subsystems_allprocs:
                all_outs = self.comm.allgather(out)
                out = OrderedDict()
                for rank, all_out in enumerate(all_outs):
                    out.update(all_out)

        return out

    def get_constraints(self, recurse=True):
        """
        Get the Constraint settings from this system.

        Retrieve the constraint settings for the current system as a dict,
        keyed by variable name.

        Parameters
        ----------
        recurse : bool, optional
            If True, recurse through the subsystems and return the path of
            all constraints relative to the this system.

        Returns
        -------
        dict
            The constraints defined in the current system.

        """
        return OrderedDict((key, response) for (key, response) in
                           self.get_responses(recurse=recurse).items()
                           if response['type'] == 'con')

    def get_objectives(self, recurse=True):
        """
        Get the Objective settings from this system.

        Retrieve all objectives settings from the system as a dict, keyed
        by variable name.

        Parameters
        ----------
        recurse : bool, optional
            If True, recurse through the subsystems and return the path of
            all objective relative to the this system.

        Returns
        -------
        dict
            The objectives defined in the current system.

        """
        return OrderedDict((key, response) for (key, response) in
                           self.get_responses(recurse=recurse).items()
                           if response['type'] == 'obj')

    def run_apply_nonlinear(self):
        """
        Compute residuals.

        This calls _apply_nonlinear, but with the model assumed to be in an unscaled state.
        """
        with self._scaled_context_all():
            self._apply_nonlinear()

    def list_inputs(self,
                    values=True,
                    prom_name=False,
                    units=False,
                    shape=False,
                    global_shape=False,
                    desc=False,
                    hierarchical=True,
                    print_arrays=False,
                    tags=None,
                    includes=None,
                    excludes=None,
                    all_procs=False,
                    out_stream=_DEFAULT_OUT_STREAM):
        """
        Return and optionally log a list of input names and other optional information.

        If the model is parallel, only the local variables are returned to the process.
        Also optionally logs the information to a user defined output stream. If the model is
        parallel, the rank 0 process logs information about all variables across all processes.

        Parameters
        ----------
        values : bool, optional
            When True, display/return input values. Default is True.
        prom_name : bool, optional
            When True, display/return the promoted name of the variable.
            Default is False.
        units : bool, optional
            When True, display/return units. Default is False.
        shape : bool, optional
            When True, display/return the shape of the value. Default is False.
        global_shape : bool, optional
            When True, display/return the global shape of the value. Default is False.
        desc : bool, optional
            When True, display/return description. Default is False.
        hierarchical : bool, optional
            When True, human readable output shows variables in hierarchical format.
        print_arrays : bool, optional
            When False, in the columnar display, just display norm of any ndarrays with size > 1.
            The norm is surrounded by vertical bars to indicate that it is a norm.
            When True, also display full values of the ndarray below the row. Format is affected
            by the values set with numpy.set_printoptions
            Default is False.
        tags : str or list of strs
            User defined tags that can be used to filter what gets listed. Only inputs with the
            given tags will be listed.
            Default is None, which means there will be no filtering based on tags.
        includes : None or list_like
            List of glob patterns for pathnames to include in the check. Default is None, which
            includes all components in the model.
        excludes : None or list_like
            List of glob patterns for pathnames to exclude from the check. Default is None, which
            excludes nothing.
        all_procs : bool, optional
            When True, display output on all processors. Default is False.
        out_stream : file-like object
            Where to send human readable output. Default is sys.stdout.
            Set to None to suppress.

        Returns
        -------
        list
            list of input names and other optional information about those inputs
        """
        if self._inputs is None:
            # final setup has not been performed
            if hasattr(self, '_loc_subsys_map'):  # i.e. is a Group
                raise RuntimeError("{}: Unable to list inputs on a Group until model has "
                                   "been run.".format(self.msginfo))

            # this is a component; use relative names, including discretes
            meta = self._var_rel2meta
            var_names = self._var_rel_names['input'] + list(self._var_discrete['input'].keys())
            abs2prom = {}
        else:
            # final setup has been performed
            # use absolute names, discretes handled separately
            # Only gathering up values and metadata from this proc, if MPI
            meta = self._var_abs2meta
            var_names = self._inputs._views.keys()
            abs2prom = self._var_abs2prom['input']

        allprocs_meta = self._var_allprocs_abs2meta

        inputs = []

        for var_name in var_names:
            # Filter based on tags
            if tags and not (make_set(tags) & meta[var_name]['tags']):
                continue

            if abs2prom:
                var_name_prom = abs2prom[var_name]
            else:
                var_name_prom = var_name

            if not match_includes_excludes(var_name, var_name_prom, includes, excludes):
                continue

            val = self._inputs._views[var_name] if self._inputs else meta[var_name]['value']

            var_meta = {}
            if values:
                var_meta['value'] = val
            if prom_name:
                var_meta['prom_name'] = var_name_prom
            if units:
                var_meta['units'] = meta[var_name]['units']
            if shape:
                var_meta['shape'] = val.shape
            if global_shape:
                if var_name in allprocs_meta:
                    var_meta['global_shape'] = allprocs_meta[var_name]['global_shape']
                else:
                    var_meta['global_shape'] = 'Unavailable'
            if desc:
                var_meta['desc'] = meta[var_name]['desc']

            inputs.append((var_name, var_meta))

        if self._inputs is not None and self._discrete_inputs:
            disc_meta = self._discrete_inputs._dict

            for var_name, val in iteritems(self._discrete_inputs):
                # Filter based on tags
                if tags and not (make_set(tags) & disc_meta[var_name]['tags']):
                    continue

                var_name_prom = abs2prom[var_name]

                if not match_includes_excludes(var_name, var_name_prom, includes, excludes):
                    continue

                var_meta = {}
                if values:
                    var_meta['value'] = val
                if prom_name:
                    var_meta['prom_name'] = var_name_prom

                # remaining items do not apply for discrete vars
                if units:
                    var_meta['units'] = ''
                if shape:
                    var_meta['shape'] = ''

                abs_name = self.pathname + '.' + var_name if self.pathname else var_name

                inputs.append((abs_name, var_meta))

        if out_stream is _DEFAULT_OUT_STREAM:
            out_stream = sys.stdout

        if out_stream:
            self._write_table('input', inputs, hierarchical, print_arrays, all_procs, out_stream)

        return inputs

    def list_outputs(self,
                     explicit=True, implicit=True,
                     values=True,
                     prom_name=False,
                     residuals=False,
                     residuals_tol=None,
                     units=False,
                     shape=False,
                     global_shape=False,
                     bounds=False,
                     scaling=False,
                     desc=False,
                     hierarchical=True,
                     print_arrays=False,
                     tags=None,
                     includes=None,
                     excludes=None,
                     all_procs=False,
                     out_stream=_DEFAULT_OUT_STREAM):
        """
        Return and optionally log a list of output names and other optional information.

        If the model is parallel, only the local variables are returned to the process.
        Also optionally logs the information to a user defined output stream. If the model is
        parallel, the rank 0 process logs information about all variables across all processes.

        Parameters
        ----------
        explicit : bool, optional
            include outputs from explicit components. Default is True.
        implicit : bool, optional
            include outputs from implicit components. Default is True.
        values : bool, optional
            When True, display/return output values. Default is True.
        prom_name : bool, optional
            When True, display/return the promoted name of the variable.
            Default is False.
        residuals : bool, optional
            When True, display/return residual values. Default is False.
        residuals_tol : float, optional
            If set, limits the output of list_outputs to only variables where
            the norm of the resids array is greater than the given 'residuals_tol'.
            Default is None.
        units : bool, optional
            When True, display/return units. Default is False.
        shape : bool, optional
            When True, display/return the shape of the value. Default is False.
        global_shape : bool, optional
            When True, display/return the global shape of the value. Default is False.
        bounds : bool, optional
            When True, display/return bounds (lower and upper). Default is False.
        scaling : bool, optional
            When True, display/return scaling (ref, ref0, and res_ref). Default is False.
        desc : bool, optional
            When True, display/return description. Default is False.
        hierarchical : bool, optional
            When True, human readable output shows variables in hierarchical format.
        print_arrays : bool, optional
            When False, in the columnar display, just display norm of any ndarrays with size > 1.
            The norm is surrounded by vertical bars to indicate that it is a norm.
            When True, also display full values of the ndarray below the row. Format  is affected
            by the values set with numpy.set_printoptions
            Default is False.
        tags : str or list of strs
            User defined tags that can be used to filter what gets listed. Only outputs with the
            given tags will be listed.
            Default is None, which means there will be no filtering based on tags.
        includes : None or list_like
            List of glob patterns for pathnames to include in the check. Default is None, which
            includes all components in the model.
        excludes : None or list_like
            List of glob patterns for pathnames to exclude from the check. Default is None, which
            excludes nothing.
        all_procs : bool, optional
            When True, display output on all processors. Default is False.
        out_stream : file-like
            Where to send human readable output. Default is sys.stdout.
            Set to None to suppress.

        Returns
        -------
        list
            list of output names and other optional information about those outputs
        """
        if self._outputs is None:
            # final setup has not been performed
            if hasattr(self, '_local_system_set'):  # i.e. is a Group
                raise RuntimeError("{}: Unable to list outputs on a Group until model has "
                                   "been run.".format(self.msginfo))

            # this is a component; use relative names, including discretes
            meta = self._var_rel2meta
            var_names = self._var_rel_names['output'] + list(self._var_discrete['output'].keys())
            abs2prom = {}
        else:
            # final setup has been performed
            # use absolute names, discretes handled separately
            # Only gathering up values and metadata from this proc, if MPI
            meta = self._var_abs2meta
            var_names = self._outputs._views.keys()
            abs2prom = self._var_abs2prom['output']

        allprocs_meta = self._var_allprocs_abs2meta
        states = self._list_states()

        # Go though the hierarchy. Printing Systems
        # If the System owns an output directly, show its output
        expl_outputs = []
        impl_outputs = []
        for var_name in var_names:
            # Filter based on tags
            if tags and not (make_set(tags) & meta[var_name]['tags']):
                continue

            if abs2prom:
                var_name_prom = abs2prom[var_name]
            else:
                var_name_prom = var_name

            if not match_includes_excludes(var_name, var_name_prom, includes, excludes):
                continue

            if residuals_tol and self._residuals and \
               np.linalg.norm(self._residuals._views[var_name]) < residuals_tol:
                continue

            val = self._outputs._views[var_name] if self._outputs else meta[var_name]['value']

            var_meta = {}
            if values:
                var_meta['value'] = val
            if prom_name:
                var_meta['prom_name'] = var_name_prom
            if residuals and self._residuals:
                var_meta['resids'] = self._residuals._views[var_name]
            if units:
                var_meta['units'] = meta[var_name]['units']
            if shape:
                var_meta['shape'] = val.shape
            if global_shape:
                if var_name in allprocs_meta:
                    var_meta['global_shape'] = allprocs_meta[var_name]['global_shape']
                else:
                    var_meta['global_shape'] = 'Unavailable'
            if bounds:
                var_meta['lower'] = meta[var_name]['lower']
                var_meta['upper'] = meta[var_name]['upper']
            if scaling:
                var_meta['ref'] = meta[var_name]['ref']
                var_meta['ref0'] = meta[var_name]['ref0']
                var_meta['res_ref'] = meta[var_name]['res_ref']
            if desc:
                var_meta['desc'] = meta[var_name]['desc']
            if var_name in states:
                impl_outputs.append((var_name, var_meta))
            else:
                expl_outputs.append((var_name, var_meta))

        if self._outputs is not None and self._discrete_outputs and not residuals_tol:
            disc_meta = self._discrete_outputs._dict

            for var_name, val in iteritems(self._discrete_outputs):
                # Filter based on tags
                if tags and not (make_set(tags) & disc_meta[var_name]['tags']):
                    continue

                var_name_prom = abs2prom[var_name]

                if not match_includes_excludes(var_name, var_name_prom, includes, excludes):
                    continue

                var_meta = {}
                if values:
                    var_meta['value'] = val
                if prom_name and var_name in abs2prom:
                    var_meta['prom_name'] = var_name_prom

                # remaining items do not apply for discrete vars
                if residuals:
                    var_meta['resids'] = ''
                if units:
                    var_meta['units'] = ''
                if shape:
                    var_meta['shape'] = ''
                if bounds:
                    var_meta['lower'] = ''
                    var_meta['upper'] = ''
                if scaling:
                    var_meta['ref'] = ''
                    var_meta['ref0'] = ''
                    var_meta['res_ref'] = ''

                abs_name = self.pathname + '.' + var_name if self.pathname else var_name

                if var_name in states:
                    impl_outputs.append((abs_name, var_meta))
                else:
                    expl_outputs.append((abs_name, var_meta))

        if out_stream is _DEFAULT_OUT_STREAM:
            out_stream = sys.stdout

        if out_stream:
            if explicit:
                self._write_table('explicit', expl_outputs, hierarchical, print_arrays,
                                  all_procs, out_stream)
            if implicit:
                self._write_table('implicit', impl_outputs, hierarchical, print_arrays,
                                  all_procs, out_stream)

        if explicit and implicit:
            return expl_outputs + impl_outputs
        elif explicit:
            return expl_outputs
        elif implicit:
            return impl_outputs
        else:
            raise RuntimeError(self.msginfo +
                               ': You have excluded both Explicit and Implicit components.')

    def _write_table(self, var_type, var_data, hierarchical, print_arrays, all_procs, out_stream):
        """
        Write table of variable names, values, residuals, and metadata to out_stream.

        Parameters
        ----------
        var_type : 'input', 'explicit' or 'implicit'
            Indicates type of variables, input or explicit/implicit output.
        var_data : list
            List of (name, dict of vals and metadata) tuples.
        hierarchical : bool
            When True, human readable output shows variables in hierarchical format.
        print_arrays : bool
            When False, in the columnar display, just display norm of any ndarrays with size > 1.
            The norm is surrounded by vertical bars to indicate that it is a norm.
            When True, also display full values of the ndarray below the row. Format  is affected
            by the values set with numpy.set_printoptions
            Default is False.
        all_procs : bool, optional
            When True, display output on all processors.
        out_stream : file-like object
            Where to send human readable output.
            Set to None to suppress.
        """
        if out_stream is None:
            return

        # determine whether setup has been performed
        if self._outputs is not None:
            setup = True
        else:
            setup = False

        # Make a dict of variables. Makes it easier to work with in this method
        var_dict = OrderedDict()
        for name, vals in var_data:
            var_dict[name] = vals

        # If parallel, gather up the vars.
        if MPI and self.comm:
            # All procs must call this. Returns a list, one per proc.
            all_var_dicts = self.comm.allgather(var_dict)

            # unless all_procs is requested, only the root process should print
            if not all_procs and self.comm.rank > 0:
                return

            if setup:
                meta = self._var_abs2meta
            else:
                meta = self._var_rel2meta

            allprocs_meta = self._var_allprocs_abs2meta

            var_dict = all_var_dicts[self.comm.rank]  # start with metadata from current rank

            distrib = {'value': {}, 'resids': {}}     # dictionary to collect distributed values

            # Go through data from all procs in order by rank and collect distributed values
            for rank, proc_vars in enumerate(all_var_dicts):
                for name in proc_vars:
                    if name not in var_dict:     # If not in the merged dict, add it
                        var_dict[name] = proc_vars[name]
                    else:
                        # In there already, only need to deal with it if it is a distributed array
                        # Checking to see if distributed depends on if it is an input or output
                        if var_type == 'input':
                            is_distributed = meta[name]['src_indices'] is not None
                        else:
                            is_distributed = meta[name]['distributed']

                        if is_distributed and name in allprocs_meta:
                            # TODO no support for > 1D arrays
                            #   meta.src_indices has the info we need to piece together arrays
<<<<<<< HEAD

                            global_shape = allprocs_meta[name]['global_shape']

                            if meta[name]['shape'] != global_shape:
                                # if the local shape is different than the global shape and the
                                # global shape matches the concatenation of values from all procs,
                                # then assume the concatenation, otherwise just use the value from
                                # the current proc
                                for key in ('value', 'resids'):
                                    if key in var_dict[name]:
                                        if rank == 0:
                                            distrib[key][name] = proc_vars[name][key]
                                        else:
                                            distrib[key][name] = np.append(distrib[key][name],
                                                                           proc_vars[name][key])
                                        if rank == self.comm.size - 1:
                                            if distrib[key][name].shape == global_shape:
                                                var_dict[name][key] = distrib[key][name]

        if setup:
            inputs = var_type == 'input'
            outputs = not inputs
            var_list = self._get_vars_exec_order(inputs=inputs, outputs=outputs, variables=var_dict)
            top_name = 'model'
        else:
            var_list = var_dict.keys()
            top_name = self.name
=======
                            if 'value' in var_dict[name]:
                                var_dict[name]['value'] = \
                                    np.append(var_dict[name]['value'],
                                              proc_vars[name]['value'])
                            if 'shape' in var_dict[name]:
                                # TODO might want to use allprocs_abs2meta_out[name]['global_shape']
                                var_dict[name]['shape'] = \
                                    var_dict[name]['value'].shape
                            if 'resids' in var_dict[name]:
                                var_dict[name]['resids'] = \
                                    np.append(var_dict[name]['resids'],
                                              proc_vars[name]['resids'])

        inputs = var_type == 'input'
        outputs = not inputs
        var_list = self._get_vars_exec_order(inputs=inputs, outputs=outputs, variables=var_dict)
>>>>>>> 1a903ca2

        write_var_table(self.pathname, var_list, var_type, var_dict,
                        hierarchical, top_name, print_arrays, out_stream)

    def _get_vars_exec_order(self, inputs=False, outputs=False, variables=None):
        """
        Get list of variable names in execution order, based on the order subsystems were setup.

        Parameters
        ----------
        outputs : bool, optional
            Get names of output variables. Default is False.
        inputs : bool, optional
            Get names of input variables. Default is False.
        variables : Collection (list or dict)
            Absolute path names of the subset of variables to include.
            If None then all variables will be included. Default is None.

        Returns
        -------
        list
            list of variable names in execution order
        """
        var_list = []

        real_vars = self._var_allprocs_abs_names
        disc_vars = self._var_allprocs_discrete

        in_or_out = []
        if inputs:
            in_or_out.append('input')
        if outputs:
            in_or_out.append('output')

        if self._subsystems_allprocs:
            for subsys in self._subsystems_allprocs:
                # subsys.pathname will only be defined properly if a subsystem is local,
                # but subsys.name will be properly defined.
                path = '.'.join((self.pathname, subsys.name)) if self.pathname else subsys.name
                path += '.'
                for var_type in in_or_out:
                    for var_name in real_vars[var_type]:
                        if (not variables or var_name in variables) and var_name.startswith(path):
                            var_list.append(var_name)
                    for var_name in disc_vars[var_type]:
                        if (not variables or var_name in variables) and var_name.startswith(path):
                            var_list.append(var_name)
        else:
            # For components with no children, self._subsystems_allprocs is empty.
            for var_type in in_or_out:
                for var_name in real_vars[var_type]:
                    if not variables or var_name in variables:
                        var_list.append(var_name)
                for var_name in disc_vars[var_type]:
                    if not variables or var_name in variables:
                        var_list.append(var_name)

        return var_list

    def run_solve_nonlinear(self):
        """
        Compute outputs.

        This calls _solve_nonlinear, but with the model assumed to be in an unscaled state.

        """
        with self._scaled_context_all():
            self._solve_nonlinear()

    def run_apply_linear(self, vec_names, mode, scope_out=None, scope_in=None):
        """
        Compute jac-vec product.

        This calls _apply_linear, but with the model assumed to be in an unscaled state.

        Parameters
        ----------
        vec_names : [str, ...]
            list of names of the right-hand-side vectors.
        mode : str
            'fwd' or 'rev'.
        scope_out : set or None
            Set of absolute output names in the scope of this mat-vec product.
            If None, all are in the scope.
        scope_in : set or None
            Set of absolute input names in the scope of this mat-vec product.
            If None, all are in the scope.
        """
        with self._scaled_context_all():
            self._apply_linear(None, vec_names, ContainsAll(), mode, scope_out, scope_in)

    def run_solve_linear(self, vec_names, mode):
        """
        Apply inverse jac product.

        This calls _solve_linear, but with the model assumed to be in an unscaled state.

        Parameters
        ----------
        vec_names : [str, ...]
            list of names of the right-hand-side vectors.
        mode : str
            'fwd' or 'rev'.
        """
        with self._scaled_context_all():
            self._solve_linear(vec_names, mode, ContainsAll())

    def run_linearize(self, sub_do_ln=True):
        """
        Compute jacobian / factorization.

        This calls _linearize, but with the model assumed to be in an unscaled state.

        Parameters
        ----------
        sub_do_ln : boolean
            Flag indicating if the children should call linearize on their linear solvers.
        """
        with self._scaled_context_all():
            do_ln = self._linear_solver is not None and self._linear_solver._linearize_children()
            self._linearize(self._assembled_jac, sub_do_ln=do_ln)
            if self._linear_solver is not None:
                self._linear_solver._linearize()

    def _apply_nonlinear(self):
        """
        Compute residuals. The model is assumed to be in a scaled state.
        """
        pass

    def _solve_nonlinear(self):
        """
        Compute outputs. The model is assumed to be in a scaled state.

        """
        # Reconfigure if needed.
        self._check_self_reconf()

    def check_config(self, logger):
        """
        Perform optional error checks.

        Parameters
        ----------
        logger : object
            The object that manages logging output.
        """
        pass

    def _apply_linear(self, jac, vec_names, rel_systems, mode, scope_in=None, scope_out=None):
        """
        Compute jac-vec product. The model is assumed to be in a scaled state.

        Parameters
        ----------
        jac : Jacobian or None
            If None, use local jacobian, else use assembled jacobian jac.
        vec_names : [str, ...]
            list of names of the right-hand-side vectors.
        rel_systems : set of str
            Set of names of relevant systems based on the current linear solve.
        mode : str
            'fwd' or 'rev'.
        scope_out : set or None
            Set of absolute output names in the scope of this mat-vec product.
            If None, all are in the scope.
        scope_in : set or None
            Set of absolute input names in the scope of this mat-vec product.
            If None, all are in the scope.
        """
        raise NotImplementedError(self.msginfo + ": _apply_linear has not been overridden")

    def _solve_linear(self, vec_names, mode, rel_systems):
        """
        Apply inverse jac product. The model is assumed to be in a scaled state.

        Parameters
        ----------
        vec_names : [str, ...]
            list of names of the right-hand-side vectors.
        mode : str
            'fwd' or 'rev'.
        rel_systems : set of str
            Set of names of relevant systems based on the current linear solve.
        """
        pass

    def _linearize(self, jac, sub_do_ln=True):
        """
        Compute jacobian / factorization. The model is assumed to be in a scaled state.

        Parameters
        ----------
        jac : Jacobian or None
            If None, use local jacobian, else use assembled jacobian jac.
        sub_do_ln : boolean
            Flag indicating if the children should call linearize on their linear solvers.
        """
        pass

    def _list_states(self):
        """
        Return list of all states at and below this system.

        Returns
        -------
        list
            List of all states.
        """
        return []

    def _list_states_allprocs(self):
        """
        Return list of all states at and below this system across all procs.

        Returns
        -------
        list
            List of all states.
        """
        return []

    def add_recorder(self, recorder, recurse=False):
        """
        Add a recorder to the system.

        Parameters
        ----------
        recorder : <CaseRecorder>
           A recorder instance.
        recurse : boolean
            Flag indicating if the recorder should be added to all the subsystems.
        """
        if MPI:
            raise RuntimeError(self.msginfo + ": Recording of Systems when running parallel "
                               "code is not supported yet")

        self._rec_mgr.append(recorder)

        if recurse:
            for s in self.system_iter(include_self=False, recurse=recurse):
                s._rec_mgr.append(recorder)

    def record_iteration(self):
        """
        Record an iteration of the current System.
        """
        global _recordable_funcs

        if self._rec_mgr._recorders:
            parallel = self._rec_mgr._check_parallel() if self.comm.size > 1 else False
            options = self.recording_options
            metadata = create_local_meta(self.pathname)

            # Get the data to record
            stack_top = self._recording_iter.stack[-1][0]
            method = stack_top.rsplit('.', 1)[-1]

            if method not in _recordable_funcs:
                raise ValueError("{}: {} must be one of: {}".format(self.msginfo, method,
                                                                    sorted(_recordable_funcs)))

            if 'nonlinear' in method:
                inputs, outputs, residuals = self.get_nonlinear_vectors()
                vec_name = 'nonlinear'
            else:
                inputs, outputs, residuals = self.get_linear_vectors()
                vec_name = 'linear'

            discrete_inputs = self._discrete_inputs
            discrete_outputs = self._discrete_outputs
            filt = self._filtered_vars_to_record

            data = {'input': {}, 'output': {}, 'residual': {}}
            if options['record_inputs'] and (inputs._names or len(discrete_inputs) > 0):
                data['input'] = self._retrieve_data_of_kind(filt, 'input', vec_name, parallel)

            if options['record_outputs'] and (outputs._names or len(discrete_outputs) > 0):
                data['output'] = self._retrieve_data_of_kind(filt, 'output', vec_name, parallel)

            if options['record_residuals'] and residuals._names:
                data['residual'] = self._retrieve_data_of_kind(filt, 'residual', vec_name, parallel)

            self._rec_mgr.record_iteration(self, data, metadata)

        self.iter_count += 1

    def is_active(self):
        """
        Determine if the system is active on this rank.

        Returns
        -------
        bool
            If running under MPI, returns True if this `System` has a valid
            communicator. Always returns True if not running under MPI.
        """
        return MPI is None or not (self.comm is None or
                                   self.comm == MPI.COMM_NULL)

    def _clear_iprint(self):
        """
        Clear out the iprint stack from the solvers.
        """
        self.nonlinear_solver._solver_info.clear()

    def _reset_iter_counts(self):
        """
        Recursively reset iteration counter for all systems and solvers.
        """
        for s in self.system_iter(include_self=True, recurse=True):
            s.iter_count = 0
            if s._linear_solver:
                s._linear_solver._iter_count = 0
            if s._nonlinear_solver:
                nl = s._nonlinear_solver
                nl._iter_count = 0
                if hasattr(nl, 'linesearch') and nl.linesearch:
                    nl.linesearch._iter_count = 0

    def _set_complex_step_mode(self, active):
        """
        Turn on or off complex stepping mode.

        Recurses to turn on or off complex stepping mode in all subsystems and their vectors.

        Parameters
        ----------
        active : bool
            Complex mode flag; set to True prior to commencing complex step.
        """
        for sub in self.system_iter(include_self=True, recurse=True):
            sub.under_complex_step = active
            sub._inputs.set_complex_step_mode(active)
            sub._outputs.set_complex_step_mode(active)
            sub._residuals.set_complex_step_mode(active)

            if sub._vectors['output']['linear']._alloc_complex:
                sub._vectors['output']['linear'].set_complex_step_mode(active)
                sub._vectors['input']['linear'].set_complex_step_mode(active)
                sub._vectors['residual']['linear'].set_complex_step_mode(active)

                if sub.linear_solver:
                    sub.linear_solver._set_complex_step_mode(active)

                if sub.nonlinear_solver:
                    sub.nonlinear_solver._set_complex_step_mode(active)

                if sub._owns_approx_jac:
                    sub._jacobian.set_complex_step_mode(active)

                if sub._assembled_jac:
                    sub._assembled_jac.set_complex_step_mode(active)

    def cleanup(self):
        """
        Clean up resources prior to exit.
        """
        # shut down all recorders
        self._rec_mgr.shutdown()

        # do any required cleanup on solvers
        if self._nonlinear_solver:
            self._nonlinear_solver.cleanup()
        if self._linear_solver:
            self._linear_solver.cleanup()

    def _get_partials_varlists(self):
        """
        Get lists of 'of' and 'wrt' variables that form the partial jacobian.

        Returns
        -------
        tuple(list, list)
            'of' and 'wrt' variable lists.
        """
        of = list(self._var_allprocs_prom2abs_list['output'])
        wrt = list(self._var_allprocs_prom2abs_list['input'])

        # wrt should include implicit states
        return of, of + wrt

    def _get_partials_var_sizes(self):
        """
        Get sizes of 'of' and 'wrt' variables that form the partial jacobian.

        Returns
        -------
        tuple(ndarray, ndarray, is_implicit)
            'of' and 'wrt' variable sizes.
        """
        iproc = self.comm.rank
        out_sizes = self._var_sizes['nonlinear']['output'][iproc]
        in_sizes = self._var_sizes['nonlinear']['input'][iproc]
        return out_sizes, np.hstack((out_sizes, in_sizes))

    def _get_gradient_nl_solver_systems(self):
        """
        Return a set of all Systems, including this one, that have a gradient nonlinear solver.

        Returns
        -------
        set
            Set of Systems containing nonlinear solvers that compute gradients.
        """
        return set(s for s in self.system_iter(include_self=True, recurse=True)
                   if s.nonlinear_solver and s.nonlinear_solver.supports['gradients'])

    def _jac_var_info_abs2prom(self, var_info):
        """
        Return a new list with tuples' [0] entry converted from absolute to promoted names.

        Parameters
        ----------
        var_info : list of (name, offset, end, idxs)
            The list that uses absolute names.

        Returns
        -------
        list
            The new list with promoted names.
        """
        new_list = []
        abs2prom_in = self._var_allprocs_abs2prom['input']
        abs2prom_out = self._var_allprocs_abs2prom['output']
        for abs_name, offset, end, idxs in var_info:
            if abs_name in abs2prom_out:
                new_list.append((abs2prom_out[abs_name], offset, end, idxs))
            else:
                new_list.append((abs2prom_in[abs_name], offset, end, idxs))
        return new_list

    def _get_nodup_out_ranges(self, var_list=None):
        """
        Compute necessary ranges/indices for working with non-dup global outputs array.

        Parameters
        ----------
        var_list : list
            Optional list of variables if we want to transfer a subset of the vector.

        Returns
        -------
        OrderedDict
            Tuples of the form (start, end) keyed on variable name.
        ndarray
            Index array mapping global non-dup outputs/resids to local outputs/resids.
        ndarray
            Index array mapping local outputs/resids to owned local outputs/resids.
        ndarray
            Index array mapping global stacked (rank order) array to global array where
            distrib vars are contiguous and all vars appear in global execution order.
            Execution order is meaningless for systems in ParallelGroups, but for purposes
            of global ordering, the declared execution order, which is the same across all
            ranks, is used.
        """
        if var_list:
            key = tuple(var_list)
        else:
            key = 'all'

        if self._nodup_out_ranges is None:
            self._nodup_out_ranges = {}
            self._nodup2local_out_inds = {}
            self._local2owned_inds = {}
            self._noncontig_dis_inds = {}

        if key not in self._nodup_out_ranges:
            iproc = self.comm.rank
            abs2meta = self._var_allprocs_abs2meta
            sizes = self._var_sizes['linear']['output']
            owned_sizes = self._owned_sizes

            if var_list:
                prom2abs = self._var_allprocs_prom2abs_list['output']
                var_list = [prom2abs[name][0] for name in var_list]

            ranges = OrderedDict()
            out_views = self._outputs._views

            # compute offsets into the full non-dup output/resid array by summing down columns
            # of owned_sizes array. This results in the distributed vars being contiguous, and
            # having the same offsets in every proc so that overlapping indices, etc. will be
            # properly handled.
            contig_offsets = sizes2offsets(np.sum(owned_sizes, axis=0))

            # compute offsets into the full non-dup output/resid array where distrib vars are not
            # contiguous
            offsets = sizes2offsets(owned_sizes)

            # order ranks with our rank first
            ordered_ranks = [iproc] + [r for r in range(self.comm.size) if r != iproc]

            contig_inds = []
            non_contig_inds = []
            # compute ranges/indices into the full non-duplicated output/resid arrays
            for i, name in enumerate(self._var_allprocs_abs_names['output']):

                # Skip if we are only interested in a subset of the vars.
                if var_list and name not in var_list:
                    continue

                distrib = abs2meta[name]['distributed']
                found = False
                # check each rank (this rank first) for the first nonzero size
                for irank in ordered_ranks:
                    size = owned_sizes[irank, i]

                    if size > 0:
                        if not found:
                            found = True
                            dsize = np.sum(owned_sizes[:, i]) if distrib else size

                            contig_start = contig_offsets[i]
                            ranges[name] = (contig_start, contig_start + dsize)
                            if name in out_views:
                                if distrib:
                                    # need offset into the dist var
                                    dstart = contig_start + np.sum(owned_sizes[:irank, i])
                                    contig_inds.append(np.arange(dstart, dstart + size, dtype=int))
                                else:
                                    contig_inds.append(np.arange(*ranges[name], dtype=int))

                        non_contig_start = offsets[irank, i]
                        non_contig_inds.append(np.arange(non_contig_start, non_contig_start + size))

            self._nodup_out_ranges[key] = ranges
            self._nodup2local_out_inds[key] = _arraylist2array(contig_inds)

            # get indices to pull out only the 'owned' values from the local array
            local2owned_inds = []
            start = end = 0
            for owned_sz, sz in zip(owned_sizes[iproc], sizes[iproc]):
                if sz == 0:
                    continue
                end += sz
                if owned_sz > 0:
                    local2owned_inds.append(np.arange(start, end, dtype=int))
                start = end

            self._local2owned_inds[key] = _arraylist2array(local2owned_inds)

            # compute inds to map gathered nodup order to nodup ordered by ownership
            self._noncontig_dis_inds[key] = _arraylist2array(non_contig_inds)

        return (self._nodup_out_ranges[key], self._nodup2local_out_inds[key],
                self._local2owned_inds[key], self._noncontig_dis_inds[key])

    def _abs_get_val(self, abs_name, get_remote=False, rank=None, vec_name=None, kind=None,
                     flat=False):
        """
        Return the value of the variable specified by the given absolute name.

        Parameters
        ----------
        abs_name : str
            The absolute name of the variable.
        get_remote : bool
            If True, return the value even if the variable is remote. NOTE: This function must be
            called in all procs in the Problem's MPI communicator.
        rank : int or None
            If not None, specifies that the value is to be gathered to the given rank only.
            Otherwise, if get_remote is specified, the value will be broadcast to all procs
            in the MPI communicator.
        vec_name : str
            Name of the vector to use.
        kind : str or None
            Kind of variable ('input', 'output', or 'residual').  If None, returned value
            will be either an input or output.
        flat : bool
            If True, return the flattened version of the value.

        Returns
        -------
        object or None
            The value of the requested output/input/resid variable.  None if variable is not found.
        """
        discrete = distrib = False
        val = System._undefined
        typ = 'output' if abs_name in self._var_allprocs_abs2prom['output'] else 'input'

        try:
            if get_remote:
                meta = self._var_allprocs_abs2meta[abs_name]
                distrib = meta['distributed']
            else:
                meta = self._var_abs2meta[abs_name]
        except KeyError:
            discrete = True
            relname = abs_name[len(self.pathname) + 1:] if self.pathname else abs_name
            if relname in self._discrete_outputs:
                val = self._discrete_outputs[relname]
            elif relname in self._discrete_inputs:
                val = self._discrete_inputs[relname]
            elif abs_name in self._var_allprocs_discrete['output']:
                pass  # non-local discrete output
            elif abs_name in self._var_allprocs_discrete['input']:
                pass  # non-local discrete input
            else:
                return System._undefined

        if kind is None:
            kind = typ

        if not discrete:
            vec = self._vectors[kind][vec_name]
            if abs_name in vec._views:
                val = vec._views_flat[abs_name] if flat else vec._views[abs_name]

        if get_remote and self.comm.size > 1:
            owner = self._owning_rank[abs_name]
            loc_val = val if val is not System._undefined else np.zeros(0)
            if rank is None:   # bcast
                if distrib:
                    idx = self._var_allprocs_abs2idx['nonlinear'][abs_name]
                    sizes = self._var_sizes['nonlinear'][typ][:, idx]
                    # TODO: could cache these offsets
                    offsets = np.zeros(sizes.size, dtype=INT_DTYPE)
                    offsets[1:] = np.cumsum(sizes[:-1])
                    val = np.zeros(np.sum(sizes))
                    self.comm.Allgatherv(loc_val, [val, sizes, offsets, MPI.DOUBLE])
                else:
                    if owner != self.comm.rank:
                        val = None
                    # TODO: use Bcast if not discrete for speed
                    new_val = self.comm.bcast(val, root=owner)
                    val = new_val
            else:   # retrieve to rank
                if distrib:
                    idx = self._var_allprocs_abs2idx['nonlinear'][abs_name]
                    sizes = self._var_sizes['nonlinear'][typ][:, idx]
                    # TODO: could cache these offsets
                    offsets = np.zeros(sizes.size, dtype=INT_DTYPE)
                    offsets[1:] = np.cumsum(sizes[:-1])
                    val = np.zeros(np.sum(sizes))
                    self.comm.Gatherv(loc_val, [val, sizes, offsets, MPI.DOUBLE], root=rank)
                else:
                    if rank != owner:
                        tag = self._var_allprocs_abs2idx[vec_name][abs_name]
                        # avoid tag collisions between inputs, outputs, and resids
                        if kind != 'output':
                            tag += len(self._var_allprocs_abs_names['output'])
                            if kind == 'residual':
                                tag += len(self._var_allprocs_abs_names['input'])
                        if self.comm.rank == owner:
                            self.comm.send(val, dest=rank, tag=tag)
                        elif self.comm.rank == rank:
                            val = self.comm.recv(source=owner, tag=tag)

        if not flat and val is not System._undefined and not discrete:
            val.shape = meta['global_shape'] if get_remote and distrib else meta['shape']

        return val

    def _get_val(self, name, units=None, indices=None, get_remote=False, rank=None,
                 vec_name='nonlinear', kind=None, flat=False):
        """
        Get an output/input/residual variable.

        Function is used if you want to specify display units.

        Parameters
        ----------
        name : str
            Promoted or relative variable name in the root system's namespace.
        units : str, optional
            Units to convert to before return.
        indices : int or list of ints or tuple of ints or int ndarray or Iterable or None, optional
            Indices or slice to return.
        get_remote : bool
            If True, retrieve the value even if it is on a remote process.  Note that if the
            variable is remote on ANY process, this function must be called on EVERY process
            in the Problem's MPI communicator.
        rank : int or None
            If not None, only gather the value to this rank.
        vec_name : str
            Name of the vector to use.   Defaults to 'nonlinear'.
        kind : str or None
            Kind of variable ('input', 'output', or 'residual').  If None, returned value
            will be either an input or output.
        flat : bool
            If True, return the flattened version of the value.

        Returns
        -------
        object
            The value of the requested output/input variable.
        """
        abs_name, typ = name2abs_name(self, name)
        if abs_name is None:
            raise KeyError('{}: Variable "{}" not found.'.format(self.msginfo, name))

        val = self._abs_get_val(abs_name, get_remote, rank, vec_name, kind, flat)

        # TODO: get indexed value BEFORE transferring the variable (might be much smaller)
        if indices is not None:
            val = val[indices]

        if units is not None:
            val = self.convert2units(abs_name, val, units)

        return val

    def _retrieve_data_of_kind(self, filtered_vars, kind, vec_name, parallel=False):
        """
        Retrieve variables, either local or remote, in the filtered_vars list.

        Parameters
        ----------
        filtered_vars : dict
            Dictionary containing entries for 'input', 'output', and/or 'residual'.
        kind : str
            Either 'input', 'output', or 'residual'.
        vec_name : str
            Either 'nonlinear' or 'linear'.
        parallel : bool
            If True, recorders are parallel, so only local values should be saved in each proc.

        Returns
        -------
        dict
            Variable values keyed on absolute name.
        """
        vdict = {}
        variables = filtered_vars.get(kind)
        if variables:
            views = self._vectors[kind][vec_name]._views
            rank = self.comm.rank
            discrete_vec = None if kind == 'residual' else self._var_discrete[kind]
            offset = len(self.pathname) + 1 if self.pathname else 0

            if self.comm.size == 1:
                if discrete_vec:
                    vdict = {}
                    for n in variables:
                        if n in views:
                            vdict[n] = views[n]
                        else:  # discrete
                            vdict[n] = discrete_vec[n[offset:]]['value']
                else:
                    vdict = {n: views[n] for n in variables}
            elif parallel:
                sizes = self._var_sizes[vec_name][kind]
                abs2idx = self._var_allprocs_abs2idx[vec_name]
                if discrete_vec:
                    vdict = {}
                    for n in variables:
                        if n in views:
                            if sizes[rank, abs2idx[n]] > 0:
                                vdict[n] = views[n]
                        elif n[offset:] in discrete_vec and self._owning_rank[n] == rank:
                            vdict[n] = discrete_vec[n[offset:]]['value']
                else:
                    vdict = {n: views[n] for n in variables if sizes[rank, abs2idx[n]] > 0}
            else:
                meta = self._var_allprocs_abs2meta
                for name in variables:
                    if self._owning_rank[name] == 0 and not meta[name]['distributed']:
                        # if using a serial recorder and rank 0 owns the variable,
                        # use local value on rank 0 and do nothing on other ranks.
                        if rank == 0:
                            if name in views:
                                vdict[name] = views[name]
                            elif name[offset:] in discrete_vec:
                                vdict[name] = discrete_vec[name[offset:]]['value']
                    else:
                        vdict[name] = self._get_val(name, get_remote=True, rank=0,
                                                    vec_name=vec_name, kind=kind)

        return vdict

    def convert2units(self, name, val, units):
        """
        Convert the given value to the specified units.

        Parameters
        ----------
        name : str
            Name of the variable.
        val : float or ndarray of float
            The value of the variable.
        units : str
            The units to convert to.

        Returns
        -------
        float or ndarray of float
            The value converted to the specified units.
        """
        meta = self._get_var_meta(name)

        base_units = meta['units']

        if base_units is None:
            msg = "{}: Can't express variable '{}' with units of 'None' in units of '{}'."
            raise TypeError(msg.format(self.msginfo, name, units))

        try:
            scale, offset = get_conversion(base_units, units)
        except Exception:
            msg = "{}: Can't express variable '{}' with units of '{}' in units of '{}'."
            raise TypeError(msg.format(self.msginfo, name, base_units, units))

        return (val + offset) * scale

    def _get_var_meta(self, name):
        """
        Get the metadata for a variable.

        Parameters
        ----------
        name : str
            Promoted or relative variable name in the root system's namespace.

        Returns
        -------
        dict
            The metadata dictionary for the named variable.
        """
        meta = self._var_allprocs_abs2meta
        if name in meta:
            return meta[name]

        abs_name, _ = name2abs_name(self, name)
        if abs_name is not None:
            return meta[abs_name]

        raise KeyError('{}: Metadata for variable "{}" not found.'.format(self.msginfo, name))


def _arraylist2array(lst, dtype=int):
    """
    Given a list of arrays, return a stacked array of the specified dtype.

    Parameters
    ----------
    lst : list
        List of arrays.
    dtype : type
        Specified dtype for the return array.

    Returns
    -------
    ndarray
        The stacked array.
    """
    if len(lst) > 1:
        return np.hstack(lst)
    elif lst:
        return lst[0]

    return np.zeros(0, dtype=dtype)


def get_relevant_vars(connections, desvars, responses, mode):
    """
    Find all relevant vars between desvars and responses.

    Both vars are assumed to be outputs (either design vars or responses).

    Parameters
    ----------
    connections : dict
        Mapping of targets to their sources.
    desvars : list of str
        Names of design variables.
    responses : list of str
        Names of response variables.
    mode : str
        Direction of derivatives, either 'fwd' or 'rev'.

    Returns
    -------
    dict
        Dict of ({'outputs': dep_outputs, 'inputs': dep_inputs, dep_systems)
        keyed by design vars and responses.
    """
    relevant = defaultdict(dict)

    # Create a hybrid graph with components and all connected vars.  If a var is connected,
    # also connect it to its corresponding component.
    graph = nx.DiGraph()
    for tgt, src in iteritems(connections):
        if src not in graph:
            graph.add_node(src, type_='out')
        graph.add_node(tgt, type_='in')

        src_sys = src.rsplit('.', 1)[0]
        graph.add_edge(src_sys, src)

        tgt_sys = tgt.rsplit('.', 1)[0]
        graph.add_edge(tgt, tgt_sys)

        graph.add_edge(src, tgt)

    for dv in desvars:
        if dv not in graph:
            graph.add_node(dv, type_='out')
            parts = dv.rsplit('.', 1)
            if len(parts) == 1:
                system = ''  # this happens when a component is the model
                graph.add_edge(dv, system)
            else:
                system = parts[0]
                graph.add_edge(system, dv)

    for res in responses:
        if res not in graph:
            graph.add_node(res, type_='out')
            parts = res.rsplit('.', 1)
            if len(parts) == 1:
                system = ''  # this happens when a component is the model
            else:
                system = parts[0]
            graph.add_edge(system, res)

    nodes = graph.nodes
    grev = graph.reverse(copy=False)
    dvcache = {}
    rescache = {}

    for desvar in desvars:
        if desvar not in dvcache:
            dvcache[desvar] = set(all_connected_nodes(graph, desvar))

        for response in responses:
            if response not in rescache:
                rescache[response] = set(all_connected_nodes(grev, response))

            common = dvcache[desvar].intersection(rescache[response])

            if common:
                input_deps = set()
                output_deps = set()
                sys_deps = set()
                for node in common:
                    if 'type_' in nodes[node]:
                        typ = nodes[node]['type_']
                        parts = node.rsplit('.', 1)
                        if len(parts) == 1:
                            system = ''
                        else:
                            system = parts[0]
                        if typ == 'in':  # input var
                            input_deps.add(node)
                            if system not in sys_deps:
                                sys_deps.update(all_ancestors(system))
                        else:  # output var
                            output_deps.add(node)
                            if system not in sys_deps:
                                sys_deps.update(all_ancestors(system))

            elif desvar == response:
                input_deps = set()
                output_deps = set([response])
                parts = desvar.rsplit('.', 1)
                if len(parts) == 1:
                    s = ''
                else:
                    s = parts[0]
                sys_deps = set(all_ancestors(s))

            if common or desvar == response:
                if mode == 'fwd' or mode == 'auto':
                    relevant[desvar][response] = ({'input': input_deps,
                                                   'output': output_deps}, sys_deps)
                if mode == 'rev' or mode == 'auto':
                    relevant[response][desvar] = ({'input': input_deps,
                                                   'output': output_deps}, sys_deps)

                sys_deps.add('')  # top level Group is always relevant

    voi_lists = []
    if mode == 'fwd' or mode == 'auto':
        voi_lists.append((desvars, responses))
    if mode == 'rev' or mode == 'auto':
        voi_lists.append((responses, desvars))

    # now calculate dependencies between each VOI and all other VOIs of the
    # other type, e.g for each input VOI wrt all output VOIs.  This is only
    # done for design vars in fwd mode or responses in rev mode. In auto mode,
    # we combine the results for fwd and rev modes.
    for inputs, outputs in voi_lists:
        for inp in inputs:
            relinp = relevant[inp]
            if relinp:
                if '@all' in relinp:
                    dct, total_systems = relinp['@all']
                    total_inps = dct['input']
                    total_outs = dct['output']
                else:
                    total_inps = set()
                    total_outs = set()
                    total_systems = set()
                for out in outputs:
                    if out in relinp:
                        dct, systems = relinp[out]
                        total_inps.update(dct['input'])
                        total_outs.update(dct['output'])
                        total_systems.update(systems)
                relinp['@all'] = ({'input': total_inps, 'output': total_outs},
                                  total_systems)
            else:
                relinp['@all'] = ({'input': set(), 'output': set()}, set())

    relevant['linear'] = {'@all': ({'input': ContainsAll(), 'output': ContainsAll()},
                                   ContainsAll())}
    relevant['nonlinear'] = relevant['linear']

    return relevant<|MERGE_RESOLUTION|>--- conflicted
+++ resolved
@@ -3559,7 +3559,6 @@
                         if is_distributed and name in allprocs_meta:
                             # TODO no support for > 1D arrays
                             #   meta.src_indices has the info we need to piece together arrays
-<<<<<<< HEAD
 
                             global_shape = allprocs_meta[name]['global_shape']
 
@@ -3575,6 +3574,7 @@
                                         else:
                                             distrib[key][name] = np.append(distrib[key][name],
                                                                            proc_vars[name][key])
+
                                         if rank == self.comm.size - 1:
                                             if distrib[key][name].shape == global_shape:
                                                 var_dict[name][key] = distrib[key][name]
@@ -3587,24 +3587,6 @@
         else:
             var_list = var_dict.keys()
             top_name = self.name
-=======
-                            if 'value' in var_dict[name]:
-                                var_dict[name]['value'] = \
-                                    np.append(var_dict[name]['value'],
-                                              proc_vars[name]['value'])
-                            if 'shape' in var_dict[name]:
-                                # TODO might want to use allprocs_abs2meta_out[name]['global_shape']
-                                var_dict[name]['shape'] = \
-                                    var_dict[name]['value'].shape
-                            if 'resids' in var_dict[name]:
-                                var_dict[name]['resids'] = \
-                                    np.append(var_dict[name]['resids'],
-                                              proc_vars[name]['resids'])
-
-        inputs = var_type == 'input'
-        outputs = not inputs
-        var_list = self._get_vars_exec_order(inputs=inputs, outputs=outputs, variables=var_dict)
->>>>>>> 1a903ca2
 
         write_var_table(self.pathname, var_list, var_type, var_dict,
                         hierarchical, top_name, print_arrays, out_stream)
