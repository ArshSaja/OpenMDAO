"""Define the base System class."""
from __future__ import division

from fnmatch import fnmatchcase
from contextlib import contextmanager

import numpy

from six.moves import range

from openmdao.proc_allocators.default_allocator import DefaultAllocator
from openmdao.jacobians.default_jacobian import DefaultJacobian
from openmdao.utils.generalized_dict import GeneralizedDictionary
from openmdao.utils.class_util import overrides_method


class System(object):
    """Base class for all systems in OpenMDAO.

    Never instantiated; subclassed by Group or Component.
    All subclasses have their attributes defined here.

    Attributes
    ----------
    name : str
        name of the system, must be different from siblings.
    path_name : str
        global name of the system, including the path.
    comm : MPI.Comm or FakeComm
        MPI communicator object.
    metadata : GeneralizedDictionary
        dictionary of user-defined arguments.

    _sys_depth : int
        distance from the root node in the hierarchy tree.
    _sys_assembler: Assembler
        pointer to the global assembler object.

    _mpi_proc_allocator : ProcAllocator
        object that distributes procs among subsystems.
    _mpi_proc_range : [int, int]
        indices of procs owned by comm with respect to COMM_WORLD.

    _subsystems_allprocs : [System, ...]
        list of all subsystems (children of this system).
    _subsystems_myproc : [System, ...]
        list of local subsystems that exist on this proc.
    _subsystems_inds : [int, ...]
        list of indices of subsystems on this proc among all subsystems.

    _variable_allprocs_names : {'input': [str, ...], 'output': [str, ...]}
        list of names of all owned variables, not just on current proc.
    _variable_allprocs_range : {'input': [int, int], 'output': [int, int]}
        index range of owned variables with respect to all problem variables.
    _variable_allprocs_indices : {'input': dict, 'output': dict}
        dictionary of global indices keyed by the variable name.

    _variable_myproc_names : {'input': [str, ...], 'output': [str, ...]}
        list of names of owned variables on current proc.
    _variable_myproc_metadata : {'input': list, 'output': list}
        list of metadata dictionaries of variables that exist on this proc.
    _variable_myproc_indices : {'input': ndarray[:], 'output': ndarray[:]}
        integer arrays of global indices of variables on this proc.

    _variable_maps : {'input': dict, 'output': dict}
        dictionary of variable names and their aliases (for promotes/renames).
    _variable_promotes : { 'any': set(), 'input': set(), 'output': set() }
        dictionary of sets of variable names/wildcards specifying promotion
        (used to calculate _variable_maps)
    _variable_renames : { 'input': {}, 'output': {} }
        dictionary of mappings used to specify variables to be renamed in the
        parent group. (used to calculate _variable_maps)

    _variable_connections : dict
        dictionary of input_name: (output_name, src_indices) connections.
    _variable_connections_indices : [(int, int), ...]
        _variable_connections with variable indices instead of names.  Entries
        have the form (input_index, output_index).

    _vectors : {'input': dict, 'output': dict, 'residual': dict}
        dict of vector objects.
    _vector_transfers : dict
        dict of transfer objects.
    _vector_var_ids : dict
        dictionary of index arrays of relevant variables for this vector

    _inputs : Vector
        inputs vector; points to _vectors['input'][None].
    _outputs : Vector
        outputs vector; points to _vectors['output'][None].
    _residuals : Vector
        residuals vector; points to _vectors['residual'][None].
    _transfers : dict of Transfer
        transfer object; points to _vector_transfers[None].

    _jacobian : Jacobian
        global Jacobian object to be used in apply_linear

    _nl_solver : NonlinearSolver
        nonlinear solver to be used for solve_nonlinear.
    _ln_solver : LinearSolver
        linear solver to be used for solve_linear; not the Newton system.
    _suppress_solver_output : boolean
        global overriding flag that turns off all solver output if 'False'.
    """

    def __init__(self, **kwargs):
        """Initialize all attributes.

        All subclasses use this __init__ method without overriding it.

        Args
        ----
        **kwargs: dict of keyword arguments
            available here and in all descendants of this system.
        """
        self.name = ''
        self.path_name = ''
        self.comm = None
        self.metadata = GeneralizedDictionary(kwargs)

        self._sys_depth = 0
        self._sys_assembler = None

        self._mpi_proc_allocator = DefaultAllocator()
        self._mpi_proc_range = [0, 1]

        self._subsystems_allprocs = []
        self._subsystems_myproc = []
        self._subsystems_inds = []

        self._variable_allprocs_names = {'input': [], 'output': []}
        self._variable_allprocs_range = {'input': [0, 0], 'output': [0, 0]}
        self._variable_allprocs_indices = {'input': {}, 'output': {}}

        self._variable_myproc_names = {'input': [], 'output': []}
        self._variable_myproc_metadata = {'input': [], 'output': []}
        self._variable_myproc_indices = {'input': None, 'output': None}

        self._variable_maps = {'input': {}, 'output': {}}
        self._variable_promotes = {'input': set(), 'output': set(),
                                   'any': set()}
        self._variable_renames = {'input': {}, 'output': {}}

        self._variable_connections = {}
        self._variable_connections_indices = []

        self._vectors = {'input': {}, 'output': {}, 'residual': {}}
        self._vector_transfers = {}
        self._vector_var_ids = {}

        self._inputs = None
        self._outputs = None
        self._residuals = None
        self._transfers = None

        self._jacobian = DefaultJacobian()

        self._nl_solver = None
        self._ln_solver = None
        self._suppress_solver_output = False

        self.initialize()

    def _setup_processors(self, path, comm, global_dict,
                          depth, assembler, proc_range):
        """Recursively split comms and define local subsystems.

        Sets the following attributes:
            path_name
            comm
            _sys_depth
            _sys_assembler
            _mpi_proc_range
            _subsystems_myproc
            _subsystems_inds

        Args
        ----
        path : str
            parent names to prepend to name to get the pathname
        comm : MPI.Comm or FakeComm
            communicator for this system (already split, if applicable).
        global_dict : dict
            dictionary with kwargs of all parents assembled in it.
        depth : int
            depth level for this system - i.e., distance from root node.
        assembler : Assembler
            pointer to the global assember object to distribute to everyone.
        proc_range : [int, int]
            indices of procs owned by comm with respect to COMM_WORLD.
        """
        # Set attributes
        self.path_name = '.'.join((path, self.name)) if path else self.name
        self.comm = comm
        self._sys_depth = depth
        self._sys_assembler = assembler
        self._mpi_proc_range = proc_range

        # Add self's kwargs to dictionary of parents' kwargs (already new copy)
        self.metadata._assemble_global_dict(global_dict)

        # Optional user-defined method
        self.initialize_processors()

        nsub = len(self._subsystems_allprocs)
        # If this is a group:
        if nsub > 0:
            # Call the load balancing algorithm
            tmp = self._mpi_proc_allocator(nsub, comm, proc_range)
            sub_inds, sub_comm, sub_proc_range = tmp

            # Define local subsystems
            self._subsystems_myproc = [self._subsystems_allprocs[ind]
                                       for ind in sub_inds]
            self._subsystems_inds = sub_inds

            # Perform recursion
            for subsys in self._subsystems_myproc:
                sub_global_dict = self.metadata._global_dict.copy()
                subsys._setup_processors(self.path_name, sub_comm,
                                         sub_global_dict, depth + 1, assembler,
                                         sub_proc_range)

    def _setup_variables(self, recursion=True):
        """Assemble variable metadata and names lists.

        Sets the following attributes:
            _variable_allprocs_names
            _variable_myproc_names
            _variable_myproc_metadata

        Args
        ----
        recursion : boolean
            recursion is not performed if traversing up the tree after reconf.
        """
        # Perform recursion
        if recursion:
            for subsys in self._subsystems_myproc:
                subsys._setup_variables()

        if overrides_method('initialize_variables', self, System):
            # TODO: we may want to provide a way for component devs to tell
            # the framework that they don't need to re-configure, since the
            # majority of components won't need to be configured more than once

            # Empty the lists in case this is part of a reconfiguration
            for typ in ['input', 'output']:
                self._variable_allprocs_names[typ] = []
                self._variable_myproc_names[typ] = []
                self._variable_myproc_metadata[typ] = []

            self.initialize_variables()

    def _setup_variable_indices(self, index, recursion=True):
        """Define the variable indices and range.

        Sets the following attributes:
            _variable_allprocs_range
            _variable_allprocs_indices
            _variable_myproc_indices

        Args
        ----
        index : {'input': int, 'output': int}
            current global variable counter.
        recursion : boolean
            recursion is not performed if traversing up the tree after reconf.
        """
        # Define the global variable range for the system
        for typ in ['input', 'output']:
            size = len(self._variable_allprocs_names[typ])
            self._variable_allprocs_range[typ][0] = index[typ]
            self._variable_allprocs_range[typ][1] = index[typ] + size

        # If group, compute _variable_myproc_indices as follows
        if len(self._subsystems_myproc) > 0:
            subsys0 = self._subsystems_myproc[0]

            # Pre-recursion: compute 'index' to pass to subsystems
            # Need offset: number of variables on procs before current proc
            # Necessary because of multiple global counters on different procs
            if self.comm.size > 1:
                for typ in ['input', 'output']:
                    local_var_size = len(subsys0._variable_allprocs_names[typ])

                    # Compute the variable count list; 0 on rank > 0 procs
                    sub_comm = subsys0.comm
                    if sub_comm.rank == 0:
                        nvar_myproc = local_var_size
                    else:
                        nvar_myproc = 0
                    nvar_allprocs = self.comm.allgather(nvar_myproc)

                    # Compute the offset
                    iproc = self.comm.rank
                    nvar_myproc = local_var_size
                    index[typ] += (numpy.sum(nvar_allprocs[:iproc + 1]) -
                                   nvar_myproc)

            # Perform the recursion
            if recursion:
                for subsys in self._subsystems_myproc:
                    subsys._setup_variable_indices(index)

            # Post-recursion: assemble local variable indices from subsystems
            for typ in ['input', 'output']:
                raw = []
                for subsys in self._subsystems_myproc:
                    raw.append(subsys._variable_myproc_indices[typ])
                self._variable_myproc_indices[typ] = numpy.concatenate(raw)

        # If component, _variable_myproc_indices is simply an arange
        else:
            for typ in ['input', 'output']:
                ind1, ind2 = self._variable_allprocs_range[typ]
                self._variable_myproc_indices[typ] = numpy.arange(ind1, ind2)

        # Reset index dict to the global variable count on all procs
        # Necessary for younger siblings to have proper index values
        for typ in ['input', 'output']:
            index[typ] = self._variable_allprocs_range[typ][1]

        # Populate the _variable_allprocs_indices dictionary
        for typ in ['input', 'output']:
            idx = self._variable_allprocs_range[typ][0]
            for name in self._variable_allprocs_names[typ]:
                self._variable_allprocs_indices[typ][name] = idx
                idx += 1

    def _setup_connections(self):
        """Recursively assemble a list of input-output connections.

        Overridden in Group.
        """
        pass

    def _setup_vector(self, vectors, vector_var_ids):
        """Add this vector and assign sub_vectors to subsystems.

        Sets the following attributes:
            _vectors
            _vector_transfers
            _inputs*
            _outputs*
            _residuals*
            _transfers*

        * If vec_name is None - i.e., we are setting up the nonlinear vector

        Args
        ----
        vectors : {'input': Vector, 'output': Vector, 'residual': Vector}
            Vector objects corresponding to 'name'.
        vector_var_ids : ndarray[:]
            integer array of all relevant variables for this vector.
        """
        vec_name = vectors['output']._name

        # Set the incoming _vectors in the appropriate attribute
        for key in ['input', 'output', 'residual']:
            self._vectors[key][vec_name] = vectors[key]

        # Compute the transfer for this vector set
        self._vector_transfers[vec_name] = self._get_transfers(vectors)

        # Assign relevant variables IDs array
        self._vector_var_ids[vec_name] = vector_var_ids

        # Define shortcuts for convenience
        if vec_name is None:
            self._inputs = self._vectors['input'][None]
            self._outputs = self._vectors['output'][None]
            self._residuals = self._vectors['residual'][None]
            self._transfers = self._vector_transfers[None]

        # Perform recursion
        for subsys in self._subsystems_myproc:

            sub_vectors = {}
            for key in ['input', 'output', 'residual']:
                sub_vectors[key] = vectors[key]._create_subvector(subsys)

            subsys._setup_vector(sub_vectors, vector_var_ids)

    def _get_transfers(self, vectors):
        """Compute transfers.

        Args
        ----
        vectors : {'input': Vector, 'output': Vector, 'residual': Vector}
            dictionary of Vector objects

        Returns
        -------
        dict of Transfer
            dictionary of full and partial Transfer objects.
        """
        Transfer = vectors['output'].TRANSFER

        nsub_allprocs = len(self._subsystems_allprocs)
        var_range = self._variable_allprocs_range
        subsystems_myproc = self._subsystems_myproc
        subsystems_inds = self._subsystems_inds

        # Call the assembler's transfer setup routine
        compute_transfers = self._sys_assembler._compute_transfers
        xfer_indices = compute_transfers(nsub_allprocs, var_range,
                                         subsystems_myproc, subsystems_inds)
        [xfer_ip_inds, xfer_op_inds,
         fwd_xfer_ip_inds, fwd_xfer_op_inds,
         rev_xfer_ip_inds, rev_xfer_op_inds] = xfer_indices

        # Create Transfer objects from the raw indices
        transfers = {}
        transfers[None] = Transfer(vectors['input'],
                                   vectors['output'],
                                   xfer_ip_inds,
                                   xfer_op_inds,
                                   self.comm)
        for isub in range(len(fwd_xfer_ip_inds)):
            transfers['fwd', isub] = Transfer(vectors['input'],
                                              vectors['output'],
                                              fwd_xfer_ip_inds[isub],
                                              fwd_xfer_op_inds[isub],
                                              self.comm)
        for isub in range(len(rev_xfer_ip_inds)):
            transfers['rev', isub] = Transfer(vectors['input'],
                                              vectors['output'],
                                              rev_xfer_ip_inds[isub],
                                              rev_xfer_op_inds[isub],
                                              self.comm)
        return transfers

    def _get_maps(self, typ):
        """Define variable maps based on promotes and renames lists.

        Args
        ----
        typ : str
            Either 'input' or 'output'.
        """
        maps = {}

        gname = self.name + '.' if self.name else ''

        promotes = self._variable_promotes['any']
        promotes_typ = self._variable_promotes[typ]
        renames = self._variable_renames[typ]

        if promotes:
            names = promotes
            patterns = [n for n in names if '*' in n or '?' in n]
        elif promotes_typ:
            names = promotes_typ
            patterns = [n for n in names if '*' in n or '?' in n]
        else:
            names = ()
            patterns = ()

        for name in self._variable_allprocs_names[typ]:
            if name in names:
                maps[name] = name
                continue

            for pattern in patterns:
                # if name matches, promote that variable to parent
                if fnmatchcase(name, pattern):
                    maps[name] = name
                    break
            else:
                if name in renames:
                    # Rename selected variables in the parent system
                    maps[name] = renames[name]
                else:
                    # Default: prepend the parent system's name
                    maps[name] = gname + name if gname else name

        return maps

    @contextmanager
    def _matvec_context(self, vec_name, var_inds, mode, clear=True):
        """Context manager for vectors.

        For the given vec_name, return vectors that use a set of
        internal variables that are relevant to the current matrix-vector
        product.
        """
        d_inputs = self._vectors['input'][vec_name]
        d_outputs = self._vectors['output'][vec_name]
        d_residuals = self._vectors['residual'][vec_name]

        if clear:
            if mode == 'fwd':
                d_residuals.set_const(0.0)
            elif mode == 'rev':
                d_inputs.set_const(0.0)
                d_outputs.set_const(0.0)

        # TODO: check if we can loop over myproc vars to save time
        op_names = []
        op_ind = self._variable_allprocs_range['output'][0]
        for op_name in self._variable_allprocs_names['output']:
            valid = op_ind in self._vector_var_ids[vec_name]
            if var_inds is not None:
                valid = valid and \
                    var_inds[0] <= op_ind < var_inds[1] or \
                    var_inds[2] <= op_ind < var_inds[3]
            if valid:
                op_names.append(op_name)
            op_ind += 1

        ip_names = []
        ip_ind = self._variable_allprocs_range['input'][0]
        for ip_name in self._variable_allprocs_names['input']:
            op_ind = self._sys_assembler._input_var_ids[ip_ind]
            valid = op_ind in self._vector_var_ids[vec_name]
            if var_inds is not None:
                valid = valid and \
                    var_inds[0] <= op_ind < var_inds[1] or \
                    var_inds[2] <= op_ind < var_inds[3]
            if valid:
                ip_names.append(ip_name)
            ip_ind += 1

        res_names = []
        op_ind = self._variable_allprocs_range['output'][0]
        for op_name in self._variable_allprocs_names['output']:
            valid = op_ind in self._vector_var_ids[vec_name]
            if valid:
                res_names.append(op_name)
            op_ind += 1

        d_inputs._names = set(ip_names)
        d_outputs._names = set(op_names)
        d_residuals._names = set(res_names)

        yield d_inputs, d_outputs, d_residuals

        # reset _names so users will see full vector contents
        d_inputs._names = d_inputs._views
        d_outputs._names = d_outputs._views
        d_residuals._names = d_residuals._views

    @property
    def nl_solver(self):
        """The nonlinear solver for this system."""
        return self._nl_solver

    @nl_solver.setter
    def nl_solver(self, solver):
        """Set this system's nonlinear solver and perform setup."""
        self._nl_solver = solver
        if solver is not None:
            self._nl_solver._setup_solvers(self, 0)

    @property
    def ln_solver(self):
        """The linear (adjoint) solver for this system."""
        return self._ln_solver

    @ln_solver.setter
    def ln_solver(self, solver):
        """Set this system's linear (adjoint) solver and perform setup."""
        self._ln_solver = solver
        if solver is not None:
            self._ln_solver._setup_solvers(self, 0)

    @property
    def suppress_solver_output(self):
        """The value of the global toggle to disable solver printing."""
        return self._suppress_solver_output

    @suppress_solver_output.setter
    def suppress_solver_output(self, value):
        """Recursively set the solver print suppression toggle."""
        self._suppress_solver_output = value
        for subsys in self._subsystems_myproc:
            subsys.suppress_solver_output = value

    @property
    def proc_allocator(self):
        """The current system's processor allocator object."""
        return self._mpi_proc_allocator

    @proc_allocator.setter
    def proc_allocator(self, value):
        """Set the processor allocator object."""
        self._mpi_proc_allocator = value

    @property
    def jacobian(self):
        """A Jacobian object or None."""
        return self._jacobian

    @jacobian.setter
    def jacobian(self, jacobian):
        """Set the Jacobian."""
        self._set_jacobian(jacobian, True)

    def _set_jacobian(self, jacobian, is_top):
        """Recursively set the system's jacobian attribute.

        Args
        ----
        jacobian : Jacobian or None
            Global jacobian to be set; if None, reset to DefaultJacobian.
        is_top : boolean
            whether this is the top; i.e., start of the recursion.
        """
        if jacobian is None:
            self._jacobian = DefaultJacobian()
        else:
<<<<<<< HEAD
            jacobian._sub_jacs.update(self._jacobian._sub_jacs)
=======
>>>>>>> 9f541879
            self._jacobian = jacobian

        if is_top and jacobian is not None:
            self._jacobian._top_name = self.path_name
            self._jacobian._assembler = self._sys_assembler

        for subsys in self._subsystems_myproc:
            subsys._set_jacobian(jacobian, False)

    def setup_jacobians(self):
        """Recursively setup all jacobians."""
        if self._jacobian is not None and \
                self._jacobian._top_name == self.path_name:
            self._jacobian._initialize()
        else:
            for subsys in self._subsystems_myproc:
                subsys.setup_jacobians()

    def _apply_nonlinear(self):
        """Compute residuals."""
        pass

    def _solve_nonlinear(self):
        """Compute outputs.

        Returns
        -------
        boolean
            Failure flag; True if failed to converge, False is successful.
        float
            relative error.
        float
            absolute error.
        """
        pass

    def _apply_linear(self, vec_names, mode, var_inds=None):
        """Compute jac-vec product.

        Args
        ----
        vec_names : [str, ...]
            list of names of the right-hand-side vectors.
        mode : str
            'fwd' or 'rev'.
        var_inds : [int, int, int, int] or None
            ranges of variable IDs involved in this matrix-vector product.
            The ordering is [lb1, ub1, lb2, ub2].
        """
        pass

    def _solve_linear(self, vec_names, mode):
        """Apply inverse jac product.

        Args
        ----
        vec_names : [str, ...]
            list of names of the right-hand-side vectors.
        mode : str
            'fwd' or 'rev'.

        Returns
        -------
        boolean
            Failure flag; True if failed to converge, False is successful.
        float
            relative error.
        float
            absolute error.
        """
        pass

    def _linearize(self):
        """Compute jacobian / factorization."""
        pass

    def get_system(self, name):
        """Return the system called 'name' in the current namespace.

        Args
        ----
        name : str
            name of the desired system in the current namespace.

        Returns
        -------
        System or None
            System if found on this proc else None.
        """
        if name == self.path_name:
            # If this system's name matches, target found
            return self
        else:
            for subsys in self._subsystems_myproc:
                result = subsys.get_system(name)
                if result is not None:
                    return result
            return None

    def initialize(self):
        """Optional user-defined method run once during instantiation.

        Available attributes:
            name
            metadata (only local)
        """
        pass

    def initialize_processors(self):
        """Optional user-defined method run after repartitioning/rebalancing.

        Available attributes:
            name
            path_name
            comm
            metadata (local and global)
        """
        pass

    def initialize_variables(self):
        """Required method for components to declare inputs and outputs.

        Available attributes:
            name
            path_name
            comm
            metadata (local and global)
        """
        pass<|MERGE_RESOLUTION|>--- conflicted
+++ resolved
@@ -612,10 +612,6 @@
         if jacobian is None:
             self._jacobian = DefaultJacobian()
         else:
-<<<<<<< HEAD
-            jacobian._sub_jacs.update(self._jacobian._sub_jacs)
-=======
->>>>>>> 9f541879
             self._jacobian = jacobian
 
         if is_top and jacobian is not None:
