--- conflicted
+++ resolved
@@ -189,7 +189,6 @@
         else:
             super()._get_relevance_modifiers(grad_groups, always_opt_comps)
 
-<<<<<<< HEAD
     def is_explicit(self):
         """
         Return True if this Group contains only explicit systems and has no cycles.
@@ -205,7 +204,7 @@
                 self._is_explicit = self.comm.allreduce(int(self._is_explicit)) > 0
 
         return self._is_explicit
-=======
+
     def _sys_tree_visitor(self, func, predicate=None, recurse=True, include_self=True,
                           *args, **kwargs):
         """
@@ -249,5 +248,4 @@
                     yield obj
         else:
             yield from super()._sys_tree_visitor(func, predicate, recurse=recurse,
-                                                 include_self=include_self, *args, **kwargs)
->>>>>>> 31cccfda
+                                                 include_self=include_self, *args, **kwargs)