"""Define the Group class."""
import os
from collections import Counter, OrderedDict, defaultdict
from collections.abc import Iterable

from itertools import product, chain
from numbers import Number
import inspect
from fnmatch import fnmatchcase
import copy

import numpy as np
import networkx as nx

from openmdao.jacobians.dictionary_jacobian import DictionaryJacobian
from openmdao.core.system import System
from openmdao.core.component import Component, _DictValues, _full_slice
from openmdao.core.constants import _UNDEFINED, INT_DTYPE
from openmdao.proc_allocators.default_allocator import DefaultAllocator, ProcAllocationError
from openmdao.jacobians.jacobian import SUBJAC_META_DEFAULTS
from openmdao.recorders.recording_iteration_stack import Recording
from openmdao.solvers.nonlinear.nonlinear_runonce import NonlinearRunOnce
from openmdao.solvers.linear.linear_runonce import LinearRunOnce
from openmdao.utils.array_utils import convert_neg, array_connection_compatible, \
    _flatten_src_indices, shape_to_len
from openmdao.utils.general_utils import ContainsAll, all_ancestors, simple_warning, \
    common_subpath, conditional_error, _is_slicer_op, ensure_compatible
from openmdao.utils.units import is_compatible, unit_conversion, _has_val_mismatch
from openmdao.utils.mpi import MPI, check_mpi_exceptions, multi_proc_exception_check
from openmdao.utils.coloring import Coloring, _STD_COLORING_FNAME
import openmdao.utils.coloring as coloring_mod
from openmdao.utils.array_utils import evenly_distrib_idxs
from openmdao.core.constants import _SetupStatus

# regex to check for valid names.
import re
namecheck_rgx = re.compile('[a-zA-Z][_a-zA-Z0-9]*')


class Group(System):
    """
    Class used to group systems together; instantiate or inherit.

    Attributes
    ----------
    _mpi_proc_allocator : ProcAllocator
        Object used to allocate MPI processes to subsystems.
    _proc_info : dict of subsys_name: (min_procs, max_procs, weight)
        Information used to determine MPI process allocation to subsystems.
    _subgroups_myproc : list
        List of local subgroups.
    _subsystems_proc_range : (int, int)
        List of ranges of each myproc subsystem's processors relative to those of this system.
    _manual_connections : dict
        Dictionary of input_name: (output_name, src_indices) connections.
    _group_inputs : dict
        Mapping of promoted names to certain metadata (src_indices, units).
    _static_group_inputs : dict
        Group inputs added outside of setup/configure.
    _pre_config_group_inputs : dict
        Group inputs added inside of setup but before configure.
    _static_manual_connections : dict
        Dictionary that stores all explicit connections added outside of setup.
    _conn_abs_in2out : {'abs_in': 'abs_out'}
        Dictionary containing all explicit & implicit connections owned
        by this system only. The data is the same across all processors.
    _conn_discrete_in2out : {'abs_in': 'abs_out'}
        Dictionary containing all explicit & implicit discrete var connections owned
        by this system only. The data is the same across all processors.
    _transfers : dict of dict of Transfers
        First key is the vec_name, second key is (mode, isub) where
        mode is 'fwd' or 'rev' and isub is the subsystem index among allprocs subsystems
        or isub can be None for the full, simultaneous transfer.
    _discrete_transfers : dict of discrete transfer metadata
        Key is system pathname or None for the full, simultaneous transfer.
    _loc_subsys_map : dict
        Mapping of local subsystem names to their corresponding System.
    _approx_subjac_keys : list
        List of subjacobian keys used for approximated derivatives.
    _setup_procs_finished : bool
        Flag to check if setup_procs is complete
    _has_distrib_vars : bool
        If True, this Group contains distributed variables. Only used to determine if a parallel
        group or distributed component is below a DirectSolver so that we can raise an exception.
    _contains_parallel_group : bool
        If True, this Group contains a ParallelGroup. Only used to determine if a parallel
        group or distributed component is below a DirectSolver so that we can raise an exception.
    _raise_connection_errors : bool
        Flag indicating whether connection errors are raised as an Exception.
    _order_set : bool
        Flag to check if set_order has been called.
    _shapes_graph : nx.OrderedGraph
        Dynamic shape dependency graph, or None.
    _shape_knowns : set
        Set of shape dependency graph nodes with known (non-dynamic) shapes.
    """

    def __init__(self, **kwargs):
        """
        Set the solvers to nonlinear and linear block Gauss--Seidel by default.

        Parameters
        ----------
        **kwargs : dict
            dict of arguments available here and in all descendants of this
            Group.
        """
        self._mpi_proc_allocator = DefaultAllocator()
        self._proc_info = {}

        super(Group, self).__init__(**kwargs)

        self._subgroups_myproc = None
        self._subsystems_proc_range = []
        self._manual_connections = {}
        self._group_inputs = {}
        self._pre_config_group_inputs = {}
        self._static_group_inputs = {}
        self._static_manual_connections = {}
        self._conn_abs_in2out = {}
        self._conn_discrete_in2out = {}
        self._transfers = {}
        self._discrete_transfers = {}
        self._approx_subjac_keys = None
        self._setup_procs_finished = False
        self._has_distrib_vars = False
        self._contains_parallel_group = False
        self._raise_connection_errors = True
        self._order_set = False
        self._shapes_graph = None
        self._shape_knowns = None

        # TODO: we cannot set the solvers with property setters at the moment
        # because our lint check thinks that we are defining new attributes
        # called nonlinear_solver and linear_solver without documenting them.
        if not self._nonlinear_solver:
            self._nonlinear_solver = NonlinearRunOnce()
        if not self._linear_solver:
            self._linear_solver = LinearRunOnce()

    def setup(self):
        """
        Build this group.

        This method should be overidden by your Group's method. The reason for using this
        method to add subsystem is to save memory and setup time when using your Group
        while running under MPI.  This avoids the creation of systems that will not be
        used in the current process.

        You may call 'add_subsystem' to add systems to this group. You may also issue connections,
        and set the linear and nonlinear solvers for this group level. You cannot safely change
        anything on children systems; use the 'configure' method instead.

        Available attributes:
            name
            pathname
            comm
            options
        """
        pass

    def configure(self):
        """
        Configure this group to assign children settings.

        This method may optionally be overidden by your Group's method.

        You may only use this method to change settings on your children subsystems. This includes
        setting solvers in cases where you want to override the defaults.

        You can assume that the full hierarchy below your level has been instantiated and has
        already called its own configure methods.

        Available attributes:
            name
            pathname
            comm
            options
            system hieararchy with attribute access
        """
        pass

    def set_input_defaults(self, name, val=_UNDEFINED, units=None):
        """
        Specify metadata to be assumed when multiple inputs are promoted to the same name.

        Parameters
        ----------
        name : str
            Promoted input name.
        val : object
            Value to assume for the promoted input.
        units : str or None
            Units to assume for the promoted input.
        """
        meta = {'prom': name}
        if val is not _UNDEFINED:
            meta['value'] = val
        if units is not None:
            meta['units'] = units

        if self._static_mode:
            dct = self._static_group_inputs
        else:
            dct = self._group_inputs

        if name in dct:
            old = dct[name][0]
            overlap = sorted(set(old).intersection(meta))
            if overlap:
                simple_warning(f"{self.msginfo}: Setting input defaults for input '{name}' which "
                               f"override previously set defaults for {overlap}.")
            old.update(meta)
        else:
            dct[name] = [meta]

    def _get_scope(self, excl_sub=None):
        """
        Find the input and output variables that are needed for a particular matvec product.

        Parameters
        ----------
        excl_sub : <System>
            A subsystem whose variables should be excluded from the matvec product.

        Returns
        -------
        (set, set)
            Sets of output and input variables.
        """
        try:
            return self._scope_cache[excl_sub]
        except KeyError:
            pass

        if excl_sub is None:
            # All outputs
            scope_out = frozenset(self._var_allprocs_abs_names['output'])

            # All inputs connected to an output in this system
            scope_in = frozenset(self._conn_global_abs_in2out).intersection(
                self._var_allprocs_abs_names['input'])

        else:
            # Empty for the excl_sub
            scope_out = frozenset()

            # All inputs connected to an output in this system but not in excl_sub
            scope_in = set()
            for abs_in in self._var_allprocs_abs_names['input']:
                if abs_in in self._conn_global_abs_in2out:
                    abs_out = self._conn_global_abs_in2out[abs_in]

                    if abs_out not in excl_sub._var_allprocs_abs2idx['linear']:
                        scope_in.add(abs_in)
            scope_in = frozenset(scope_in)

        self._scope_cache[excl_sub] = (scope_out, scope_in)
        return scope_out, scope_in

    def _compute_root_scale_factors(self):
        """
        Compute scale factors for all variables.

        Returns
        -------
        dict
            Mapping of each absolute var name to its corresponding scaling factor tuple.
        """
        scale_factors = super(Group, self)._compute_root_scale_factors()

        if self._has_input_scaling:
            abs2meta_in = self._var_abs2meta
            allprocs_meta_out = self._var_allprocs_abs2meta
            for abs_in, abs_out in self._conn_global_abs_in2out.items():
                if abs_in not in abs2meta_in:
                    # we only perform scaling on local, non-discrete arrays, so skip
                    continue

                meta_in = abs2meta_in[abs_in]

                meta_out = allprocs_meta_out[abs_out]
                ref = meta_out['ref']
                ref0 = meta_out['ref0']

                src_indices = meta_in['src_indices']

                if src_indices is not None:
                    if not (np.isscalar(ref) and np.isscalar(ref0)):
                        # TODO: if either ref or ref0 are not scalar and the output is
                        # distributed, we need to do a scatter
                        # to obtain the values needed due to global src_indices
                        if meta_out['distributed']:
                            raise RuntimeError("{}: vector scalers with distrib vars "
                                               "not supported yet.".format(self.msginfo))

                        if src_indices.ndim != 1:
                            src_indices = _flatten_src_indices(src_indices, meta_in['shape'],
                                                               meta_out['global_shape'],
                                                               meta_out['global_size'])

                        ref = ref[src_indices]
                        ref0 = ref0[src_indices]

                # Compute scaling arrays for inputs using a0 and a1
                # Example:
                #   Let x, x_src, x_tgt be the dimensionless variable,
                #   variable in source units, and variable in target units, resp.
                #   x_src = a0 + a1 x
                #   x_tgt = b0 + b1 x
                #   x_tgt = g(x_src) = d0 + d1 x_src
                #   b0 + b1 x = d0 + d1 a0 + d1 a1 x
                #   b0 = d0 + d1 a0
                #   b0 = g(a0)
                #   b1 = d0 + d1 a1 - d0
                #   b1 = g(a1) - g(0)

                units_in = meta_in['units']
                units_out = meta_out['units']

                if units_in is None or units_out is None or units_in == units_out:
                    a0 = ref0
                    a1 = ref - ref0
                else:
                    factor, offset = unit_conversion(units_out, units_in)
                    a0 = (ref0 + offset) * factor
                    a1 = (ref - ref0) * factor

                scale_factors[abs_in] = {
                    ('input', 'phys'): (a0, a1),
                    ('input', 'norm'): (-a0 / a1, 1.0 / a1)
                }

        return scale_factors

    def _configure(self):
        """
        Configure our model recursively to assign any children settings.

        Highest system's settings take precedence.
        """
        # reset group_inputs back to what it was just after self.setup() in case _configure
        # is called multiple times.
        self._group_inputs = self._pre_config_group_inputs.copy()
        for n, lst in self._group_inputs.items():
            self._group_inputs[n] = lst.copy()

        for subsys in self._subsystems_myproc:
            subsys._configure()
            subsys._setup_var_data()

            self._has_guess |= subsys._has_guess
            self._has_bounds |= subsys._has_bounds
            self.matrix_free |= subsys.matrix_free

        conf_info = self._problem_meta['config_info']
        conf_info._reset()

        self._problem_meta['setup_status'] = _SetupStatus.POST_CONFIGURE
        self.configure()

        # if our configure() has added or promoted any variables, we have to call
        # _setup_var_data again on any modified systems and their ancestors (only those that
        # are our descendents).
        for s in conf_info._modified_system_iter(self):
            s._setup_var_data()

    def _setup_procs(self, pathname, comm, mode, prob_meta):
        """
        Execute first phase of the setup process.

        Distribute processors, assign pathnames, and call setup on the group. This method recurses
        downward through the model.

        Parameters
        ----------
        pathname : str
            Global name of the system, including the path.
        comm : MPI.Comm or <FakeComm>
            MPI communicator object.
        mode : string
            Derivatives calculation mode, 'fwd' for forward, and 'rev' for
            reverse (adjoint). Default is 'rev'.
        prob_meta : dict
            Problem level metadata.
        """
        super(Group, self)._setup_procs(pathname, comm, mode, prob_meta)
        self._setup_procs_finished = False

        self._vectors = {}
        nproc = comm.size

        if self._num_par_fd > 1:
            info = self._coloring_info
            if comm.size > 1:
                # if approx_totals has been declared, or there is an approx coloring, setup par FD
                if self._owns_approx_jac or info['dynamic'] or info['static'] is not None:
                    comm = self._setup_par_fd_procs(comm)
                else:
                    msg = "%s: num_par_fd = %d but FD is not active." % (self.msginfo,
                                                                         self._num_par_fd)
                    raise RuntimeError(msg)
            elif not MPI:
                msg = ("%s: MPI is not active but num_par_fd = %d. No parallel finite difference "
                       "will be performed." % (self.msginfo, self._num_par_fd))
                simple_warning(msg)

        self.comm = comm

        self._approx_subjac_keys = None

        self._subsystems_allprocs = self._static_subsystems_allprocs.copy()
        self._manual_connections = self._static_manual_connections.copy()
        self._group_inputs = self._static_group_inputs.copy()
        # copy doesn't copy the internal list so we have to do it manually (we don't want
        # a full deepcopy either because we want the internal metadata dicts to be shared)
        for n, lst in self._group_inputs.items():
            self._group_inputs[n] = lst.copy()

        # Call setup function for this group.
        self.setup()

        # need to save these because _setup_var_data can be called multiple times
        # during the config process and we don't want to wipe out any group_inputs
        # that were added during self.setup()
        self._pre_config_group_inputs = self._group_inputs.copy()
        for n, lst in self._pre_config_group_inputs.items():
            self._pre_config_group_inputs[n] = lst.copy()

        if MPI:

            proc_info = [self._proc_info[s.name] for s in self._subsystems_allprocs]

            # Call the load balancing algorithm
            try:
                sub_inds, sub_comm, sub_proc_range = self._mpi_proc_allocator(
                    proc_info, len(self._subsystems_allprocs), comm)
            except ProcAllocationError as err:
                subs = self._subsystems_allprocs
                if err.sub_inds is None:
                    raise RuntimeError("%s: %s" % (self.msginfo, err.msg))
                else:
                    raise RuntimeError("%s: MPI process allocation failed: %s for the following "
                                       "subsystems: %s" % (self.msginfo, err.msg,
                                                           [subs[i].name for i in err.sub_inds]))

            self._subsystems_myproc = [self._subsystems_allprocs[ind] for ind in sub_inds]

            # Define local subsystems
            if not (np.sum([minp for minp, _, _ in proc_info]) <= comm.size):
                # reorder the subsystems_allprocs based on which procs they live on. If we don't
                # do this, we can get ordering mismatches in some of our data structures.
                new_allsubs = []
                seen = set()
                gathered = self.comm.allgather(sub_inds)
                for rank, inds in enumerate(gathered):
                    for ind in inds:
                        if ind not in seen:
                            new_allsubs.append(self._subsystems_allprocs[ind])
                            seen.add(ind)
                self._subsystems_allprocs = new_allsubs
        else:
            sub_comm = comm
            self._subsystems_myproc = self._subsystems_allprocs
            sub_proc_range = (0, 1)

        # Compute _subsystems_proc_range
        self._subsystems_proc_range = [sub_proc_range] * len(self._subsystems_myproc)
        self._subsystems_inds = inds = {}

        # need to set pathname correctly even for non-local subsystems
        for i, s in enumerate(self._subsystems_allprocs):
            inds[s.name] = i
            s.pathname = '.'.join((self.pathname, s.name)) if self.pathname else s.name

        # Perform recursion
        for subsys in self._subsystems_myproc:
            subsys._setup_procs(subsys.pathname, sub_comm, mode, prob_meta)

        # build a list of local subgroups to speed up later loops
        self._subgroups_myproc = [s for s in self._subsystems_myproc if isinstance(s, Group)]

        self._loc_subsys_map = {s.name: s for s in self._subsystems_myproc}

        if MPI and nproc > 1:
            if self._mpi_proc_allocator.parallel:
                self._problem_meta['parallel_groups'].append(self.pathname)

            allpars = self.comm.allgather(self._problem_meta['parallel_groups'])
            full = set()
            for p in allpars:
                full.update(p)
            self._problem_meta['parallel_groups'] = sorted(full)

        if self._problem_meta['parallel_groups']:
            prefix = self.pathname + '.' if self.pathname else ''
            for par in self._problem_meta['parallel_groups']:
                if par.startswith(prefix) and par != prefix:
                    self._contains_parallel_group = True
                    break

        self._setup_procs_finished = True

    def _configure_check(self):
        """
        Do any error checking on i/o and connections.
        """
        for subsys in self._subsystems_myproc:
            subsys._configure_check()

        super(Group, self)._configure_check()

    def _list_states(self):
        """
        Return list of all local states at and below this system.

        Returns
        -------
        list
            List of all states.
        """
        states = []
        for subsys in self._subsystems_myproc:
            states.extend(subsys._list_states())

        return sorted(states)

    def _list_states_allprocs(self):
        """
        Return list of all states at and below this system across all procs.

        Returns
        -------
        list
            List of all states.
        """
        if MPI:
            all_states = set()
            byproc = self.comm.allgather(self._list_states())
            for proc_states in byproc:
                all_states.update(proc_states)
            return sorted(all_states)
        else:
            return self._list_states()

    def _get_all_promotes(self):
        """
        Create the top level mapping of all promoted names to absolute names for all local systems.

        This includes all buried promoted names.

        Returns
        -------
        dict
            Mapping of all promoted names to absolute names.
        """
        iotypes = ('input', 'output')
        if self.comm.size > 1:
            prom2abs = {'input': defaultdict(set), 'output': defaultdict(set)}
            rem_prom2abs = {'input': defaultdict(set), 'output': defaultdict(set)}
            myrank = self.comm.rank
            vars_to_gather = self._vars_to_gather

            for s in self.system_iter(recurse=True):
                prefix = s.pathname + '.' if s.pathname else ''
                for typ in iotypes:
                    # use abs2prom to determine locality since prom2abs is for allprocs
                    sys_abs2prom = s._var_abs2prom[typ]
                    t_remprom2abs = rem_prom2abs[typ]
                    t_prom2abs = prom2abs[typ]
                    for prom, alist in s._var_allprocs_prom2abs_list[typ].items():
                        abs_names = [n for n in alist if n in sys_abs2prom]
                        t_prom2abs[prefix + prom].update(abs_names)
                        t_remprom2abs[prefix + prom].update(n for n in abs_names
                                                            if n in vars_to_gather
                                                            and vars_to_gather[n] == myrank)

            all_proms = self.comm.gather(rem_prom2abs, root=0)
            if myrank == 0:
                for typ in iotypes:
                    t_prom2abs = prom2abs[typ]
                    for rankproms in all_proms:
                        for prom, absnames in rankproms[typ].items():
                            t_prom2abs[prom].update(absnames)

                    for prom, absnames in t_prom2abs.items():
                        t_prom2abs[prom] = sorted(absnames)  # sort to keep order same on all procs

                self.comm.bcast(prom2abs, root=0)
            else:
                prom2abs = self.comm.bcast(None, root=0)
        else:  # serial
            prom2abs = {'input': defaultdict(list), 'output': defaultdict(list)}
            for s in self.system_iter(recurse=True):
                prefix = s.pathname + '.' if s.pathname else ''
                for typ in iotypes:
                    t_prom2abs = prom2abs[typ]
                    for prom, abslist in s._var_allprocs_prom2abs_list[typ].items():
                        t_prom2abs[prefix + prom] = abslist

        return prom2abs

    def _top_level_post_connections(self, mode):
        # this is called on the top level group after all connections are known
        self._problem_meta['vars_to_gather'] = self._vars_to_gather
        self._problem_meta['prom2abs'] = self._get_all_promotes()

        self._resolve_group_input_defaults()
        auto_ivc = self._setup_auto_ivcs(mode)
        self._check_prom_masking()

    def _check_prom_masking(self):
        """
        Raise exception if any promoted variable name masks an absolute variable name.

        Only called on the top level group.
        """
        prom2abs_in = self._var_allprocs_prom2abs_list['input']
        prom2abs_out = self._var_allprocs_prom2abs_list['output']
        abs2meta = self._var_allprocs_abs2meta

        for absname in abs2meta:
            if absname in prom2abs_in:
                for name in prom2abs_in[absname]:
                    if name != absname:
                        raise RuntimeError(f"{self.msginfo}: Absolute variable name '{absname}'"
                                           " is masked by a matching promoted name. Try"
                                           " promoting to a different name. This can be caused"
                                           " by promoting '*' at group level or promoting using"
                                           " dotted names.")
            elif absname in prom2abs_out:
                if absname != prom2abs_out[absname][0]:
                    raise RuntimeError(f"{self.msginfo}: Absolute variable name '{absname}' is"
                                       " masked by a matching promoted name. Try"
                                       " promoting to a different name. This can be caused"
                                       " by promoting '*' at group level or promoting using"
                                       " dotted names.")

    def _top_level_post_sizes(self):
        # this runs after the variable sizes are known
        self._setup_global_shapes()

        self._resolve_ambiguous_input_meta()

        if self.comm.size > 1:
            abs2meta = self._var_abs2meta
            abs2idx = self._var_allprocs_abs2idx['nonlinear']
            all_abs2meta = self._var_allprocs_abs2meta
            conns = self._conn_global_abs_in2out

            # the code below is to handle the case where src_indices were not specified
            # for a distributed input. This update can't happen until sizes are known.
            dist_ins = [n for n in self._var_allprocs_abs_names['input']
                        if all_abs2meta[n]['distributed']]
            dcomp_names = set(d.rsplit('.', 1)[0] for d in dist_ins)
            if dcomp_names:
                added_src_inds = set()
                for comp in self.system_iter(recurse=True, typ=Component):
                    if comp.pathname in dcomp_names:
                        added_src_inds.update(
                            comp._update_dist_src_indices(conns, all_abs2meta, abs2idx,
                                                          self._var_sizes))
                all_added = set()
                for a in self.comm.allgather(added_src_inds):
                    all_added.update(a)

                for a in all_added:
                    all_abs2meta[a]['has_src_indices'] = True
                    if a in conns:
                        src = conns[a]
                        if src.startswith('_auto_ivc.'):
                            all_abs2meta[src]['distributed'] = True

    def _setup_var_index_ranges(self):
        """
        Compute the division of variables by subsystem.
        """
        nsub_allprocs = len(self._subsystems_allprocs)

        subsystems_var_range = self._subsystems_var_range = {}

        vec_names = self._lin_rel_vec_name_list if self._use_derivatives else self._vec_names

        # First compute these on one processor for each subsystem
        for vec_name in vec_names:

            # Here, we count the number of variables in each subsystem.
            # We do this so that we can compute the offset when we recurse into each subsystem.
            allprocs_counters = {}
            for type_ in ['input', 'output']:
                allprocs_counters[type_] = np.zeros(nsub_allprocs, INT_DTYPE)
                for subsys in self._subsystems_myproc:
                    if vec_name in subsys._rel_vec_names:
                        comm = subsys.comm if subsys._full_comm is None else subsys._full_comm
                        if comm.rank == 0:
                            isub = self._subsystems_inds[subsys.name]
                            allprocs_counters[type_][isub] = \
                                len(subsys._var_allprocs_relevant_names[vec_name][type_])

            # If running in parallel, allgather
            if self.comm.size > 1:
                gathered = self.comm.allgather(allprocs_counters)
                allprocs_counters = {
                    type_: np.zeros(nsub_allprocs, INT_DTYPE) for type_ in ['input', 'output']
                }
                for myproc_counters in gathered:
                    for type_ in ['input', 'output']:
                        allprocs_counters[type_] += myproc_counters[type_]

            # Compute _subsystems_var_range
            subsystems_var_range[vec_name] = {}

            for type_ in ['input', 'output']:
                subsystems_var_range[vec_name][type_] = {}

                for subsys in self._subsystems_myproc:
                    if vec_name not in subsys._rel_vec_names:
                        continue
                    isub = self._subsystems_inds[subsys.name]
                    start = np.sum(allprocs_counters[type_][:isub])
                    subsystems_var_range[vec_name][type_][subsys.name] = (
                        start, start + allprocs_counters[type_][isub]
                    )

        if self._use_derivatives:
            subsystems_var_range['nonlinear'] = subsystems_var_range['linear']

        self._setup_var_index_maps()

        for subsys in self._subsystems_myproc:
            subsys._setup_var_index_ranges()

    def _setup_var_data(self):
        """
        Compute the list of abs var names, abs/prom name maps, and metadata dictionaries.
        """
        if self._var_allprocs_prom2abs_list is None:
            old_prom2abs = {}
        else:
            old_prom2abs = self._var_allprocs_prom2abs_list['input']

        super(Group, self)._setup_var_data()

        abs_names = self._var_abs_names
        abs_names_discrete = self._var_abs_names_discrete

        allprocs_abs_names = self._var_allprocs_abs_names
        allprocs_abs_names_discrete = self._var_allprocs_abs_names_discrete

        var_discrete = self._var_discrete
        allprocs_discrete = self._var_allprocs_discrete

        abs2meta = self._var_abs2meta
        abs2prom = self._var_abs2prom

        allprocs_abs2meta = self._var_allprocs_abs2meta
        allprocs_abs2prom = self._var_allprocs_abs2prom

        allprocs_prom2abs_list = self._var_allprocs_prom2abs_list

        for n, lst in self._group_inputs.items():
            lst[0]['path'] = self.pathname  # used for error reporting
            self._group_inputs[n] = lst.copy()  # must copy the list manually

        for subsys in self._subsystems_myproc:
            self._has_output_scaling |= subsys._has_output_scaling
            self._has_resid_scaling |= subsys._has_resid_scaling

            var_maps = subsys._get_maps(subsys._var_allprocs_prom2abs_list)

            # Assemble allprocs_abs2meta and abs2meta
            allprocs_abs2meta.update(subsys._var_allprocs_abs2meta)
            abs2meta.update(subsys._var_abs2meta)

            sub_prefix = subsys.name + '.'

            for type_ in ['input', 'output']:
                subprom2prom = var_maps[type_]
                # Assemble abs_names and allprocs_abs_names
                allprocs_abs_names[type_].extend(
                    subsys._var_allprocs_abs_names[type_])
                allprocs_abs_names_discrete[type_].extend(
                    subsys._var_allprocs_abs_names_discrete[type_])

                abs_names[type_].extend(subsys._var_abs_names[type_])
                abs_names_discrete[type_].extend(subsys._var_abs_names_discrete[type_])

                allprocs_discrete[type_].update(subsys._var_allprocs_discrete[type_])
                var_discrete[type_].update({sub_prefix + k: v for k, v in
                                            subsys._var_discrete[type_].items()})

                # Assemble allprocs_prom2abs_list and abs2prom
                sub_loc_proms = subsys._var_abs2prom[type_]
                for sub_prom, sub_abs in subsys._var_allprocs_prom2abs_list[type_].items():
                    prom_name = subprom2prom[sub_prom]
                    if prom_name not in allprocs_prom2abs_list[type_]:
                        allprocs_prom2abs_list[type_][prom_name] = []
                    allprocs_prom2abs_list[type_][prom_name].extend(sub_abs)
                    for abs_name in sub_abs:
                        if abs_name in sub_loc_proms:
                            abs2prom[type_][abs_name] = prom_name
                        allprocs_abs2prom[type_][abs_name] = prom_name

            if isinstance(subsys, Group):
                subprom2prom = var_maps['input']
                for sub_prom, metalist in subsys._group_inputs.items():
                    key = subprom2prom[sub_prom]
                    if key not in self._group_inputs:
                        self._group_inputs[key] = []
                    self._group_inputs[key].extend(metalist)

        # If running in parallel, allgather
        if self.comm.size > 1 and self._mpi_proc_allocator.parallel:
            mysub = self._subsystems_myproc[0] if self._subsystems_myproc else False
            if (mysub and mysub.comm.rank == 0 and (mysub._full_comm is None or
                                                    mysub._full_comm.rank == 0)):
                raw = (allprocs_abs_names, allprocs_abs_names_discrete, allprocs_discrete,
                       allprocs_prom2abs_list, allprocs_abs2prom, allprocs_abs2meta,
                       self._has_output_scaling, self._has_resid_scaling, self._group_inputs)
            else:
                raw = (
                    {'input': [], 'output': []},
                    {'input': [], 'output': []},
                    {'input': {}, 'output': {}},
                    {'input': {}, 'output': {}},
                    {'input': {}, 'output': {}},
                    {},
                    False,
                    False,
                    {}
                )

            gathered = self.comm.allgather(raw)

            for type_ in ['input', 'output']:
                allprocs_abs_names[type_] = []
                allprocs_abs_names_discrete[type_] = []
                allprocs_abs2prom[type_] = {}
                allprocs_prom2abs_list[type_] = OrderedDict()

            myrank = self.comm.rank
            for rank, (myproc_abs_names, myproc_abs_names_discrete, myproc_discrete,
                       myproc_prom2abs_list, all_abs2prom, myproc_abs2meta, oscale,
                       rscale, ginputs) in enumerate(gathered):
                self._has_output_scaling |= oscale
                self._has_resid_scaling |= rscale

                if rank != myrank:
                    for p, mlist in ginputs.items():
                        if p not in self._group_inputs:
                            self._group_inputs[p] = []
                        self._group_inputs[p].extend(mlist)

                # Assemble in parallel allprocs_abs2meta
                for n in myproc_abs2meta:
                    if n not in allprocs_abs2meta:
                        allprocs_abs2meta[n] = myproc_abs2meta[n]

                for type_ in ['input', 'output']:

                    # Assemble in parallel allprocs_abs_names
                    allprocs_abs_names[type_].extend(myproc_abs_names[type_])
                    allprocs_abs_names_discrete[type_].extend(myproc_abs_names_discrete[type_])
                    allprocs_discrete[type_].update(myproc_discrete[type_])
                    allprocs_abs2prom[type_].update(all_abs2prom[type_])

                    # Assemble in parallel allprocs_prom2abs_list
                    for prom_name, abs_names_list in myproc_prom2abs_list[type_].items():
                        if prom_name not in allprocs_prom2abs_list[type_]:
                            allprocs_prom2abs_list[type_][prom_name] = []
                        allprocs_prom2abs_list[type_][prom_name].extend(abs_names_list)

        for prom_name, abs_list in allprocs_prom2abs_list['output'].items():
            if len(abs_list) > 1:
                raise RuntimeError("{}: Output name '{}' refers to "
                                   "multiple outputs: {}.".format(self.msginfo, prom_name,
                                                                  sorted(abs_list)))

        if self._group_inputs:
            p2abs_in = self._var_allprocs_prom2abs_list['input']
            extra = [gin for gin in self._group_inputs if gin not in p2abs_in]
            if extra:
                # make sure that we don't have a leftover group input default entry from a previous
                # execution of _setup_var_data before promoted names were updated.
                ex = set()
                for e in extra:
                    if e in old_prom2abs:
                        del self._group_inputs[e]  # clean up old key using old promoted name
                    else:
                        ex.add(e)
                if ex:
                    raise RuntimeError(f"{self.msginfo}: The following group inputs, passed to "
                                       f"set_input_defaults(), could not be found: {sorted(ex)}.")

        if self._var_discrete['input'] or self._var_discrete['output']:
            self._discrete_inputs = _DictValues(self._var_discrete['input'])
            self._discrete_outputs = _DictValues(self._var_discrete['output'])
        else:
            self._discrete_inputs = self._discrete_outputs = ()

        self._vars_to_gather, self._dist_var_locality = self._find_remote_var_owners()

    def _resolve_group_input_defaults(self):
        """
        Resolve any ambiguities in group input defaults throughout the model.
        """
        skip = set(('path', 'use_tgt', 'prom'))
        prom2abs_in = self._var_allprocs_prom2abs_list['input']

        for prom, metalist in self._group_inputs.items():
            top_origin = metalist[0]['path']
            top_prom = metalist[0]['prom']
            allmeta = set()
            for meta in metalist:
                allmeta.update(meta)
            fullmeta = {n: _UNDEFINED for n in allmeta - skip}

            for key in sorted(fullmeta):
                for i, submeta in enumerate(metalist):
                    if key in submeta:
                        if fullmeta[key] is _UNDEFINED:
                            origin = submeta['path']
                            origin_prom = submeta['prom']
                            val = fullmeta[key] = submeta[key]
                            if origin != top_origin:
                                simple_warning(f"Group '{top_origin}' did not set a default "
                                               f"'{key}' for input '{top_prom}', so the value of "
                                               f"({val}) from group '{origin}' will be used.")
                        else:
                            eq = submeta[key] == val
                            if isinstance(eq, np.ndarray):
                                eq = np.all(eq)
                            if not eq:
                                # first, see if origin is an ancestor
                                if not origin or submeta['path'].startswith(origin + '.'):
                                    simple_warning(f"Groups '{origin}' and '{submeta['path']}' "
                                                   f"called set_input_defaults for the input "
                                                   f"'{origin_prom}' with conflicting '{key}'. "
                                                   f"The value ({val}) from '{origin}' will be "
                                                   "used.")
                                else:  # origin is not an ancestor, so we have an ambiguity
                                    if origin_prom != submeta['prom']:
                                        prm = f"('{origin_prom}' / '{submeta['prom']}')"
                                    else:
                                        prm = f"'{origin_prom}'"
                                    common = common_subpath((origin, submeta['path']))
                                    if common:
                                        sub = self._get_subsystem(common)
                                        if sub is not None:
                                            for a in prom2abs_in[prom]:
                                                if a in sub._var_abs2prom['input']:
                                                    prom = sub._var_abs2prom['input'][a]
                                                    break

                                    gname = f"Group named '{common}'" if common else 'model'
                                    conditional_error(f"{self.msginfo}: The subsystems {origin} "
                                                      f"and {submeta['path']} called "
                                                      f"set_input_defaults for promoted input "
                                                      f"{prm} with conflicting values for "
                                                      f"'{key}'. Call <group>.set_input_defaults("
                                                      f"'{prom}', {key}=?), where <group> is the "
                                                      f"{gname} to remove the ambiguity.")

            # update all metadata dicts with any missing metadata that was filled in elsewhere
            for meta in metalist:
                meta.update(fullmeta)

    def _find_remote_var_owners(self):
        """
        Return a mapping of var pathname to owning rank and distrib var name locality.

        The first mapping will contain ONLY systems that are remote on at least one proc.
        Distributed systems are not included.

        The second will contain only distrib vars keyed to an array of local ranks.

        Returns
        -------
        dict
            The mapping of variable pathname to owning rank.
        dict
            The mapping of distrib var name to local ranks.
        """
        remote_vars = {}
        dists = {}

        if self.comm.size > 1:
            locality = {}
            snames = {}
            for io in ('input', 'output'):
                # var order must be same on all procs
                snames[io] = sorted(self._var_allprocs_abs2prom[io])
                nvars = len(snames[io])
                locality[io] = locs = np.zeros(nvars, dtype=bool)
                abs2prom = self._var_abs2prom[io]
                for i, name in enumerate(snames[io]):
                    if name in abs2prom:
                        locs[i] = True

            abs2meta = self._var_allprocs_abs2meta
            proc_locs = self.comm.allgather(locality)
            for io in ('input', 'output'):
                all_abs2prom = self._var_allprocs_abs2prom[io]
                if proc_locs[0][io].size > 0:
                    locs = np.vstack([loc[io] for loc in proc_locs])
                    for i, name in enumerate(snames[io]):
                        nzs = np.nonzero(locs[:, i])[0]
                        if name in abs2meta and abs2meta[name]['distributed']:
                            dists[name] = nzs
                        elif (nzs.size > 0 and nzs.size < locs.shape[0] and name in all_abs2prom):
                            remote_vars[name] = nzs[0]

        return remote_vars, dists

    def _setup_var_sizes(self):
        """
        Compute the arrays of local variable sizes for all variables/procs on this system.
        """
        super(Group, self)._setup_var_sizes()

        self._var_offsets = None

        iproc = self.comm.rank
        nproc = self.comm.size

        subsystems_proc_range = self._subsystems_proc_range

        # Recursion
        for subsys in self._subsystems_myproc:
            subsys._setup_var_sizes()

        sizes = self._var_sizes
        relnames = self._var_allprocs_relevant_names

        vec_names = self._lin_rel_vec_name_list if self._use_derivatives else self._vec_names

        n_distrib_vars = 0

        # Compute _var_sizes
        for vec_name in vec_names:
            sizes[vec_name] = {}
            subsystems_var_range = self._subsystems_var_range[vec_name]

            for type_ in ['input', 'output']:
                sizes[vec_name][type_] = sz = np.zeros((nproc, len(relnames[vec_name][type_])),
                                                       INT_DTYPE)

                for ind, subsys in enumerate(self._subsystems_myproc):
                    if isinstance(subsys, Component):
                        if subsys.options['distributed']:
                            n_distrib_vars += 1
                    elif subsys._has_distrib_vars:
                        n_distrib_vars += 1

                    if vec_name not in subsys._rel_vec_names:
                        continue
                    proc_slice = slice(*subsystems_proc_range[ind])
                    var_slice = slice(*subsystems_var_range[type_][subsys.name])
                    if proc_slice.stop - proc_slice.start > subsys.comm.size:
                        # in this case, we've split the proc for parallel FD, so subsys doesn't
                        # have var_sizes for all the ranks we need. Since each parallel FD comm
                        # has the same size distribution (since all are identical), just 'tile'
                        # the var_sizes from the subsystem to fill in the full rank range we need
                        # at this level.
                        assert (proc_slice.stop - proc_slice.start) % subsys.comm.size == 0, \
                            "%s comm size (%d) is not an exact multiple of %s comm size (%d)" % (
                                self.pathname, self.comm.size, subsys.pathname, subsys.comm.size)
                        proc_i = proc_slice.start
                        while proc_i < proc_slice.stop:
                            sz[proc_i:proc_i + subsys.comm.size, var_slice] = \
                                subsys._var_sizes[vec_name][type_]
                            proc_i += subsys.comm.size
                    else:
                        sz[proc_slice, var_slice] = subsys._var_sizes[vec_name][type_]

        # If parallel, all gather
        if self.comm.size > 1:
            for vec_name in self._lin_rel_vec_name_list:
                sizes = self._var_sizes[vec_name]
                for type_ in ['input', 'output']:
                    sizes_in = sizes[type_][iproc, :].copy()
                    self.comm.Allgather(sizes_in, sizes[type_])

            self._has_distrib_vars = self.comm.allreduce(n_distrib_vars) > 0

            if (self._has_distrib_vars or self._contains_parallel_group or
                not np.all(self._var_sizes[vec_names[0]]['output']) or
               not np.all(self._var_sizes[vec_names[0]]['input'])):

                if self._distributed_vector_class is not None:
                    self._vector_class = self._distributed_vector_class
                else:
                    raise RuntimeError("{}: Distributed vectors are required but no distributed "
                                       "vector type has been set.".format(self.msginfo))

            # compute owning ranks and owned sizes
            abs2meta = self._var_allprocs_abs2meta
            owns = self._owning_rank
            self._owned_sizes = self._var_sizes[vec_names[0]]['output'].copy()
            for type_ in ('input', 'output'):
                sizes = self._var_sizes[vec_names[0]][type_]
                for i, name in enumerate(self._var_allprocs_abs_names[type_]):
                    for rank in range(self.comm.size):
                        if sizes[rank, i] > 0:
                            owns[name] = rank
                            if type_ == 'output' and not abs2meta[name]['distributed']:
                                self._owned_sizes[rank + 1:, i] = 0  # zero out all dups
                            break

                if self._var_allprocs_discrete[type_]:
                    local = list(self._var_discrete[type_])
                    for i, names in enumerate(self.comm.allgather(local)):
                        for n in names:
                            if n not in owns:
                                owns[n] = i
        else:
            self._owned_sizes = self._var_sizes[vec_names[0]]['output']
            self._vector_class = self._local_vector_class

        if self._use_derivatives:
            self._var_sizes['nonlinear'] = self._var_sizes['linear']

    def _setup_global_connections(self, conns=None):
        """
        Compute dict of all connections between this system's inputs and outputs.

        The connections come from 4 sources:
        1. Implicit connections owned by the current system
        2. Explicit connections declared by the current system
        3. Explicit connections declared by parent systems
        4. Implicit / explicit from subsystems

        Parameters
        ----------
        conns : dict
            Dictionary of connections passed down from parent group.
        """
        if not self._raise_connection_errors:
            self._set_subsys_connection_errors(False)

        global_abs_in2out = self._conn_global_abs_in2out = {}

        allprocs_prom2abs_list_in = self._var_allprocs_prom2abs_list['input']
        allprocs_prom2abs_list_out = self._var_allprocs_prom2abs_list['output']

        allprocs_discrete_in = self._var_allprocs_discrete['input']
        allprocs_discrete_out = self._var_allprocs_discrete['output']

        abs2meta = self._var_abs2meta
        allprocs_abs2meta = self._var_allprocs_abs2meta
        pathname = self.pathname

        abs_in2out = {}

        if pathname == '':
            path_len = 0
            nparts = 0
        else:
            path_len = len(pathname) + 1
            nparts = len(pathname.split('.'))

        new_conns = defaultdict(dict)

        if conns is not None:
            for abs_in, abs_out in conns.items():
                inparts = abs_in.split('.')
                outparts = abs_out.split('.')

                if inparts[:nparts] == outparts[:nparts]:
                    global_abs_in2out[abs_in] = abs_out

                    # if connection is contained in a subgroup, add to conns
                    # to pass down to subsystems.
                    if inparts[nparts] == outparts[nparts]:
                        new_conns[inparts[nparts]][abs_in] = abs_out

        # Add implicit connections (only ones owned by this group)
        for prom_name in allprocs_prom2abs_list_out:
            if prom_name in allprocs_prom2abs_list_in:
                abs_out = allprocs_prom2abs_list_out[prom_name][0]
                out_subsys = abs_out[path_len:].split('.', 1)[0]
                for abs_in in allprocs_prom2abs_list_in[prom_name]:
                    in_subsys = abs_in[path_len:].split('.', 1)[0]
                    if out_subsys != in_subsys:
                        abs_in2out[abs_in] = abs_out

        src_ind_inputs = set()

        # Add explicit connections (only ones declared by this group)
        for prom_in, (prom_out, src_indices, flat_src_indices) in \
                self._manual_connections.items():

            # throw an exception if either output or input doesn't exist
            # (not traceable to a connect statement, so provide context)
            if not (prom_out in allprocs_prom2abs_list_out or prom_out in allprocs_discrete_out):
                if (prom_out in allprocs_prom2abs_list_in or prom_out in allprocs_discrete_in):
                    msg = f"{self.msginfo}: Attempted to connect from '{prom_out}' to " + \
                          f"'{prom_in}', but '{prom_out}' is an input. " + \
                          "All connections must be from an output to an input."
                    if self._raise_connection_errors:
                        raise NameError(msg)
                    else:
                        simple_warning(msg)
                        continue
                else:
                    msg = f"{self.msginfo}: Attempted to connect from '{prom_out}' to " + \
                          f"'{prom_in}', but '{prom_out}' doesn't exist."
                    if self._raise_connection_errors:
                        raise NameError(msg)
                    else:
                        simple_warning(msg)
                        continue

            if not (prom_in in allprocs_prom2abs_list_in or prom_in in allprocs_discrete_in):
                if (prom_in in allprocs_prom2abs_list_out or prom_in in allprocs_discrete_out):
                    msg = f"{self.msginfo}: Attempted to connect from '{prom_out}' to " + \
                          f"'{prom_in}', but '{prom_in}' is an output. " + \
                          "All connections must be from an output to an input."
                    if self._raise_connection_errors:
                        raise NameError(msg)
                    else:
                        simple_warning(msg)
                        continue
                else:
                    msg = f"{self.msginfo}: Attempted to connect from '{prom_out}' to " + \
                          f"'{prom_in}', but '{prom_in}' doesn't exist."
                    if self._raise_connection_errors:
                        raise NameError(msg)
                    else:
                        simple_warning(msg)
                        continue

            # Throw an exception if output and input are in the same system
            # (not traceable to a connect statement, so provide context)
            # and check if src_indices is defined in both connect and add_input.
            abs_out = allprocs_prom2abs_list_out[prom_out][0]
            outparts = abs_out.split('.')
            out_subsys = outparts[:-1]

            for abs_in in allprocs_prom2abs_list_in[prom_in]:
                inparts = abs_in.split('.')
                in_subsys = inparts[:-1]
                if out_subsys == in_subsys:
                    msg = f"{self.msginfo}: Output and input are in the same System for " + \
                          f"connection from '{prom_out}' to '{prom_in}'."
                    if self._raise_connection_errors:
                        raise RuntimeError(msg)
                    else:
                        simple_warning(msg)
                        continue

                if src_indices is not None:
                    a2m = allprocs_abs2meta[abs_in]
                    if (a2m['shape_by_conn'] or a2m['copy_shape']):
                        raise ValueError(f"{self.msginfo}: Setting of 'src_indices' along with "
                                         f"'shape_by_conn' or 'copy_shape' for variable '{abs_in}' "
                                         "is currently unsupported.")

                    if abs_in in abs2meta:
                        meta = abs2meta[abs_in]
                        if meta['src_indices'] is not None:
                            msg = f"{self.msginfo}: src_indices has been defined in both " + \
                                  f"connect('{prom_out}', '{prom_in}') and " + \
                                  f"add_input('{prom_in}', ...)."
                            if self._raise_connection_errors:
                                raise RuntimeError(msg)
                            else:
                                simple_warning(msg)
                                continue
                        meta['src_indices'] = src_indices
                        if _is_slicer_op(src_indices):
                            meta['src_slice'] = src_indices
                        meta['flat_src_indices'] = flat_src_indices

                    src_ind_inputs.add(abs_in)

                if abs_in in abs_in2out:
                    msg = f"{self.msginfo}: Input '{abs_in}' cannot be connected to " + \
                          f"'{abs_out}' because it's already connected to '{abs_in2out[abs_in]}'"
                    if self._raise_connection_errors:
                        raise RuntimeError(msg)
                    else:
                        simple_warning(msg)
                        continue

                abs_in2out[abs_in] = abs_out

                # if connection is contained in a subgroup, add to conns to pass down to subsystems.
                if inparts[:nparts + 1] == outparts[:nparts + 1]:
                    new_conns[inparts[nparts]][abs_in] = abs_out

        # Compute global_abs_in2out by first adding this group's contributions,
        # then adding contributions from systems above/below, then allgathering.
        conn_list = list(global_abs_in2out.items())
        conn_list.extend(abs_in2out.items())
        global_abs_in2out.update(abs_in2out)

        for subsys in self._subsystems_myproc:
            if isinstance(subsys, Group):
                if subsys.name in new_conns:
                    subsys._setup_global_connections(conns=new_conns[subsys.name])
                else:
                    subsys._setup_global_connections()
                global_abs_in2out.update(subsys._conn_global_abs_in2out)
                conn_list.extend(subsys._conn_global_abs_in2out.items())

        if len(conn_list) > len(global_abs_in2out):
            dupes = [n for n, val in Counter(tgt for tgt, src in conn_list).items() if val > 1]
            dup_info = defaultdict(set)
            for tgt, src in conn_list:
                for dup in dupes:
                    if tgt == dup:
                        dup_info[tgt].add(src)
            dup_info = [(n, srcs) for n, srcs in dup_info.items() if len(srcs) > 1]
            if dup_info:
                dup = ["%s from %s" % (tgt, sorted(srcs)) for tgt, srcs in dup_info]
                msg = f"{self.msginfo}: The following inputs have multiple connections: " + \
                      f"{', '.join(dup)}"
                if self._raise_connection_errors:
                    raise RuntimeError(msg)
                else:
                    simple_warning(msg)

        # If running in parallel, allgather
        if self.comm.size > 1 and self._mpi_proc_allocator.parallel:
            if self._subsystems_myproc and self._subsystems_myproc[0].comm.rank == 0:
                raw = (global_abs_in2out, src_ind_inputs)
            else:
                raw = ({}, ())
            gathered = self.comm.allgather(raw)

            all_src_ind_ins = set()
            for myproc_global_abs_in2out, src_ind_ins in gathered:
                global_abs_in2out.update(myproc_global_abs_in2out)
                all_src_ind_ins.update(src_ind_ins)
            src_ind_inputs = all_src_ind_ins

        for inp in src_ind_inputs:
            allprocs_abs2meta[inp]['has_src_indices'] = True

    def _evenly_distribute_sizes_to_locals(self, var, arr_size):
        """
        Evenly distribute entries for the given array size, but only where the given var is local.

        Parameters
        ----------
        var : str
            Absolute name of the variable.
        arr_size : int
            Size to be distributed among procs where var is local.

        Returns
        -------
        ndarray
            Array of sizes, one entry for each proc in this group's comm.
        ndarray
            Array of offsets.
        """
        sizes = np.zeros(self.comm.size, dtype=INT_DTYPE)
        locality = self._dist_var_locality[var]
        dsizes, offsets = evenly_distrib_idxs(locality.size, arr_size)
        for loc_idx, sz in zip(locality, dsizes):
            sizes[loc_idx] = sz

        offsets = np.zeros(self.comm.size, dtype=int)
        offsets[1:] = np.cumsum(sizes)[:-1]

        return sizes, offsets

    def _setup_dynamic_shapes(self):
        """
        Add shape/size metadata for variables that were created with shape_by_conn or copy_shape.
        """
        self._shapes_graph = graph = nx.OrderedGraph()  # ordered graph for consistency across procs
        self._shape_knowns = knowns = set()

        def copy_var_meta(from_var, to_var, distrib_sizes):
            # transfer shape/size info from from_var to to_var
            all_from_meta = self._var_allprocs_abs2meta[from_var]
            all_to_meta = self._var_allprocs_abs2meta[to_var]
            from_meta = self._var_abs2meta[from_var] if from_var in self._var_abs2meta else {}
            to_meta = self._var_abs2meta[to_var] if to_var in self._var_abs2meta else {}
            from_in = from_var in self._var_allprocs_abs2prom['input']
            to_in = to_var in self._var_allprocs_abs2prom['input']

            nprocs = self.comm.size

            from_dist = nprocs > 1 and all_from_meta['distributed']
            from_size = all_from_meta['size']
            from_shape = all_from_meta['shape']

            to_dist = nprocs > 1 and all_to_meta['distributed']

            if (from_dist and to_dist) or not (from_dist or to_dist):
                # all copy_shapes (and some shape_by_conn) handled here
                all_to_meta['shape'] = from_shape
                all_to_meta['size'] = from_size
                if to_meta:
                    to_meta['shape'] = from_shape
                    to_meta['size'] = from_size
                    to_meta['value'] = np.full(from_shape, to_meta['value'])
                if to_dist and from_dist:
                    distrib_sizes[to_var] = distrib_sizes[from_var]
                # src_indices will be computed later for dist inputs that don't specify them
            elif from_var in self._var_allprocs_abs2prom['output']:
                # from_var is an output.  assume to_var is an input
                if from_dist and not to_dist:  # known dist output to serial input
                    size = np.sum(distrib_sizes[from_var])
                else:  # known serial output to dist input
                    # there is not enough info to determine how the variable is split
                    # over the procs. for now we split the variable up equally
                    rank = self.comm.rank
                    sizes, offsets = self._evenly_distribute_sizes_to_locals(to_var, from_size)
                    size = sizes[rank]
                    distrib_sizes[to_var] = np.array(sizes)
                    if to_meta:
                        to_meta['src_indices'] = np.arange(offsets[rank],
                                                           offsets[rank] + sizes[rank],
                                                           dtype=INT_DTYPE)
                all_to_meta['size'] = size
                all_to_meta['shape'] = (size,)
                if to_meta:
                    to_meta['size'] = size
                    to_meta['shape'] = (size,)
                    to_meta['value'] = np.full(size, to_meta['value'])
            else:  # from_var is an input
                if not from_dist and to_dist:   # known serial input to dist output
                    sizes, _ = self._evenly_distribute_sizes_to_locals(to_var, from_size)
                    size = sizes[self.comm.rank]
                    distrib_sizes[to_var] = np.array(sizes)

                else:  # known dist input to serial output
                    if all_from_meta['has_src_indices']:
                        # in this case we have to set the size of the serial output based on
                        # the largest entry in src_indices across all procs.
                        mx = np.max(from_meta['src_indices']) if from_var in from_meta else 0
                        local_max = np.array([mx], dtype=INT_DTYPE)
                        global_max = np.zeros(1, dtype=INT_DTYPE)
                        self.comm.Allreduce(local_max, global_max, op=MPI.MAX)
                        size = global_max[0]
                    else:  # src_indices are not set, so just sum up the sizes
                        size = np.sum(distrib_sizes[from_var])

                all_to_meta['size'] = size
                all_to_meta['shape'] = (size,)
                if to_meta:
                    to_meta['size'] = size
                    to_meta['shape'] = (size,)
                    to_meta['value'] = np.full(size, to_meta['value'])

        all_abs2meta = self._var_allprocs_abs2meta
        all_abs2prom_in = self._var_allprocs_abs2prom['input']
        all_abs2prom_out = self._var_allprocs_abs2prom['output']
        my_abs2meta = self._var_abs2meta
        nprocs = self.comm.size
        conn = self._conn_global_abs_in2out
        rev_conn = None

        def get_rev_conn():
            # build reverse connection dict (src: tgts)
            rev = defaultdict(list)
            for tgt, src in conn.items():
                rev[src].append(tgt)
            return rev

        dist_sz = {}  # local distrib sizes
        knowns = set()  # variable nodes in the graph with known shapes

        # find all variables that have an unknown shape (across all procs) and connect them
        # to other unknow and known shape variables to form an undirected graph.
        for io in ('input', 'output'):
            for name in self._var_allprocs_abs_names[io]:
                meta = all_abs2meta[name]
                if meta['shape_by_conn']:
                    if name in conn:  # it's a connected input
                        abs_from = conn[name]
                        graph.add_edge(name, abs_from)
                        if all_abs2meta[abs_from]['shape'] is not None:
                            knowns.add(abs_from)
                    else:
                        if rev_conn is None:
                            rev_conn = get_rev_conn()
                        if name in rev_conn:  # connected output
                            for inp in rev_conn[name]:
                                graph.add_edge(name, inp)
                                if all_abs2meta[inp]['shape'] is not None:
                                    knowns.add(inp)
                        elif not meta['copy_shape']:
                            raise RuntimeError(f"{self.msginfo}: 'shape_by_conn' was set for "
                                               f"unconnected variable '{u}'.")

                if meta['copy_shape']:
                    # variable whose shape is being copied must be on the same component, and
                    # name stored in 'copy_shape' entry must be the relative name.
                    abs_from = name.rsplit('.', 1)[0] + '.' + meta['copy_shape']
                    if abs_from in all_abs2prom_in or abs_from in all_abs2prom_out:
                        graph.add_edge(name, abs_from)
                        # this is unlikely, but a user *could* do it, so we'll check
                        if all_abs2meta[abs_from]['shape'] is not None:
                            knowns.add(abs_from)
                    else:
                        raise RuntimeError(f"{self.msginfo}: Can't copy shape of variable "
                                           f"'{abs_from}'. Variable doesn't exist.")

                # store known distributed size info needed for computing shapes
                if nprocs > 1 and meta['distributed']:
                    if name in my_abs2meta:
                        sz = my_abs2meta[name]['size']
                        if sz is not None:
                            dist_sz[name] = sz
                    else:
                        dist_sz[name] = 0

        if graph.order() == 0:
            # we don't have any shape_by_conn or copy_shape variables, so we're done
            return

        if nprocs > 1:
            distrib_sizes = defaultdict(lambda: np.zeros(nprocs, dtype=INT_DTYPE))
            for rank, dsz in enumerate(self.comm.allgather(dist_sz)):
                for n, sz in dsz.items():
                    distrib_sizes[n][rank] = sz
        else:
            distrib_sizes = {}

        unresolved = set()
        seen = knowns.copy()

        for comps in nx.connected_components(graph):
            comp_knowns = knowns.intersection(comps)
            if not comp_knowns:
                # we need at least 1 known node to resolve this component, so we fail.
                # store the list of unresolved nodes so we have the total list at the end.
                unresolved.update(comps)
                continue

            # because comps is a connected component, we only need 1 known node to resolve
            # the rest
            stack = [sorted(comp_knowns)[0]]  # sort to keep error messages consistent
            while stack:
                known = stack.pop()
                known_shape = all_abs2meta[known]['shape']
                for node in graph.neighbors(known):
                    if node in seen:
                        # check to see if shapes agree
                        if all_abs2meta[node]['shape'] != known_shape:
                            known_dist = all_abs2meta[known]['distributed']
                            dist = all_abs2meta[node]['distributed']
                            # can't compare shapes if one is dist and other is not. The mismatch
                            # will be caught later in setup_connections in that case.
                            if not (dist ^ known_dist):
                                conditional_error(f"{self.msginfo}: Shape mismatch,  "
                                                  f"{all_abs2meta[node]['shape']} vs. "
                                                  f"{known_shape} for variable '{node}' during "
                                                  "dynamic shape determination.")
                    else:
                        # transfer the known shape info to the unshaped variable
                        copy_var_meta(known, node, distrib_sizes)
                        seen.add(node)
                        stack.append(node)

        # save graph info for possible later plotting
        self._shapes_graph = graph
        self._shape_knowns = knowns

        if unresolved:
            unresolved = sorted(unresolved)
            conditional_error(f"{self.msginfo}: Failed to resolve shapes for {unresolved}. "
                              "To see the dynamic shape dependency graph, "
                              "do 'openmdao view_dyn_shapes <your_py_file>'.")

    @check_mpi_exceptions
    def _setup_connections(self):
        """
        Compute dict of all connections owned by this Group.

        Also, check shapes of connected variables.
        """
        abs_in2out = self._conn_abs_in2out = {}
        global_abs_in2out = self._conn_global_abs_in2out
        pathname = self.pathname
        allprocs_discrete_in = self._var_allprocs_discrete['input']
        allprocs_discrete_out = self._var_allprocs_discrete['output']

        for subsys in self._subsystems_myproc:
            subsys._setup_connections()

        path_dot = pathname + '.' if pathname else ''
        path_len = len(path_dot)

        allprocs_abs2meta = self._var_allprocs_abs2meta
        abs2meta = self._var_abs2meta
        sizes_out = self._var_sizes['nonlinear']['output']
        out_idxs = self._var_allprocs_abs2idx['nonlinear']

        nproc = self.comm.size

        # Check input/output units here, and set _has_input_scaling
        # to True for this Group if units are defined and different, or if
        # ref or ref0 are defined for the output.
        for abs_in, abs_out in global_abs_in2out.items():
            if abs_in[:path_len] != path_dot or abs_out[:path_len] != path_dot:
                continue

            # Check that they are in different subsystems of this system.
            out_subsys = abs_out[path_len:].split('.', 1)[0]
            in_subsys = abs_in[path_len:].split('.', 1)[0]
            if out_subsys != in_subsys:
                if abs_in in allprocs_discrete_in:
                    self._conn_discrete_in2out[abs_in] = abs_out
                elif abs_out in allprocs_discrete_out:
                    msg = f"{self.msginfo}: Can't connect discrete output '{abs_out}' " + \
                          f"to continuous input '{abs_in}'."
                    if self._raise_connection_errors:
                        raise RuntimeError(msg)
                    else:
                        simple_warning(msg)
                else:
                    abs_in2out[abs_in] = abs_out

                if nproc > 1 and self._vector_class is None:
                    # check for any cross-process data transfer.  If found, use
                    # self._problem_meta['distributed_vector_class'] as our vector class.
                    if (abs_in not in abs2meta or abs_out not in abs2meta or
                            abs2meta[abs_in]['distributed'] or abs2meta[abs_out]['distributed']):
                        self._vector_class = self._distributed_vector_class

            # if connected output has scaling then we need input scaling
            if not self._has_input_scaling and not (abs_in in allprocs_discrete_in or
                                                    abs_out in allprocs_discrete_out):
                out_units = allprocs_abs2meta[abs_out]['units']
                in_units = allprocs_abs2meta[abs_in]['units']

                # if units are defined and different, we need input scaling.
                needs_input_scaling = (in_units and out_units and in_units != out_units)

                # we also need it if a connected output has any scaling.
                if not needs_input_scaling:
                    out_meta = allprocs_abs2meta[abs_out]

                    ref = out_meta['ref']
                    if np.isscalar(ref):
                        needs_input_scaling = ref != 1.0
                    else:
                        needs_input_scaling = np.any(ref != 1.0)

                    if not needs_input_scaling:
                        ref0 = out_meta['ref0']
                        if np.isscalar(ref0):
                            needs_input_scaling = ref0 != 0.0
                        else:
                            needs_input_scaling = np.any(ref0)

                        if not needs_input_scaling:
                            res_ref = out_meta['res_ref']
                            if np.isscalar(res_ref):
                                needs_input_scaling = res_ref != 1.0
                            else:
                                needs_input_scaling = np.any(res_ref != 1.0)

                self._has_input_scaling = needs_input_scaling

        # check compatability for any discrete connections
        for abs_in, abs_out in self._conn_discrete_in2out.items():
            in_type = self._var_allprocs_discrete['input'][abs_in]['type']
            try:
                out_type = self._var_allprocs_discrete['output'][abs_out]['type']
            except KeyError:
                msg = f"{self.msginfo}: Can't connect continuous output '{abs_out}' " + \
                      f"to discrete input '{abs_in}'."
                if self._raise_connection_errors:
                    raise RuntimeError(msg)
                else:
                    simple_warning(msg)
            if not issubclass(in_type, out_type):
                msg = f"{self.msginfo}: Type '{out_type.__name__}' of output '{abs_out}' is " + \
                      f"incompatible with type '{in_type.__name__}' of input '{abs_in}'."
                if self._raise_connection_errors:
                    raise RuntimeError(msg)
                else:
                    simple_warning(msg)

        # check unit/shape compatibility, but only for connections that are
        # either owned by (implicit) or declared by (explicit) this Group.
        # This way, we don't repeat the error checking in multiple groups.
        abs2meta = self._var_abs2meta

        for abs_in, abs_out in abs_in2out.items():
            all_abs_out = allprocs_abs2meta[abs_out]

            # check unit compatibility
            out_units = allprocs_abs2meta[abs_out]['units']
            in_units = allprocs_abs2meta[abs_in]['units']

            if out_units:
                if not in_units:
                    msg = f"{self.msginfo}: Output '{abs_out}' with units of '{out_units}' " + \
                          f"is connected to input '{abs_in}' which has no units."
                    simple_warning(msg)
                elif not is_compatible(in_units, out_units):
                    msg = f"{self.msginfo}: Output units of '{out_units}' for '{abs_out}' " + \
                          f"are incompatible with input units of '{in_units}' for '{abs_in}'."
                    if self._raise_connection_errors:
                        raise RuntimeError(msg)
                    else:
                        simple_warning(msg)
            elif in_units is not None:
                msg = f"{self.msginfo}: Input '{abs_in}' with units of '{in_units}' is " + \
                      f"connected to output '{abs_out}' which has no units."
                simple_warning(msg)

            fail = False

            # check shape compatibility
            if abs_in in abs2meta and abs_out in allprocs_abs2meta:
                meta_in = abs2meta[abs_in]
                all_meta_out = allprocs_abs2meta[abs_out]

                # get output shape from allprocs meta dict, since it may
                # be distributed (we want global shape)
                out_shape = all_abs_out['global_shape']
                # get input shape and src_indices from the local meta dict
                # (input is always local)
                if meta_in['distributed']:
                    in_full_shape = allprocs_abs2meta[abs_in]['global_shape']
                else:
                    in_full_shape = meta_in['shape']
                in_shape = meta_in['shape']
                src_indices = self._get_src_inds_array(abs_in)
                has_slice = meta_in['src_slice'] is not None

                if src_indices is None and out_shape != in_full_shape:
                    # out_shape != in_shape is allowed if
                    # there's no ambiguity in storage order
                    if not array_connection_compatible(in_shape, out_shape):
                        msg = f"{self.msginfo}: The source and target shapes do not match or " + \
                              f"are ambiguous for the connection '{abs_out}' to '{abs_in}'. " + \
                              f"The source shape is {tuple([int(s) for s in out_shape])} " + \
                              f"but the target shape is {tuple([int(s) for s in in_shape])}."
                        if self._raise_connection_errors:
                            raise ValueError(msg)
                        else:
                            simple_warning(msg)
                            fail = True

                elif src_indices is not None:

                    if shape_to_len(src_indices.shape) == 0:
                        continue

                    flat_array_slice_check = not (has_slice and
                                                  src_indices.size == shape_to_len(in_shape))

                    if has_slice:
                        if meta_in['flat_src_indices'] is not None:
                            simple_warning(f"{self.msginfo}: Connection from '{abs_out}' to "
                                           f"'{abs_in}' was added with slice src_indices, so "
                                           "flat_src_indices is ignored.")
                        meta_in['flat_src_indices'] = True

                    flat = meta_in['flat_src_indices']

                    if flat_array_slice_check:
                        # initial dimensions of indices shape must be same shape as target
                        for idx_d, inp_d in zip(src_indices.shape, in_shape):
                            if idx_d != inp_d:
                                msg = f"{self.msginfo}: The source indices " + \
                                      f"{src_indices} do not specify a " + \
                                      f"valid shape for the connection '{abs_out}' to " + \
                                      f"'{abs_in}'. The target shape is " + \
                                      f"{in_shape} but indices are {src_indices.shape}."
                                if self._raise_connection_errors:
                                    raise ValueError(msg)
                                else:
                                    simple_warning(msg)
                                    fail = True
                                    continue

                    # any remaining dimension of indices must match shape of source
                    if len(src_indices.shape) > len(in_shape) and flat_array_slice_check:
                        source_dimensions = src_indices.shape[len(in_shape)]
                        if source_dimensions != len(out_shape):
                            str_indices = str(src_indices).replace('\n', '')
                            msg = f"{self.msginfo}: The source indices " + \
                                  f"{str_indices} do not specify a " + \
                                  f"valid shape for the connection '{abs_out}' to '{abs_in}'. " + \
                                  f"The source has {len(out_shape)} dimensions but the " + \
                                  f"indices expect {source_dimensions}."
                            if self._raise_connection_errors:
                                raise ValueError(msg)
                            else:
                                simple_warning(msg)
                                fail = True
                                continue
                    else:
                        source_dimensions = 1

                    # check all indices are in range of the source dimensions
                    if flat or src_indices.ndim == 1:
                        if allprocs_abs2meta[abs_in]['distributed']:
                            out_size = np.sum(sizes_out[:, out_idxs[abs_out]])
                        else:
                            out_size = shape_to_len(out_shape)
                        if src_indices.size > 0:
                            mx = np.max(src_indices)
                            mn = np.min(src_indices)
                            if mx >= out_size:
                                bad_idx = mx
                            elif mn < -out_size:
                                bad_idx = mn
                            else:
                                bad_idx = None
                            if bad_idx is not None:
                                msg = f"{self.msginfo}: The source indices do not specify " + \
                                      f"a valid index for the connection '{abs_out}' to " + \
                                      f"'{abs_in}'. Index '{bad_idx}' is out of range for " + \
                                      f"source dimension of size {out_size}."
                                if self._raise_connection_errors:
                                    raise ValueError(msg)
                                else:
                                    simple_warning(msg)
                                    fail = True
                        if src_indices.ndim > 1:
                            meta_in['src_indices'] = src_indices.ravel()
                        else:
                            meta_in['src_indices'] = src_indices

                        if src_indices.shape != in_shape and flat_array_slice_check:
                            msg = f"{self.msginfo}: src_indices shape " + \
                                  f"{src_indices.shape} does not match {abs_in} shape " + \
                                  f"{in_shape}."
                            if self._raise_connection_errors:
                                raise ValueError(msg)
                            else:
                                simple_warning(msg)
                                fail = True
                    else:
                        for d in range(source_dimensions):
                            if all_abs_out['distributed'] is True or \
                               allprocs_abs2meta[abs_in]['distributed'] is True:
                                d_size = out_shape[d] * self.comm.size
                            else:
                                d_size = out_shape[d]
                            arr = src_indices[..., d]
                            if np.any(arr >= d_size) or np.any(arr <= -d_size):
                                for i in arr.flat:
                                    size_check = abs(i) >= d_size
                                    if size_check:
                                        msg = f"{self.msginfo}: The source indices " + \
                                              f"do not specify a valid index for the " + \
                                              f"connection '{abs_out}' to '{abs_in}'. " + \
                                              f"Index '{i}' is out of range for source " + \
                                              f"dimension of size {d_size}."
                                        if self._raise_connection_errors:
                                            raise ValueError(msg)
                                        else:
                                            simple_warning(msg)
                                            fail = True

                        if not fail:
                            # now convert src_indices into a flat array
                            meta_in['src_indices'] = \
                                _flatten_src_indices(src_indices, in_shape,
                                                     all_abs_out['global_shape'],
                                                     all_abs_out['global_size'])

    def _set_subsys_connection_errors(self, val=True):
        """
        Set flag in all subgroups indicating whether connection errors just issue a Warning.

        Parameters
        ----------
        val : bool
            If True, connection errors will raise an Exception. If False, connection errors
            will issue a warning and the offending connection will be ignored.
        """
        for sub in self._subsystems_allprocs:
            if isinstance(sub, Group):
                sub._raise_connection_errors = val
                sub._set_subsys_connection_errors(val)

    def _transfer(self, vec_name, mode, isub=None):
        """
        Perform a vector transfer.

        Parameters
        ----------
        vec_name : str
            Name of the vector RHS on which to perform a transfer.
        mode : str
            Either 'fwd' or 'rev'
        isub : None or int
            If None, perform a full transfer.
            If int, perform a partial transfer for linear Gauss--Seidel.
        """
        vec_inputs = self._vectors['input'][vec_name]

        xfer = self._transfers[vec_name][mode, isub]

        if mode == 'fwd':
            if xfer is not None:
                if self._has_input_scaling:
                    vec_inputs.scale('norm')
                    xfer._transfer(vec_inputs, self._vectors['output'][vec_name], mode)
                    vec_inputs.scale('phys')
                else:
                    xfer._transfer(vec_inputs, self._vectors['output'][vec_name], mode)
            if self._conn_discrete_in2out and vec_name == 'nonlinear':
                self._discrete_transfer(isub)

        else:  # rev
            if xfer is not None:
                if self._has_input_scaling:
                    vec_inputs.scale('phys')
                    xfer._transfer(vec_inputs, self._vectors['output'][vec_name], mode)
                    vec_inputs.scale('norm')
                else:
                    xfer._transfer(vec_inputs, self._vectors['output'][vec_name], mode)

    def _discrete_transfer(self, isub):
        """
        Transfer discrete variables between components.  This only occurs in fwd mode.

        Parameters
        ----------
        isub : None or int
            If None, perform a full transfer.
            If int, perform a partial transfer for linear Gauss--Seidel.
        """
        comm = self.comm
        key = None if isub is None else self._subsystems_allprocs[isub].name

        if comm.size == 1:
            for src_sys_name, src, tgt_sys_name, tgt in self._discrete_transfers[key]:
                tgt_sys = self._loc_subsys_map[tgt_sys_name]
                src_sys = self._loc_subsys_map[src_sys_name]
                # note that we are not copying the discrete value here, so if the
                # discrete value is some mutable object, for example not an int or str,
                # the downstream system will have a reference to the same object
                # as the source, allowing the downstream system to modify the value as
                # seen by the source system.
                tgt_sys._discrete_inputs[tgt] = src_sys._discrete_outputs[src]

        else:  # MPI
            allprocs_recv = self._allprocs_discrete_recv[key]
            discrete_out = self._var_discrete['output']
            if key in self._discrete_transfers:
                xfers, remote_send = self._discrete_transfers[key]
                if allprocs_recv:
                    sendvars = [(n, discrete_out[n]['value']) for n in remote_send]
                    allprocs_send = comm.gather(sendvars, root=0)
                    if comm.rank == 0:
                        allprocs_dict = {}
                        for i in range(comm.size):
                            allprocs_dict.update(allprocs_send[i])
                        recvs = [{} for i in range(comm.size)]
                        for rname, ranks in allprocs_recv.items():
                            val = allprocs_dict[rname]
                            for i in ranks:
                                recvs[i][rname] = val
                        data = comm.scatter(recvs, root=0)
                    else:
                        data = comm.scatter(None, root=0)
                else:
                    data = None

                for src_sys_name, src, tgt_sys_name, tgt in xfers:
                    if tgt_sys_name in self._loc_subsys_map:
                        tgt_sys = self._loc_subsys_map[tgt_sys_name]
                        if tgt in tgt_sys._discrete_inputs:
                            abs_src = '.'.join((src_sys_name, src))
                            if data is not None and abs_src in data:
                                src_val = data[abs_src]
                            else:
                                src_val = self._loc_subsys_map[src_sys_name]._discrete_outputs[src]
                            tgt_sys._discrete_inputs[tgt] = src_val

    def _setup_transfers(self):
        """
        Compute all transfers that are owned by this system.
        """
        self._vector_class.TRANSFER._setup_transfers(self)
        if self._conn_discrete_in2out:
            self._vector_class.TRANSFER._setup_discrete_transfers(self)

    def promotes(self, subsys_name, any=None, inputs=None, outputs=None,
                 src_indices=None, flat_src_indices=None):
        """
        Promote a variable in the model tree.

        Parameters
        ----------
        subsys_name : str
            The name of the child subsystem whose inputs/outputs are being promoted.
        any : Sequence of str or tuple
            A Sequence of variable names (or tuples) to be promoted, regardless
            of if they are inputs or outputs. This is equivalent to the items
            passed via the `promotes=` argument to add_subsystem.  If given as a
            tuple, we use the "promote as" standard of ('real name', 'promoted name')*[]:
        inputs : Sequence of str or tuple
            A Sequence of input names (or tuples) to be promoted. Tuples are
            used for the "promote as" capability.
        outputs : Sequence of str or tuple
            A Sequence of output names (or tuples) to be promoted. Tuples are
            used for the "promote as" capability.
        src_indices : int or list of ints or tuple of ints or int ndarray or Iterable or None
            This argument applies only to promoted inputs.
            The global indices of the source variable to transfer data from.
            A value of None implies this input depends on all entries of source.
            Default is None. The shapes of the target and src_indices must match,
            and form of the entries within is determined by the value of 'flat_src_indices'.
        flat_src_indices : bool
            This argument applies only to promoted inputs.
            If True, each entry of src_indices is assumed to be an index into the
            flattened source.  Otherwise each entry must be a tuple or list of size equal
            to the number of dimensions of the source.
        """
        if isinstance(any, str):
            raise RuntimeError(f"{self.msginfo}: Trying to promote any='{any}', "
                               "but an iterator of strings and/or tuples is required.")
        if isinstance(inputs, str):
            raise RuntimeError(f"{self.msginfo}: Trying to promote inputs='{inputs}', "
                               "but an iterator of strings and/or tuples is required.")
        if isinstance(outputs, str):
            raise RuntimeError(f"{self.msginfo}: Trying to promote outputs='{outputs}', "
                               "but an iterator of strings and/or tuples is required.")

        subsys = getattr(self, subsys_name)
        if any:
            subsys._var_promotes['any'].extend(any)
        if inputs:
            subsys._var_promotes['input'].extend(inputs)
        if outputs:
            subsys._var_promotes['output'].extend(outputs)

        if src_indices is not None:
            if outputs:
                raise RuntimeError(f"{self.msginfo}: Trying to promote outputs {outputs} while "
                                   f"specifying src_indices {src_indices} is not meaningful.")
            elif isinstance(src_indices, np.ndarray):
                if not np.issubdtype(src_indices.dtype, np.integer):
                    raise TypeError(f"{self.msginfo}: src_indices must contain integers, but "
                                    f"src_indices for promotes from '{subsys_name}' are type "
                                    f"{src_indices.dtype.type}.")
            elif not isinstance(src_indices, (int, list, tuple, Iterable)):
                raise TypeError(f"{self.msginfo}: The src_indices argument should be an int, "
                                f"list, tuple, ndarray or Iterable, but src_indices for "
                                f"promotes from '{subsys_name}' are {type(src_indices)}.")
            else:
                if any:
                    simple_warning(f"{self.msginfo}: src_indices have been specified with promotes"
                                   " 'any'. Note that src_indices only apply to matching inputs.")

            # src_indices will applied when promotes are resolved
            if inputs is not None:
                for inp in inputs:
                    subsys._var_promotes_src_indices[inp] = (src_indices, flat_src_indices)
            if any is not None:
                for inp in any:
                    subsys._var_promotes_src_indices[inp] = (src_indices, flat_src_indices)

        # check for attempt to promote with different alias
        list_comp = [i if isinstance(i, tuple) else (i, i) for i in subsys._var_promotes['input']]

        for original, new in list_comp:
            for original_inside, new_inside in list_comp:
                if original == original_inside and new != new_inside:
                    raise RuntimeError("%s: Trying to promote '%s' when it has been aliased to "
                                       "'%s'." % (self.msginfo, original_inside, new))

        # if this was called during configure(), mark this group as modified
        if self._problem_meta is not None:
            if self._problem_meta['config_info'] is not None:
                self._problem_meta['config_info']._prom_added(self.pathname, any=any,
                                                              inputs=inputs, outputs=outputs)

    def add_subsystem(self, name, subsys, promotes=None,
                      promotes_inputs=None, promotes_outputs=None,
                      min_procs=1, max_procs=None, proc_weight=1.0):
        """
        Add a subsystem.

        Parameters
        ----------
        name : str
            Name of the subsystem being added
        subsys : <System>
            An instantiated, but not-yet-set up system object.
        promotes : iter of (str or tuple), optional
            A list of variable names specifying which subsystem variables
            to 'promote' up to this group. If an entry is a tuple of the
            form (old_name, new_name), this will rename the variable in
            the parent group.
        promotes_inputs : iter of (str or tuple), optional
            A list of input variable names specifying which subsystem input
            variables to 'promote' up to this group. If an entry is a tuple of
            the form (old_name, new_name), this will rename the variable in
            the parent group.
        promotes_outputs : iter of (str or tuple), optional
            A list of output variable names specifying which subsystem output
            variables to 'promote' up to this group. If an entry is a tuple of
            the form (old_name, new_name), this will rename the variable in
            the parent group.
        min_procs : int
            Minimum number of MPI processes usable by the subsystem. Defaults to 1.
        max_procs : int or None
            Maximum number of MPI processes usable by the subsystem.  A value
            of None (the default) indicates there is no maximum limit.
        proc_weight : float
            Weight given to the subsystem when allocating available MPI processes
            to all subsystems.  Default is 1.0.

        Returns
        -------
        <System>
            the subsystem that was passed in. This is returned to
            enable users to instantiate and add a subsystem at the
            same time, and get the reference back.
        """
        if self._setup_procs_finished:
            raise RuntimeError("%s: Cannot call add_subsystem in "
                               "the configure method" % (self.msginfo))

        if inspect.isclass(subsys):
            raise TypeError("%s: Subsystem '%s' should be an instance, but a %s class object was "
                            "found." % (self.msginfo, name, subsys.__name__))

        for sub in chain(self._subsystems_allprocs,
                         self._static_subsystems_allprocs):
            if name == sub.name:
                raise RuntimeError("%s: Subsystem name '%s' is already used." %
                                   (self.msginfo, name))

        if hasattr(self, name) and not isinstance(getattr(self, name), System):
            # replacing a subsystem is ok (e.g. resetup) but no other attribute
            raise RuntimeError("%s: Can't add subsystem '%s' because an attribute with that name "
                               "already exits." % (self.msginfo, name))

        match = namecheck_rgx.match(name)
        if match is None or match.group() != name:
            raise NameError("%s: '%s' is not a valid sub-system name." % (self.msginfo, name))

        subsys.name = subsys.pathname = name

        if isinstance(promotes, str) or \
           isinstance(promotes_inputs, str) or \
           isinstance(promotes_outputs, str):
            raise RuntimeError("%s: promotes must be an iterator of strings and/or tuples."
                               % self.msginfo)
        if promotes:
            subsys._var_promotes['any'] = promotes
        if promotes_inputs:
            subsys._var_promotes['input'] = promotes_inputs
        if promotes_outputs:
            subsys._var_promotes['output'] = promotes_outputs

        if self._static_mode:
            subsystems_allprocs = self._static_subsystems_allprocs
        else:
            subsystems_allprocs = self._subsystems_allprocs

        subsystems_allprocs.append(subsys)

        if not isinstance(min_procs, int) or min_procs < 1:
            raise TypeError("%s: min_procs must be an int > 0 but (%s) was given." %
                            (self.msginfo, min_procs))
        if max_procs is not None and (not isinstance(max_procs, int) or max_procs < min_procs):
            raise TypeError("%s: max_procs must be None or an int >= min_procs but (%s) was given."
                            % (self.msginfo, max_procs))
        if isinstance(proc_weight, Number) and proc_weight < 0:
            raise TypeError("%s: proc_weight must be a float > 0. but (%s) was given." %
                            (self.msginfo, proc_weight))

        self._proc_info[name] = (min_procs, max_procs, proc_weight)

        setattr(self, name, subsys)

        return subsys

    def connect(self, src_name, tgt_name, src_indices=None, flat_src_indices=None):
        """
        Connect source src_name to target tgt_name in this namespace.

        Parameters
        ----------
        src_name : str
            name of the source variable to connect
        tgt_name : str or [str, ... ] or (str, ...)
            name of the target variable(s) to connect
        src_indices : int or list of ints or tuple of ints or int ndarray or Iterable or None
            The global indices of the source variable to transfer data from.
            The shapes of the target and src_indices must match, and form of the
            entries within is determined by the value of 'flat_src_indices'.
        flat_src_indices : bool
            If True, each entry of src_indices is assumed to be an index into the
            flattened source.  Otherwise it must be a tuple or list of size equal
            to the number of dimensions of the source.
        """
        # if src_indices argument is given, it should be valid
        if isinstance(src_indices, str):
            if isinstance(tgt_name, str):
                tgt_name = [tgt_name]
            tgt_name.append(src_indices)
            raise TypeError("%s: src_indices must be an index array, did you mean"
                            " connect('%s', %s)?" % (self.msginfo, src_name, tgt_name))

        # if multiple targets are given, recursively connect to each
        if not isinstance(tgt_name, str) and isinstance(tgt_name, Iterable):
            for name in tgt_name:
                self.connect(src_name, name, src_indices, flat_src_indices=flat_src_indices)
            return

        if src_indices is not None and not _is_slicer_op(src_indices):
            src_indices = np.atleast_1d(src_indices)

        if isinstance(src_indices, np.ndarray):
            if not np.issubdtype(src_indices.dtype, np.integer):
                raise TypeError("%s: src_indices must contain integers, but src_indices for "
                                "connection from '%s' to '%s' is %s." %
                                (self.msginfo, src_name, tgt_name, src_indices.dtype.type))

        # target should not already be connected
        for manual_connections in [self._manual_connections, self._static_manual_connections]:
            if tgt_name in manual_connections:
                srcname = manual_connections[tgt_name][0]
                raise RuntimeError("%s: Input '%s' is already connected to '%s'." %
                                   (self.msginfo, tgt_name, srcname))

        # source and target should not be in the same system
        if src_name.rsplit('.', 1)[0] == tgt_name.rsplit('.', 1)[0]:
            raise RuntimeError("{}: Output and input are in the same System for "
                               "connection from '{}' to '{}'.".format(self.msginfo,
                                                                      src_name, tgt_name))

        if self._static_mode:
            manual_connections = self._static_manual_connections
        else:
            manual_connections = self._manual_connections

        manual_connections[tgt_name] = (src_name, src_indices, flat_src_indices)

    def set_order(self, new_order):
        """
        Specify a new execution order for this system.

        Parameters
        ----------
        new_order : list of str
            List of system names in desired new execution order.
        """
        if self._problem_meta is not None and \
                self._problem_meta['setup_status'] == _SetupStatus.POST_CONFIGURE:
            raise RuntimeError("%s: Cannot call set_order in the configure method" % (self.msginfo))

        # Make sure the new_order is valid. It must contain all subsystems
        # in this model.
        newset = set(new_order)
        if self._static_mode:
            subsystems = self._static_subsystems_allprocs
        else:
            subsystems = self._subsystems_allprocs
        olddict = {s.name: s for s in subsystems}
        oldset = set(olddict)

        if oldset != newset:
            msg = []

            missing = oldset - newset
            if missing:
                msg.append("%s: %s expected in subsystem order and not found." %
                           (self.msginfo, sorted(missing)))

            extra = newset - oldset
            if extra:
                msg.append("%s: subsystem(s) %s found in subsystem order but don't exist." %
                           (self.msginfo, sorted(extra)))

            raise ValueError('\n'.join(msg))

        # Don't allow duplicates either.
        if len(newset) < len(new_order):
            dupes = [key for key, val in Counter(new_order).items() if val > 1]
            raise ValueError("%s: Duplicate name(s) found in subsystem order list: %s" %
                             (self.msginfo, sorted(dupes)))

        subsystems[:] = [olddict[name] for name in new_order]

        self._order_set = True
        if self._problem_meta is not None:
            self._problem_meta['setup_status'] = _SetupStatus.PRE_SETUP

    def _get_subsystem(self, name):
        """
        Return the system called 'name' in the current namespace.

        Parameters
        ----------
        name : str
            name of the desired system in the current namespace.

        Returns
        -------
        System or None
            System if found else None.
        """
        if name == '':
            return self

        system = self
        for subname in name.split('.'):
            for sub in chain(system._static_subsystems_allprocs,
                             system._subsystems_allprocs):
                if sub.name == subname:
                    system = sub
                    break
            else:
                return None
        return system

    def _apply_nonlinear(self):
        """
        Compute residuals. The model is assumed to be in a scaled state.
        """
        name = self.pathname if self.pathname else 'root'

        self._transfer('nonlinear', 'fwd')
        # Apply recursion
        for subsys in self._subsystems_myproc:
            subsys._apply_nonlinear()

        self.iter_count_apply += 1

    def _solve_nonlinear(self):
        """
        Compute outputs. The model is assumed to be in a scaled state.
        """
        name = self.pathname if self.pathname else 'root'

        with Recording(name + '._solve_nonlinear', self.iter_count, self):
            self._nonlinear_solver.solve()

        # Iteration counter is incremented in the Recording context manager at exit.

    def _guess_nonlinear(self):
        """
        Provide initial guess for states.
        """
        # let any lower level systems do their guessing first
        if self._has_guess:
            for isub, sub in enumerate(self._subsystems_allprocs):
                # TODO: could gather 'has_guess' information during setup and be able to
                # skip transfer for subs that don't have guesses...
                self._transfer('nonlinear', 'fwd', isub)
                if sub._is_local and sub._has_guess:
                    sub._guess_nonlinear()

        # call our own guess_nonlinear method, after the recursion is done to
        # all the lower level systems and the data transfers have happened
        complex_step = self._inputs._under_complex_step

        if complex_step:
            self._inputs.set_complex_step_mode(False, keep_real=True)
            self._residuals.set_complex_step_mode(False, keep_real=True)

            # The Group outputs vector contains imaginary numbers from other components, so we need
            # to save a cache and restore it later.
            imag_cache = np.empty(len(self._outputs._data))
            imag_cache[:] = self._outputs._data.imag
            self._outputs.set_complex_step_mode(False, keep_real=True)

        if self._discrete_inputs or self._discrete_outputs:
            self.guess_nonlinear(self._inputs, self._outputs, self._residuals,
                                 self._discrete_inputs, self._discrete_outputs)
        else:
            self.guess_nonlinear(self._inputs, self._outputs, self._residuals)

        if complex_step:
            # Note: passing in False swaps back to the complex vector, which is valid since
            # the inputs and residuals value cannot be edited by guess_nonlinear.
            self._inputs.set_complex_step_mode(False)
            self._residuals.set_complex_step_mode(False)
            self._inputs._under_complex_step = True
            self._residuals._under_complex_step = True

            self._outputs.set_complex_step_mode(True)
            self._outputs.iadd(imag_cache * 1j)

    def guess_nonlinear(self, inputs, outputs, residuals,
                        discrete_inputs=None, discrete_outputs=None):
        """
        Provide initial guess for states.

        Override this method to set the initial guess for states.

        Parameters
        ----------
        inputs : Vector
            unscaled, dimensional input variables read via inputs[key]
        outputs : Vector
            unscaled, dimensional output variables read via outputs[key]
        residuals : Vector
            unscaled, dimensional residuals written to via residuals[key]
        discrete_inputs : dict or None
            If not None, dict containing discrete input values.
        discrete_outputs : dict or None
            If not None, dict containing discrete output values.
        """
        pass

    def _apply_linear(self, jac, vec_names, rel_systems, mode, scope_out=None, scope_in=None):
        """
        Compute jac-vec product. The model is assumed to be in a scaled state.

        Parameters
        ----------
        jac : Jacobian or None
            If None, use local jacobian, else use assembled jacobian jac.
        vec_names : [str, ...]
            list of names of the right-hand-side vectors.
        rel_systems : set of str
            Set of names of relevant systems based on the current linear solve.
        mode : str
            'fwd' or 'rev'.
        scope_out : set or None
            Set of absolute output names in the scope of this mat-vec product.
            If None, all are in the scope.
        scope_in : set or None
            Set of absolute input names in the scope of this mat-vec product.
            If None, all are in the scope.
        """
        vec_names = [v for v in vec_names if v in self._rel_vec_names]

        if self._owns_approx_jac:
            jac = self._jacobian
        elif jac is None and self._assembled_jac is not None:
            jac = self._assembled_jac

        if jac is not None:
            for vec_name in vec_names:
                with self._matvec_context(vec_name, scope_out, scope_in, mode) as vecs:
                    d_inputs, d_outputs, d_residuals = vecs
                    jac._apply(self, d_inputs, d_outputs, d_residuals, mode)
        # Apply recursion
        else:
            if rel_systems is not None:
                irrelevant_subs = [s for s in self._subsystems_myproc
                                   if s.pathname not in rel_systems]
            if mode == 'fwd':
                for vec_name in vec_names:
                    self._transfer(vec_name, mode)
                if rel_systems is not None:
                    for s in irrelevant_subs:
                        # zero out dvecs of irrelevant subsystems
                        s._vectors['residual']['linear'].set_val(0.0)

            for subsys in self._subsystems_myproc:
                if rel_systems is None or subsys.pathname in rel_systems:
                    subsys._apply_linear(jac, vec_names, rel_systems, mode,
                                         scope_out, scope_in)

            if mode == 'rev':
                for vec_name in vec_names:
                    self._transfer(vec_name, mode)
                    if rel_systems is not None:
                        for s in irrelevant_subs:
                            # zero out dvecs of irrelevant subsystems
                            s._vectors['output']['linear'].set_val(0.0)

    def _solve_linear(self, vec_names, mode, rel_systems):
        """
        Apply inverse jac product. The model is assumed to be in a scaled state.

        Parameters
        ----------
        vec_names : [str, ...]
            list of names of the right-hand-side vectors.
        mode : str
            'fwd' or 'rev'.
        rel_systems : set of str
            Set of names of relevant systems based on the current linear solve.
        """
        if self._owns_approx_jac:
            # No subsolves if we are approximating our jacobian. Instead, we behave like an
            # ExplicitComponent and pass on the values in the derivatives vectors.
            for vec_name in vec_names:
                if vec_name in self._rel_vec_names:
                    d_outputs = self._vectors['output'][vec_name]
                    d_residuals = self._vectors['residual'][vec_name]

                    if mode == 'fwd':
                        if self._has_resid_scaling:
                            with self._unscaled_context(outputs=[d_outputs],
                                                        residuals=[d_residuals]):
                                d_outputs.set_vec(d_residuals)
                        else:
                            d_outputs.set_vec(d_residuals)

                        # ExplicitComponent jacobian defined with -1 on diagonal.
                        d_outputs *= -1.0

                    else:  # rev
                        if self._has_resid_scaling:
                            with self._unscaled_context(outputs=[d_outputs],
                                                        residuals=[d_residuals]):
                                d_residuals.set_vec(d_outputs)
                        else:
                            d_residuals.set_vec(d_outputs)

                        # ExplicitComponent jacobian defined with -1 on diagonal.
                        d_residuals *= -1.0

        else:
            vec_names = [v for v in vec_names if v in self._rel_vec_names]
            self._linear_solver.solve(vec_names, mode, rel_systems)

    def _linearize(self, jac, sub_do_ln=True):
        """
        Compute jacobian / factorization. The model is assumed to be in a scaled state.

        Parameters
        ----------
        jac : Jacobian or None
            If None, use local jacobian, else use assembled jacobian jac.
        sub_do_ln : boolean
            Flag indicating if the children should call linearize on their linear solvers.
        """
        if self._jacobian is None:
            self._jacobian = DictionaryJacobian(self)

        self._check_first_linearize()

        # Group finite difference
        if self._owns_approx_jac:

            jac = self._jacobian
            if self.pathname == "":
                for approximation in self._approx_schemes.values():
                    approximation.compute_approximations(self, jac=jac, total=True)
            else:
                # When an approximation exists in a submodel (instead of in root), the model is
                # in a scaled state.
                with self._unscaled_context(outputs=[self._outputs]):
                    for approximation in self._approx_schemes.values():
                        approximation.compute_approximations(self, jac=jac, total=True)

        else:
            if self._assembled_jac is not None:
                jac = self._assembled_jac

            # Only linearize subsystems if we aren't approximating the derivs at this level.
            for subsys in self._subsystems_myproc:
                do_ln = sub_do_ln and (subsys._linear_solver is not None and
                                       subsys._linear_solver._linearize_children())
                subsys._linearize(jac, sub_do_ln=do_ln)

            # Update jacobian
            if self._assembled_jac is not None:
                self._assembled_jac._update(self)

            if sub_do_ln:
                for subsys in self._subsystems_myproc:
                    if subsys._linear_solver is not None:
                        subsys._linear_solver._linearize()

    def _check_first_linearize(self):
        if self._first_call_to_linearize:
            self._first_call_to_linearize = False  # only do this once
            coloring = self._get_coloring() if coloring_mod._use_partial_sparsity else None

            if coloring is not None:
                if not self._coloring_info['dynamic']:
                    coloring._check_config_partial(self)
                self._setup_approx_coloring()
            # TODO: for top level FD, call below is unnecessary, but we need this
            # for some tests that just call run_linearize directily without calling
            # compute_totals.
            elif self._approx_schemes:
                self._setup_approx_partials()

    def approx_totals(self, method='fd', step=None, form=None, step_calc=None):
        """
        Approximate derivatives for a Group using the specified approximation method.

        Parameters
        ----------
        method : str
            The type of approximation that should be used. Valid options include:
            'fd': Finite Difference, 'cs': Complex Step
        step : float
            Step size for approximation. Defaults to None, in which case, the approximation
            method provides its default value.
        form : string
            Form for finite difference, can be 'forward', 'backward', or 'central'. Defaults to
            None, in which case, the approximation method provides its default value.
        step_calc : string
            Step type for finite difference, can be 'abs' for absolute', or 'rel' for
            relative. Defaults to None, in which case, the approximation method
            provides its default value.
        """
        self._has_approx = True
        self._approx_schemes = OrderedDict()
        approx_scheme = self._get_approx_scheme(method)

        default_opts = approx_scheme.DEFAULT_OPTIONS

        kwargs = {}
        for name, attr in (('step', step), ('form', form), ('step_calc', step_calc)):
            if attr is not None:
                if name in default_opts:
                    kwargs[name] = attr
                else:
                    raise RuntimeError("%s: '%s' is not a valid option for '%s'" % (self.msginfo,
                                                                                    name, method))

        self._owns_approx_jac = True
        self._owns_approx_jac_meta = kwargs

    def _setup_partials(self):
        """
        Call setup_partials in components.
        """
        self._subjacs_info = info = {}

        for subsys in self._subsystems_myproc:
            subsys._setup_partials()
            info.update(subsys._subjacs_info)

        if self._has_distrib_vars and self._owns_approx_jac:
            # We current cannot approximate across a group with a distributed component if the
            # inputs are distributed via src_indices.
            abs2meta = self._var_abs2meta
            for iname in self._var_allprocs_abs_names['input']:
                if abs2meta[iname]['src_indices'] is not None and \
                   abs2meta[iname]['distributed'] and \
                   iname not in self._conn_abs_in2out:
                    msg = "{} : Approx_totals is not supported on a group with a distributed "
                    msg += "component whose input '{}' is distributed using src_indices. "
                    raise RuntimeError(msg.format(self.msginfo, iname))

    def _get_approx_subjac_keys(self):
        """
        Return a list of (of, wrt) keys needed for approx derivs for this group.

        Returns
        -------
        list
            List of approx derivative subjacobian keys.
        """
        if self._approx_subjac_keys is None:
            self._approx_subjac_keys = list(self._approx_subjac_keys_iter())

        return self._approx_subjac_keys

    def _approx_subjac_keys_iter(self):
        pro2abs = self._var_allprocs_prom2abs_list

        if self._owns_approx_wrt and not self.pathname:
            candidate_wrt = self._owns_approx_wrt
        else:
            candidate_wrt = list(var[0] for var in pro2abs['input'].values())

        from openmdao.core.indepvarcomp import IndepVarComp
        wrt = set()
        ivc = set()
        if self.pathname:  # get rid of any old stuff in here
            self._owns_approx_of = self._owns_approx_wrt = None

        for var in candidate_wrt:

            # Weed out inputs connected to anything inside our system unless the source is an
            # indepvarcomp.
            if var in self._conn_abs_in2out:
                src = self._conn_abs_in2out[var]
                compname = src.rsplit('.', 1)[0]
                comp = self._get_subsystem(compname)
                if isinstance(comp, IndepVarComp):
                    wrt.add(src)
                    ivc.add(src)
            else:
                wrt.add(var)

        if self._owns_approx_of:
            of = set(self._owns_approx_of)
        else:
            of = set(var[0] for var in pro2abs['output'].values())
            # Skip indepvarcomp res wrt other srcs
            of -= ivc

        for key in product(of, wrt.union(of)):
            # Create approximations for the ones we need.

            # Skip explicit res wrt outputs
            if key[1] in of and key[1] not in ivc:

                # Support for specifying a desvar as an obj/con.
                if key[1] not in wrt or key[0] == key[1]:
                    continue

            yield key

    def _jacobian_of_iter(self):
        """
        Iterate over (name, offset, end, idxs) for each row var in the systems's jacobian.

        idxs will usually be a full slice, except in cases where _owns_approx__idx has
        a value for that variable.
        """
        abs2meta = self._var_allprocs_abs2meta
        approx_of_idx = self._owns_approx_of_idx

        if self._owns_approx_of:
            # we're computing totals/semi-totals
            offset = end = 0
            for of in self._owns_approx_of:
                if of in approx_of_idx:
                    sub_of_idx = approx_of_idx[of]
                    size = len(sub_of_idx)
                else:
                    size = abs2meta[of]['size']
                    sub_of_idx = _full_slice
                end += size
                yield of, offset, end, sub_of_idx
                offset = end
        else:
            for tup in super(Group, self)._jacobian_of_iter():
                yield tup

    def _jacobian_wrt_iter(self, wrt_matches=None):
        """
        Iterate over (name, offset, end, idxs) for each column var in the systems's jacobian.

        idxs will usually be a full slice, except in cases where _owns_approx_wrt_idx has
        a value for that variable.

        Parameters
        ----------
        wrt_matches : set or None
            Only include row vars that are contained in this set.  This will determine what
            the actual offsets are, i.e. the offsets will be into a reduced jacobian
            containing only the matching columns.
        """
        if self._owns_approx_wrt:
            if wrt_matches is None:
                wrt_matches = ContainsAll()
            abs2meta = self._var_allprocs_abs2meta
            approx_of_idx = self._owns_approx_of_idx
            approx_wrt_idx = self._owns_approx_wrt_idx

            offset = end = 0
            if self.pathname:  # doing semitotals, so include output columns
                for of, _offset, _end, sub_of_idx in self._jacobian_of_iter():
                    if of in wrt_matches:
                        end += (_end - _offset)
                        yield of, offset, end, sub_of_idx
                        offset = end

            for wrt in self._owns_approx_wrt:
                if wrt in wrt_matches:
                    if wrt in approx_wrt_idx:
                        sub_wrt_idx = approx_wrt_idx[wrt]
                        size = len(sub_wrt_idx)
                    else:
                        size = abs2meta[wrt]['size']
                        sub_wrt_idx = _full_slice
                    end += size
                    yield wrt, offset, end, sub_wrt_idx
                    offset = end
        else:
            yield from super(Group, self)._jacobian_wrt_iter(wrt_matches)

    def _update_wrt_matches(self, info):
        """
        Determine the list of wrt variables that match the wildcard(s) given in declare_coloring.

        Parameters
        ----------
        info : dict
            Coloring metadata dict.
        """
        if not (self._owns_approx_of or self.pathname):
            return

        abs2prom = self._var_allprocs_abs2prom
        abs_outs = self._var_allprocs_abs_names['output']
        abs_ins = self._var_allprocs_abs_names['input']

        info['wrt_matches'] = wrt_colors_matched = set()

        wrt_color_patterns = info['wrt_patterns']

        for key in self._get_approx_subjac_keys():
            if wrt_color_patterns:
                if key[1] in abs2prom['output']:
                    wrtprom = abs2prom['output'][key[1]]
                else:
                    wrtprom = abs2prom['input'][key[1]]

                for patt in wrt_color_patterns:
                    if patt == '*' or fnmatchcase(wrtprom, patt):
                        wrt_colors_matched.add(key[1])
                        break

        baselen = len(self.pathname) + 1 if self.pathname else 0
        info['wrt_matches_prom'] = [n[baselen:] for n in wrt_colors_matched]

        if info.get('dynamic') and info['coloring'] is None and self._owns_approx_of:
            if not wrt_colors_matched:
                raise ValueError("{}: Invalid 'wrt' variable(s) specified for colored approx "
                                 "partial options: {}.".format(self.msginfo, wrt_color_patterns))

    def _setup_approx_partials(self):
        """
        Add approximations for all approx derivs.
        """
        self._jacobian = DictionaryJacobian(system=self)

        abs2prom = self._var_allprocs_abs2prom
        abs2meta = self._var_allprocs_abs2meta
        abs_outs = self._var_allprocs_abs_names['output']
        abs_ins = self._var_allprocs_abs_names['input']
        info = self._coloring_info

        if info['coloring'] is not None and (self._owns_approx_of is None or
                                             self._owns_approx_wrt is None):
            method = info['method']
        else:
            method = list(self._approx_schemes)[0]

        wrt_matches = self._get_static_wrt_matches()

        approx = self._get_approx_scheme(method)
        # reset the approx if necessary
        approx._exec_dict = defaultdict(list)
        approx._reset()

        approx_keys = self._get_approx_subjac_keys()
        for key in approx_keys:
            if key in self._subjacs_info:
                meta = self._subjacs_info[key]
            else:
                meta = SUBJAC_META_DEFAULTS.copy()
                if key[0] == key[1]:
                    size = self._var_allprocs_abs2meta[key[0]]['size']
                    meta['rows'] = meta['cols'] = np.arange(size)
                    # All group approximations are treated as explicit components, so we
                    # have a -1 on the diagonal.
                    meta['value'] = np.full(size, -1.0)
                self._subjacs_info[key] = meta

            meta['method'] = method

            meta.update(self._owns_approx_jac_meta)

            if key[1] in wrt_matches:
                self._update_approx_coloring_meta(meta)

            if meta['value'] is None:
                shape = (abs2meta[key[0]]['size'], abs2meta[key[1]]['size'])
                meta['shape'] = shape
                meta['value'] = np.zeros(shape)

            approx.add_approximation(key, self, meta)

        if self.pathname:
            # we're taking semi-total derivs for this group. Update _owns_approx_of
            # and _owns_approx_wrt so we can use the same approx code for totals and
            # semi-totals.  Also, the order must match order of vars in the output and
            # input vectors.
            wrtset = set([k[1] for k in approx_keys])
            self._owns_approx_of = list(abs_outs)
            self._owns_approx_wrt = [n for n in chain(abs_outs, abs_ins) if n in wrtset]

    def _setup_approx_coloring(self):
        """
        Ensure that if coloring is declared, approximations will be set up.
        """
        if self._coloring_info['coloring'] is not None:
            meta = self._coloring_info
            self.approx_totals(meta['method'], meta.get('step'), meta.get('form'))
        self._setup_approx_partials()

    def _update_approx_coloring_meta(self, meta):
        """
        Update metadata for a subjac based on coloring metadata.

        Parameters
        ----------
        meta : dict
            Metadata for a subjac.
        """
        info = self._coloring_info
        meta['coloring'] = True
        for name in ('method', 'step', 'form'):
            if name in info:
                meta[name] = info[name]

    def compute_sys_graph(self, comps_only=False):
        """
        Compute a dependency graph for subsystems in this group.

        Variable connection information is stored in each edge of
        the system graph.

        Parameters
        ----------
        comps_only : bool (False)
            If True, return a graph of all components within this group
            or any of its descendants. No sub-groups will be included. Otherwise,
            a graph containing only direct children (both Components and Groups)
            of this group will be returned.

        Returns
        -------
        DiGraph
            A directed graph containing names of subsystems and their connections.
        """
        input_srcs = self._conn_global_abs_in2out
        glen = len(self.pathname.split('.')) if self.pathname else 0
        graph = nx.DiGraph()

        # add all systems as nodes in the graph so they'll be there even if
        # unconnected.
        if comps_only:
            systems = [s.pathname for s in self.system_iter(recurse=True, typ=Component)]
        else:
            systems = [s.name for s in self._subsystems_myproc]

        if MPI:
            sysbyproc = self.comm.allgather(systems)

            systems = set()
            for slist in sysbyproc:
                systems.update(slist)

        graph.add_nodes_from(systems)

        edge_data = defaultdict(lambda: defaultdict(list))

        for in_abs, src_abs in input_srcs.items():
            if src_abs is not None:
                if comps_only:
                    src = src_abs.rsplit('.', 1)[0]
                    tgt = in_abs.rsplit('.', 1)[0]
                else:
                    src = src_abs.split('.')[glen]
                    tgt = in_abs.split('.')[glen]

                # store var connection data in each system to system edge for later
                # use in relevance calculation.
                edge_data[(src, tgt)][src_abs].append(in_abs)

        for key in edge_data:
            src_sys, tgt_sys = key
            if comps_only or src_sys != tgt_sys:
                graph.add_edge(src_sys, tgt_sys, conns=edge_data[key])

        return graph

    def _get_auto_ivc_out_val(self, tgts, vars_to_gather, all_abs2meta, abs2meta):
        # all tgts are continuous variables
        info = []
        src_idx_found = []
        for tgt in tgts:
            all_meta = all_abs2meta[tgt]
            dist = all_meta['distributed']
            has_src_inds = all_meta['has_src_indices']

            if dist:
                # OpenMDAO currently can't create an automatic IndepVarComp for inputs on
                # distributed components.
                raise RuntimeError(f'Distributed component input "{tgt}" requires an IndepVarComp.')
            elif tgt in vars_to_gather:  # remote somewhere
                if self.comm.rank == vars_to_gather[tgt]:  # this rank owns the variable
                    meta = abs2meta[tgt]
                    val = meta['value']
                    if has_src_inds:
                        src_idx_found.append(tgt)
                    else:
                        info.append((tgt, meta['size'], val, False))
                else:
                    info.append((tgt, 0, np.zeros(0), True))

            elif has_src_inds:  # local with non-distrib src_indices
                src_idx_found.append(tgt)

            else:  # duplicated variable with no src_indices.  Overrides any other conn sizing.
                return tgt, abs2meta[tgt]['size'], abs2meta[tgt]['value'], False

        if src_idx_found:  # auto_ivc connected to local vars with src_indices
            tgts = ', '.join(src_idx_found)
            msg = 'The following inputs [{}] are defined using src_indices but the total source '
            msg += 'size is undetermined.  Please add an IndepVarComp as the source.'
            raise RuntimeError(msg.format(tgts))

        # return max sized tgt, size, value
        return sorted(info, key=lambda x: x[1])[-1]

    def _setup_auto_ivcs(self, mode):
        from openmdao.core.indepvarcomp import _AutoIndepVarComp

        if self.comm.size > 1 and self._mpi_proc_allocator.parallel:
            raise RuntimeError("The top level system must not be a ParallelGroup.")

        # create the IndepVarComp that will contain all auto-ivc outputs
        self._auto_ivc = auto_ivc = _AutoIndepVarComp()
        auto_ivc.name = '_auto_ivc'
        auto_ivc.pathname = auto_ivc.name

        prom2auto = {}
        count = 0
        auto2tgt = defaultdict(list)
        abs2prom = self._var_allprocs_abs2prom['input']
        abs2meta = self._var_abs2meta
        all_abs2meta = self._var_allprocs_abs2meta
        conns = self._conn_global_abs_in2out
        nproc = self.comm.size

        for tgt in self._var_allprocs_abs_names['input']:
            if tgt in conns:
                continue

            prom = abs2prom[tgt]
            if prom in prom2auto:
                # multiple connected inputs w/o a src. Connect them to the same IVC
                src = prom2auto[prom][0]
                conns[tgt] = src
            else:
                src = f"_auto_ivc.v{count}"
                count += 1
                prom2auto[prom] = (src, tgt)
                conns[tgt] = src

            auto2tgt[src].append(tgt)

<<<<<<< HEAD
        myrank = self.comm.rank
        with multi_proc_exception_check(self.comm):
            for src, tgts in auto2tgt.items():
                tgt, _, val, remote = self._get_auto_ivc_out_val(tgts, remote_vars, all_abs2meta,
                                                                 abs2meta)
                prom = abs2prom[tgt]
                if prom not in self._group_inputs:
                    self._group_inputs[prom] = [{'use_tgt': tgt}]
                else:
                    self._group_inputs[prom][0]['use_tgt'] = tgt
                gmeta = self._group_inputs[prom][0]

                if 'units' in gmeta:
                    units = gmeta['units']
                else:
                    units = all_abs2meta[tgt]['units']
                if not remote and 'value' in gmeta:
                    val = gmeta['value']

                # Add the output quickly.
                # We don't need to check for errors because we get the value straight from a
                # source, and ivc metadata is minimal.

                name = src.rsplit('.', 1)[-1]
                value, shape, _ = ensure_compatible(name, val, None)
                metadata = {
                    'value': value,
                    'shape': shape,
                    'size': shape_to_len(shape),
                    'units': units,
                    'res_units': None,
                    'desc': '',
                    'distributed': False,
                    'tags': set(),
                    'ref': 1.0,
                    'ref0': 0.0,
                    'res_ref': 1.0,
                    'lower': None,
                    'upper': None,
                }

                auto_ivc._static_var_rel2meta[name] = metadata
                auto_ivc._static_var_rel_names['output'].append(name)
                auto_ivc._var_added(name)

                if remote:
                    auto_ivc._add_remote(src)
=======
        vars2gather = self._vars_to_gather

        for src, tgts in auto2tgt.items():
            tgt, sz, val, remote = self._get_auto_ivc_out_val(tgts, vars2gather,
                                                              all_abs2meta, abs2meta)
            prom = abs2prom[tgt]
            if prom not in self._group_inputs:
                self._group_inputs[prom] = [{'use_tgt': tgt}]
            else:
                self._group_inputs[prom][0]['use_tgt'] = tgt
            gmeta = self._group_inputs[prom][0]

            if 'units' in gmeta:
                units = gmeta['units']
            else:
                units = all_abs2meta[tgt]['units']
            if not remote and 'value' in gmeta:
                val = gmeta['value']
            relsrc = src.rsplit('.', 1)[-1]
            auto_ivc.add_output(relsrc, val=val, units=units)
            if remote:
                auto_ivc._add_remote(relsrc)
>>>>>>> d9f72e68

        # have to sort to keep vars in sync because we may be doing bcasts
        for abs_in in sorted(self._var_allprocs_discrete['input']):
            if abs_in not in conns:  # unconnected, so connect the input to an _auto_ivc output
                prom = abs2prom[abs_in]
                val = _UNDEFINED

                if prom in prom2auto:
                    # multiple connected inputs w/o a src. Connect them to the same IVC
                    # check if they have different metadata, and if they do, there must be
                    # a group input defined that sets the default, else it's an error
                    conns[abs_in] = prom2auto[prom][0]
                else:
                    ivc_name = f"_auto_ivc.v{count}"
                    loc_out_name = ivc_name.rsplit('.', 1)[-1]
                    count += 1
                    prom2auto[prom] = (ivc_name, abs_in)
                    conns[abs_in] = ivc_name

                    if abs_in in self._var_abs2prom['input']:  # var is local
                        val = self._var_discrete['input'][abs_in]['value']
                    else:
                        val = None
                    if abs_in in vars2gather:
                        if vars2gather[abs_in] == self.comm.rank:
                            self.comm.bcast(val, root=vars2gather[abs_in])
                        else:
                            val = self.comm.bcast(None, root=vars2gather[abs_in])
                    auto_ivc.add_discrete_output(loc_out_name, val=val)

        if not prom2auto:
            return auto_ivc

        auto_ivc._setup_procs(auto_ivc.pathname, self.comm, mode, self._problem_meta)
        auto_ivc._configure()
        auto_ivc._configure_check()
        auto_ivc._setup_var_data()

        # now update our own data structures based on the new auto_ivc component variables
        self._loc_subsys_map[auto_ivc.name] = auto_ivc
        self._subsystems_allprocs = [auto_ivc] + self._subsystems_allprocs
        self._subsystems_myproc = [auto_ivc] + self._subsystems_myproc
        self._subsystems_proc_range = [(0, self.comm.size)] + self._subsystems_proc_range
        self._subsystems_inds = {s.name: i for i, s in enumerate(self._subsystems_allprocs)}

        io = 'output'  # auto_ivc has only output vars
        self._var_abs_names[io] = auto_ivc._var_abs_names[io] + self._var_abs_names[io]
        self._var_allprocs_abs_names[io] = (auto_ivc._var_allprocs_abs_names[io] +
                                            self._var_allprocs_abs_names[io])
        old = self._var_allprocs_prom2abs_list[io]
        p2abs = OrderedDict()
        for name in auto_ivc._var_allprocs_prom2abs_list[io]:
            n = f"_auto_ivc.{name}"
            p2abs[n] = [n]
        p2abs.update(old)
        self._var_allprocs_prom2abs_list[io] = p2abs

        # auto_ivc never promotes anything
        self._var_abs2prom[io].update({n: n for n in auto_ivc._var_abs2prom[io]})
        self._var_allprocs_abs2prom[io].update({n: n for n in
                                                auto_ivc._var_allprocs_abs2prom[io]})

        self._var_allprocs_abs_names_discrete[io] = (
            auto_ivc._var_allprocs_abs_names_discrete[io] +
            self._var_allprocs_abs_names_discrete[io])
        self._var_abs_names_discrete[io] = (auto_ivc._var_abs_names_discrete[io] +
                                            self._var_abs_names_discrete[io])
        self._var_discrete[io].update({'_auto_ivc.' + k: v for k, v in
                                       auto_ivc._var_discrete[io].items()})
        self._var_allprocs_discrete[io].update(auto_ivc._var_allprocs_discrete[io])

        self._var_abs2meta.update(auto_ivc._var_abs2meta)
        self._var_allprocs_abs2meta.update(auto_ivc._var_allprocs_abs2meta)

        self._approx_subjac_keys = None  # this will force re-initialization
        self._setup_procs_finished = True

        return auto_ivc

    def _resolve_ambiguous_input_meta(self):
        # This should only be called on the top level Group.

        srcconns = defaultdict(list)
        for tgt, src in self._conn_global_abs_in2out.items():
            if src.startswith('_auto_ivc.'):
                srcconns[src].append(tgt)

        abs2prom = self._var_allprocs_abs2prom['input']
        all_abs2meta = self._var_allprocs_abs2meta
        abs2meta = self._var_abs2meta
        all_discrete_outs = self._var_allprocs_discrete['output']
        all_discrete_ins = self._var_allprocs_discrete['input']

        for src, tgts in srcconns.items():
            if len(tgts) < 2:
                continue
            if src not in all_discrete_outs:
                smeta = abs2meta[src] if src in abs2meta else all_abs2meta[src]
                sunits = smeta['units'] if 'units' in smeta else None

            sval = self.get_val(src, kind='output', get_remote=True, from_src=False)
            errs = set()
            metadata = set()

            prom = abs2prom[tgts[0]]
            if prom not in self._group_inputs:
                self._group_inputs[prom] = [{}]

            gmeta = self._group_inputs[prom][0]

            for tgt in tgts:
                tval = self.get_val(tgt, kind='input', get_remote=True, from_src=False)

                if tgt in all_discrete_ins:
                    if 'value' not in gmeta and sval != tval:
                        errs.add('val')
                        metadata.add('value')
                else:
                    tmeta = abs2meta[tgt] if tgt in abs2meta else all_abs2meta[tgt]
                    tunits = tmeta['units'] if 'units' in tmeta else None
                    if 'units' not in gmeta and sunits != tunits:
                        errs.add('units')
                        metadata.add('units')
                    if 'value' not in gmeta:
                        if tval.shape == sval.shape:
                            if _has_val_mismatch(tunits, tval, sunits, sval):
                                errs.add('val')
                                metadata.add('value')
                        else:
                            if all_abs2meta[tgt]['has_src_indices'] and tgt in abs2meta:
                                srcpart = sval[abs2meta[tgt]['src_indices']]
                                if _has_val_mismatch(tunits, tval, sunits, srcpart):
                                    errs.add('val')
                                    metadata.add('value')

            if errs:
                self._show_ambiguity_msg(prom, errs, tgts, metadata)
            elif src not in all_discrete_outs:
                gmeta['units'] = sunits

    def _show_ambiguity_msg(self, prom, metavars, tgts, metadata=None):
        errs = sorted(metavars)
        if metadata is None:
            meta = errs
        else:
            meta = sorted(metadata)
        inputs = sorted(tgts)
        gpath = common_subpath(tgts)
        if gpath == self.pathname:
            g = self
        else:
            g = self._get_subsystem(gpath)
        gprom = None

        # get promoted name relative to g
        if MPI is not None and self.comm.size > 1:
            if g is not None and not g._is_local:
                g = None
            if self.comm.allreduce(int(g is not None)) < self.comm.size:
                # some procs have remote g
                if g is not None:
                    gprom = g._var_allprocs_abs2prom['input'][inputs[0]]
                proms = self.comm.allgather(gprom)
                for p in proms:
                    if p is not None:
                        gprom = p
                        break
        if gprom is None:
            gprom = g._var_allprocs_abs2prom['input'][inputs[0]]

        gname = f"Group named '{gpath}'" if gpath else 'model'
        args = ', '.join([f'{n}=?' for n in errs])
        conditional_error(f"{self.msginfo}: The following inputs, {inputs}, promoted "
                          f"to '{prom}', are connected but their metadata entries {meta}"
                          f" differ. Call <group>.set_input_defaults('{gprom}', {args}), "
                          f"where <group> is the {gname} to remove the ambiguity.")<|MERGE_RESOLUTION|>--- conflicted
+++ resolved
@@ -3032,60 +3032,11 @@
 
             auto2tgt[src].append(tgt)
 
-<<<<<<< HEAD
-        myrank = self.comm.rank
-        with multi_proc_exception_check(self.comm):
-            for src, tgts in auto2tgt.items():
-                tgt, _, val, remote = self._get_auto_ivc_out_val(tgts, remote_vars, all_abs2meta,
-                                                                 abs2meta)
-                prom = abs2prom[tgt]
-                if prom not in self._group_inputs:
-                    self._group_inputs[prom] = [{'use_tgt': tgt}]
-                else:
-                    self._group_inputs[prom][0]['use_tgt'] = tgt
-                gmeta = self._group_inputs[prom][0]
-
-                if 'units' in gmeta:
-                    units = gmeta['units']
-                else:
-                    units = all_abs2meta[tgt]['units']
-                if not remote and 'value' in gmeta:
-                    val = gmeta['value']
-
-                # Add the output quickly.
-                # We don't need to check for errors because we get the value straight from a
-                # source, and ivc metadata is minimal.
-
-                name = src.rsplit('.', 1)[-1]
-                value, shape, _ = ensure_compatible(name, val, None)
-                metadata = {
-                    'value': value,
-                    'shape': shape,
-                    'size': shape_to_len(shape),
-                    'units': units,
-                    'res_units': None,
-                    'desc': '',
-                    'distributed': False,
-                    'tags': set(),
-                    'ref': 1.0,
-                    'ref0': 0.0,
-                    'res_ref': 1.0,
-                    'lower': None,
-                    'upper': None,
-                }
-
-                auto_ivc._static_var_rel2meta[name] = metadata
-                auto_ivc._static_var_rel_names['output'].append(name)
-                auto_ivc._var_added(name)
-
-                if remote:
-                    auto_ivc._add_remote(src)
-=======
         vars2gather = self._vars_to_gather
 
         for src, tgts in auto2tgt.items():
-            tgt, sz, val, remote = self._get_auto_ivc_out_val(tgts, vars2gather,
-                                                              all_abs2meta, abs2meta)
+            tgt, _, val, remote = self._get_auto_ivc_out_val(tgts, vars2gather,
+                                                             all_abs2meta, abs2meta)
             prom = abs2prom[tgt]
             if prom not in self._group_inputs:
                 self._group_inputs[prom] = [{'use_tgt': tgt}]
@@ -3100,10 +3051,35 @@
             if not remote and 'value' in gmeta:
                 val = gmeta['value']
             relsrc = src.rsplit('.', 1)[-1]
-            auto_ivc.add_output(relsrc, val=val, units=units)
+
+            # Add the output quickly.
+            # We don't need to check for errors because we get the value straight from a
+            # source, and ivc metadata is minimal.
+
+            name = src.rsplit('.', 1)[-1]
+            value, shape, _ = ensure_compatible(name, val, None)
+            metadata = {
+                'value': value,
+                'shape': shape,
+                'size': shape_to_len(shape),
+                'units': units,
+                'res_units': None,
+                'desc': '',
+                'distributed': False,
+                'tags': set(),
+                'ref': 1.0,
+                'ref0': 0.0,
+                'res_ref': 1.0,
+                'lower': None,
+                'upper': None,
+            }
+
+            auto_ivc._static_var_rel2meta[name] = metadata
+            auto_ivc._static_var_rel_names['output'].append(name)
+            auto_ivc._var_added(name)
+
             if remote:
                 auto_ivc._add_remote(relsrc)
->>>>>>> d9f72e68
 
         # have to sort to keep vars in sync because we may be doing bcasts
         for abs_in in sorted(self._var_allprocs_discrete['input']):
