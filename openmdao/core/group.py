--- conflicted
+++ resolved
@@ -823,8 +823,7 @@
         if self._relevance_graph is not None:
             return self._relevance_graph
 
-        conns = self._conn_global_abs_in2out
-        graph = self.get_hybrid_graph(conns)
+        graph = self.get_hybrid_graph()
         outmeta = self._var_allprocs_abs2meta['output']
 
         # now add design vars and responses to the graph
@@ -876,7 +875,7 @@
         self._relevance_graph = graph
         return graph
 
-    def get_hybrid_graph(self, connections):
+    def get_hybrid_graph(self):
         """
         Return a graph of all variables and components in the model.
 
@@ -887,11 +886,6 @@
         This results in a smaller graph (fewer edges) than would be the case for a pure variable
         graph where all inputs to a particular component would have to be connected to all outputs
         from that component.
-
-        Parameters
-        ----------
-        connections : dict
-            Dictionary of connections in the model, of the form {tgt: src}.
 
         Returns
         -------
@@ -902,7 +896,7 @@
         tgtmeta = self._var_allprocs_abs2meta['input']
         srcmeta = self._var_allprocs_abs2meta['output']
 
-        for tgt, src in connections.items():
+        for tgt, src in self._conn_global_abs_in2out.items():
             if src not in graph:
                 dist = srcmeta[src]['distributed'] if src in srcmeta else None
                 graph.add_node(src, type_='out', dist=dist,
@@ -5044,8 +5038,7 @@
         if not designvars or not responses:
             return
 
-        conns = self._conn_global_abs_in2out
-        graph = get_hybrid_graph(conns)
+        graph = self.get_hybrid_graph()
 
         # now add design vars and responses to the graph
         for dv in meta2src_iter(designvars.values()):
@@ -5053,10 +5046,6 @@
                 graph.add_node(dv, type_='out')
                 graph.add_edge(dv.rpartition('.')[0], dv)
 
-<<<<<<< HEAD
-        dvs = set([meta['source'] for meta in dvs.values()])
-        responses = list(set([meta['source'] for meta in responses.values()]))
-=======
         resps = set(meta2src_iter(responses.values()))
         for res in resps:
             if res not in graph:
@@ -5069,7 +5058,6 @@
         responses = [meta['source'] for meta in responses.values()]
         response0 = responses[0]
         responses = set(responses)  # get rid of dups due to aliases
->>>>>>> fee45102
 
         # we don't want _auto_ivc dependency to force all subsystems to be iterated, so split
         # the _auto_ivc node into two nodes, one for design vars and one for everything else.
