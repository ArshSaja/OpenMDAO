--- conflicted
+++ resolved
@@ -186,9 +186,10 @@
             if dist_vec_class is not None:
                 self._vector_class = dist_vec_class
             else:
-                issue_warning("The 'distributed' option is set to True for Component %s, "
-                              "but there is no distributed vector implementation (MPI/PETSc) "
-                              "available. The default non-distributed vectors will be used.",
+                issue_warning("'C2' <class DistribInputComp>: The 'distributed' option is set to "
+                              "True for this component, but there is no distributed vector "
+                              "implementation (MPI/PETSc) available. The default non-distributed "
+                              "vectors will be used.",
                               prefix=self.msginfo, category=DistributedComponentWarning)
 
                 self._vector_class = self._problem_meta['local_vector_class']
@@ -915,17 +916,10 @@
                 all_abs2meta_in[iname]['has_src_indices'] = True
                 added_src_inds.add(iname)
 
-<<<<<<< HEAD
                 issue_warning(f"Component is distributed but input '{iname}' was "
                               "added without src_indices. Setting src_indices to "
                               f"np.arange({offset}, {end}, dtype=int).reshape({inds.shape}).",
                               prefix=self.msginfo, category=DistributedComponentWarning)
-=======
-                simple_warning(f"{self.msginfo}: Component is distributed but input '{iname}' was "
-                               "added without src_indices. Setting src_indices to "
-                               f"np.arange({offset}, {end}, dtype=INT_DTYPE).reshape({inds.shape}"
-                               ").")
->>>>>>> f8c6140b
 
         return added_src_inds
 
