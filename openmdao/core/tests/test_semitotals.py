import unittest

import numpy as np
import openmdao.api as om
from openmdao.utils.assert_utils import assert_near_equal, assert_check_totals

step = 1e-6
size = 3

class Mult(om.ExplicitComponent):

    def setup(self):

        self.add_input('x', np.ones(size))
        self.add_input('y', np.ones(size))

        self.add_output('z', np.ones(size))

        self.declare_partials(of='*', wrt='*')

    def compute(self, inputs, outputs):

        outputs['z'] = inputs['x'] * inputs['y']

    def compute_partials(self, inputs, partials):

        partials['z', 'x'] = inputs['y']
        partials['z', 'y'] = inputs['x']


class GeometryAndAero(om.Group):

    def setup(self):

        self.add_subsystem("comp1", Mult(), promotes_inputs=['y'])
        self.add_subsystem("comp2", Mult(), promotes_inputs=['y'])
        self.add_subsystem("comp3", Mult(), promotes_inputs=['y'])

        # self.connect('comp1.z', 'comp2.x')
        self.connect('comp2.z', 'comp3.x')

        if self.method == 'fd':
            self.approx_totals(step=step, step_calc="abs", method=self.method, form="forward")
        else:
            self.approx_totals(method=self.method)


class TestSemiTotals(unittest.TestCase):

    def test_semi_totals_fd(self):
        prob = om.Problem()

        sub = prob.model.add_subsystem('sub', GeometryAndAero(), promotes=['*'])
        sub.method = 'fd'

        prob.model.add_design_var("y")
        prob.model.add_objective("comp3.z", index=0)

        prob.setup(force_alloc_complex=True, check=False)
        prob.set_val("y", 5.0 * np.ones(size))

        prob.run_model()

        # Deriv should be 75. Analytic was wrong before the fix.
        data = prob.check_totals(method="fd", form="forward", step=step, step_calc="abs", out_stream=None)
        assert_check_totals(data, atol=1e-5, rtol=1e-6)

    def test_semi_totals_cs(self):
        prob = om.Problem()

        sub = prob.model.add_subsystem('sub', GeometryAndAero(), promotes=['*'])
        sub.method = 'cs'

        prob.model.add_design_var("y")
        prob.model.add_objective("comp3.z", index=0)

        prob.setup(force_alloc_complex=True, check=False)
        prob.set_val("y", 5.0 * np.ones(size))

        prob.run_model()

        # Deriv should be 75. Analytic was wrong before the fix.
        data = prob.check_totals(method="cs", out_stream=None)

        assert_check_totals(data, atol=1e-6, rtol=1e-6)

    def test_semi_totals_cs_indirect(self):
        prob = om.Problem()

        prob.model.add_subsystem('indeps', om.IndepVarComp('yy', np.ones(size)))
        prob.model.add_subsystem('comp', om.ExecComp('z=2*y', z=np.ones(size), y=np.ones(size)))
        sub = prob.model.add_subsystem('sub', GeometryAndAero(), promotes=['*'])
        sub.method = 'cs'

        prob.model.connect('indeps.yy', 'comp.y')
        prob.model.connect('comp.z', 'y')
        prob.model.add_design_var("indeps.yy")
        prob.model.add_objective("comp3.z", index=0)

        prob.setup(force_alloc_complex=True, check=False)
        prob.set_val("y", 5.0 * np.ones(size))

        prob.run_model()

        # Deriv should be 75. Analytic was wrong before the fix.
        data = prob.check_totals(method="cs", out_stream=None)

        assert_check_totals(data, atol=1e-6, rtol=1e-6)

    def test_multi_conn_inputs_manual_connect(self):

        prob = om.Problem()
        prob.model.add_subsystem('px1', om.IndepVarComp('x', 1.0))
        sub1 = prob.model.add_subsystem('sub1', om.Group())
        sub2 = prob.model.add_subsystem('sub2', om.Group())

        sub1.add_subsystem('src', om.ExecComp('y=x'))
        sub2.add_subsystem('comp1', om.ExecComp('z=x+y'))
        sub2.add_subsystem('comp2', om.ExecComp('z=x+y'))
        sub2.add_subsystem('comp3', om.ExecComp('z=x+y'))

        prob.model.connect('px1.x', 'sub1.src.x')
        prob.model.connect('sub1.src.y', 'sub2.comp1.y')
        prob.model.connect('sub1.src.y', 'sub2.comp2.y')
        prob.model.connect('sub1.src.y', 'sub2.comp3.y')

        sub2.approx_totals(method='cs')

        wrt = ['px1.x']
        of = ['sub2.comp1.z', 'sub2.comp2.z', 'sub2.comp3.z']

        prob.setup(mode='fwd')
        prob.run_model()

        assert_near_equal(prob['sub1.src.y'], 1.0, 1e-6)
        assert_near_equal(prob['sub2.comp1.z'], 2.0, 1e-6)
        assert_near_equal(prob['sub2.comp2.z'], 2.0, 1e-6)
        assert_near_equal(prob['sub2.comp3.z'], 2.0, 1e-6)

        data = prob.check_totals(of=of, wrt=wrt, method="fd", out_stream=None)
        assert_check_totals(data, atol=1e-6, rtol=1e-6)

        # Check the total derivatives in reverse mode
        prob.setup(mode='rev')
        prob.run_model()

        assert_near_equal(prob['sub1.src.y'], 1.0, 1e-6)
        assert_near_equal(prob['sub2.comp1.z'], 2.0, 1e-6)
        assert_near_equal(prob['sub2.comp2.z'], 2.0, 1e-6)
        assert_near_equal(prob['sub2.comp3.z'], 2.0, 1e-6)

        data = prob.check_totals(of=of, wrt=wrt, method="fd", out_stream=None)
        assert_check_totals(data, atol=1e-6, rtol=1e-6)

    def test_multi_conn_inputs_promoted(self):

        prob = om.Problem()
        prob.model.add_subsystem('px1', om.IndepVarComp('x', 1.0))
        sub1 = prob.model.add_subsystem('sub1', om.Group(), promotes=['y'])
        sub2 = prob.model.add_subsystem('sub2', om.Group(), promotes=['y'])

        sub1.add_subsystem('src', om.ExecComp('y=x'), promotes=['y'])
        sub2.add_subsystem('comp1', om.ExecComp('z=x+y'), promotes_inputs=['y'])
        sub2.add_subsystem('comp2', om.ExecComp('z=x+y'), promotes_inputs=['y'])
        sub2.add_subsystem('comp3', om.ExecComp('z=x+y'), promotes_inputs=['y'])

        prob.model.connect('px1.x', 'sub1.src.x')

        sub2.approx_totals(method='cs')

        wrt = ['px1.x']
        of = ['sub2.comp1.z', 'sub2.comp2.z', 'sub2.comp3.z']

        prob.setup(mode='fwd')
        prob.run_model()

        assert_near_equal(prob['y'], 1.0, 1e-6)
        assert_near_equal(prob['sub2.comp1.z'], 2.0, 1e-6)
        assert_near_equal(prob['sub2.comp2.z'], 2.0, 1e-6)
        assert_near_equal(prob['sub2.comp3.z'], 2.0, 1e-6)

        data = prob.check_totals(of=of, wrt=wrt, method="fd", out_stream=None)
        assert_check_totals(data, atol=1e-6, rtol=1e-6)

        # Check the total derivatives in reverse mode
        prob.setup(mode='rev')
        prob.run_model()

        assert_near_equal(prob['y'], 1.0, 1e-6)
        assert_near_equal(prob['sub2.comp1.z'], 2.0, 1e-6)
        assert_near_equal(prob['sub2.comp2.z'], 2.0, 1e-6)
        assert_near_equal(prob['sub2.comp3.z'], 2.0, 1e-6)

        data = prob.check_totals(of=of, wrt=wrt, method="fd", out_stream=None)
        assert_check_totals(data, atol=1e-6, rtol=1e-6)


class FakeGeomComp(om.ExplicitComponent):

    def initialize(self):
        self.options.declare("n", types=int)
        self.options.declare('declare_partials', types=(bool,), default=True)

    def setup(self):
        n = self.options["n"]
        self.add_input("x0", val=np.zeros(n), units="m")
        self.add_input("feather", val=0.0, units="deg")
        self.add_output("x", val=np.zeros(n), units="m")

        if self.options['declare_partials']:
            self.declare_partials("*", "*", method="fd")

        self._counter = 0

    def compute(self, inputs, outputs):
        self._counter += 1
        feather_rad = inputs["feather"][0]*np.pi/180
        x0 = inputs["x0"]

        outputs["x"][:] = 3*np.sin(feather_rad + 0.2)*x0 + 3*feather_rad**2


class FakeAeroComp(om.ExplicitComponent):

    def initialize(self):
        self.options.declare("n", types=int)
        self.options.declare('declare_partials', types=(bool,), default=True)

    def setup(self):
        n = self.options["n"]

        self.add_input("x", val=np.arange(n), units="m")
        self.add_input("omega", val=7000*2*np.pi/60, units="rad/s")

        self.add_output("CT", val=0.5)
        self.add_output("CP", val=0.5)

        if self.options['declare_partials']:
            self.declare_partials("*", "*", method="fd")

        self._counter = 0

    def compute(self, inputs, outputs):
        self._counter += 1
        omega = inputs["omega"][0]
        x = inputs["x"]

        outputs["CT"][0] = 0.8*omega**2 + np.sum(x)
        outputs["CP"][0] = 0.1*omega**3 + np.sum(x**2)


class GeometryAndAero2(om.Group):

    def initialize(self):
        self.options.declare("n", types=int)
        self.options.declare("rho", types=float)
        self.options.declare("vinf", types=float)
        self.options.declare('declare_partials', types=(bool,), default=True)

    def setup(self):
        n = self.options["n"]
        dp = self.options['declare_partials']

        comp = self.add_subsystem("init_geom", om.IndepVarComp(), promotes_outputs=["x0"])
        comp.add_output("x0", val=np.arange(n) + 1.0, units="m")

        self.add_subsystem("geom", FakeGeomComp(n=n, declare_partials=dp),
                           promotes_inputs=["x0", "feather"], promotes_outputs=["x"])
        self.add_subsystem("aero", FakeAeroComp(n=n, declare_partials=dp),
                           promotes_inputs=["x", "omega"], promotes_outputs=["CT", "CP"])

    def reset_count(self):
        self.geom._counter = 0
        self.aero._counter = 0


class TestSemiTotalsNumCalls(unittest.TestCase):

    def test_call_counts(self):
        size = 10
        rho = 1.17573
        minf = 0.111078231621482
        speedofsound = 344.5760217432
        vinf = minf*speedofsound

        prob = om.Problem()

        omega = 7199.759242*2*np.pi/60
        ivc = prob.model.add_subsystem("ivc", om.IndepVarComp(), promotes_outputs=["*"])
        ivc.add_output("feather", val=0.0, units="deg")
        ivc.add_output("omega", val=omega, units="rad/s")

        geom_and_aero = prob.model.add_subsystem('geom_and_aero',
                                                GeometryAndAero2(n=size, rho=rho, vinf=vinf),
                                                promotes_inputs=["feather", "omega"],
                                                promotes_outputs=["CT", "CP"])
        geom_and_aero.approx_totals(step=step, step_calc="abs", method="fd", form="forward")

        prob.model.add_design_var("feather", lower=-5.0, upper=25.0, units="deg", ref=1.0)
        prob.model.add_design_var("omega", lower=3000*2*np.pi/60, upper=7500*2*np.pi/60, units="rad/s", ref=1.0)
        prob.model.add_objective("CP", ref=1e0)

        prob.setup(force_alloc_complex=False)

        omega = (6245.096992023524*2*np.pi/60) + step
        feather = 0.6362159381168669
        prob.set_val("omega", omega, units="rad/s")
        prob.set_val("feather", feather, units="deg")
        prob.run_model()
        geom_and_aero.reset_count()
        prob.compute_totals(of=["CT"], wrt=["feather", "omega"])

        self.assertEqual(geom_and_aero.geom._counter, 2)
        self.assertEqual(geom_and_aero.aero._counter, 2)

        geom_and_aero.reset_count()
        data = prob.check_totals(method="fd", form="forward", step=step, step_calc="abs", out_stream=None)
        assert_check_totals(data, atol=1e-6, rtol=1e-6)

<<<<<<< HEAD
        self.assertEqual(geom_and_aero.geom._counter, 3)
        self.assertEqual(geom_and_aero.aero._counter, 4)
=======
        self.assertEqual(geom_and_aero.geom._counter, 4)

    def test_check_relevance_approx_totals(self):

            size = 10
            rho = 1.17573
            minf = 0.111078231621482
            speedofsound = 344.5760217432
            vinf = minf*speedofsound

            prob = om.Problem()
            prob.driver = om.ScipyOptimizeDriver()
            prob.driver.options["optimizer"] = "SLSQP"

            omega = 7199.759242*2*np.pi/60
            ivc = prob.model.add_subsystem("ivc", om.IndepVarComp(), promotes_outputs=["*"])
            ivc.add_output("feather", val=0.0, units="deg")
            ivc.add_output("omega", val=omega, units="rad/s")

            geom_and_aero = prob.model.add_subsystem('geom_and_aero',
                                                    GeometryAndAero2(n=size, rho=rho, vinf=vinf, declare_partials=False),
                                                    promotes_inputs=["feather", "omega"],
                                                    promotes_outputs=["CT", "CP"])
            geom_and_aero.approx_totals(step=step, step_calc="abs", method="fd", form="forward")

            prob.model.add_design_var("feather", lower=-5.0, upper=25.0, units="deg", ref=1.0)
            prob.model.add_design_var("omega", lower=3000*2*np.pi/60, upper=7500*2*np.pi/60, units="rad/s", ref=1.0)
            prob.model.add_objective("CP", ref=1e0)
            prob.model.add_constraint("CT", lower=0.0)

            prob.setup(force_alloc_complex=False)

            omega = (6245.096992023524*2*np.pi/60) + step
            feather = 0.6362159381168669
            prob.set_val("omega", omega, units="rad/s")
            prob.set_val("feather", feather, units="deg")
            fail = prob.run_driver()

            self.assertEqual(fail, False)


if __name__ == '__main__':
    unittest.main()
>>>>>>> eb6f0538
<|MERGE_RESOLUTION|>--- conflicted
+++ resolved
@@ -317,11 +317,8 @@
         data = prob.check_totals(method="fd", form="forward", step=step, step_calc="abs", out_stream=None)
         assert_check_totals(data, atol=1e-6, rtol=1e-6)
 
-<<<<<<< HEAD
         self.assertEqual(geom_and_aero.geom._counter, 3)
         self.assertEqual(geom_and_aero.aero._counter, 4)
-=======
-        self.assertEqual(geom_and_aero.geom._counter, 4)
 
     def test_check_relevance_approx_totals(self):
 
@@ -363,5 +360,4 @@
 
 
 if __name__ == '__main__':
-    unittest.main()
->>>>>>> eb6f0538
+    unittest.main()