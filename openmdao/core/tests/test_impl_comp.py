--- conflicted
+++ resolved
@@ -229,7 +229,7 @@
 
         stream = StringIO()
         inputs = self.prob.model.list_inputs(hierarchical=False, desc=True, out_stream=stream)
-        self.assertEqual(sorted(inputs.items()), [
+        self.assertEqual(sorted(inputs), [
             ('comp1.a', {'value':  [1.], 'desc': ''}),
             ('comp1.b', {'value': [-4.], 'desc': ''}),
             ('comp1.c', {'value':  [3.], 'desc': ''}),
@@ -247,7 +247,7 @@
 
         # No tags
         inputs = self.prob.model.list_inputs(values=False, hierarchical=False, out_stream=None)
-        self.assertEqual(sorted(inputs.items()), [
+        self.assertEqual(sorted(inputs), [
             ('comp1.a', {}),
             ('comp1.b', {}),
             ('comp1.c', {}),
@@ -258,7 +258,7 @@
 
         # With tag
         inputs = self.prob.model.list_inputs(values=False, hierarchical=False, out_stream=None, tags='tag_a')
-        self.assertEqual(sorted(inputs.items()), [
+        self.assertEqual(sorted(inputs), [
             ('comp1.a', {}),
             ('comp2.a', {}),
         ])
@@ -298,7 +298,7 @@
 
         # No tags
         outputs = self.prob.model.list_outputs(explicit=False, hierarchical=False, out_stream=None)
-        self.assertEqual(sorted(outputs.items()), [
+        self.assertEqual(sorted(outputs), [
             ('comp1.x', {'value': [3.]}),
             ('comp2.x', {'value': [3.]}),
         ])
@@ -306,7 +306,7 @@
         # With tag
         outputs = self.prob.model.list_outputs(explicit=False, hierarchical=False, out_stream=None,
                                                tags="tag_x")
-        self.assertEqual(sorted(outputs.items()), [
+        self.assertEqual(sorted(outputs), [
             ('comp1.x', {'value': [3.]}),
             ('comp2.x', {'value': [3.]}),
         ])
@@ -323,11 +323,7 @@
         states = self.prob.model.list_outputs(explicit=False, residuals=True,
                                               hierarchical=False, out_stream=stream)
         self.assertEqual([('comp1.x', {'value': [3.], 'resids': [0.]}),
-<<<<<<< HEAD
-                          ('comp2.x', {'value': [3.], 'resids': [0.]})], sorted(states.items()))
-=======
                           ('comp2.x', {'value': [3.], 'resids': [0.]})], sorted(states))
->>>>>>> ee172692
         text = stream.getvalue()
         self.assertEqual(1, text.count('comp1.x'))
         self.assertEqual(1, text.count('comp2.x'))
@@ -354,7 +350,7 @@
         stream = StringIO()
         resids = self.prob.model.list_outputs(values=False, residuals=True, hierarchical=False,
                                               out_stream=stream)
-        self.assertEqual(sorted(resids.items()), [
+        self.assertEqual(sorted(resids), [
             ('comp1.x', {'resids': [0.]}),
             ('comp2.x', {'resids': [0.]})
         ])
@@ -1245,7 +1241,7 @@
     def test_list_return_value(self):
         # list inputs
         inputs = prob.model.list_inputs(out_stream=None)
-        self.assertEqual(sorted(inputs.items()), [
+        self.assertEqual(sorted(inputs), [
             ('sub.comp1.a', {'value': [1.]}),
             ('sub.comp1.b', {'value': [-4.]}),
             ('sub.comp1.c', {'value': [3.]}),
@@ -1273,7 +1269,7 @@
     def test_list_no_values(self):
         # list inputs
         inputs = prob.model.list_inputs(values=False)
-        self.assertEqual([n[0] for n in sorted(inputs.items())], [
+        self.assertEqual([n[0] for n in sorted(inputs)], [
             'sub.comp1.a',
             'sub.comp1.b',
             'sub.comp1.c',
@@ -1350,7 +1346,7 @@
         stream = StringIO()
         inputs = prob.model.list_inputs(values=False, out_stream=stream)
         text = stream.getvalue()
-        self.assertEqual(sorted(inputs.items()), [
+        self.assertEqual(sorted(inputs), [
             ('sub.comp2.a', {}),
             ('sub.comp2.b', {}),
             ('sub.comp2.c', {}),
@@ -1369,14 +1365,14 @@
         # list implicit outputs
         outputs = prob.model.list_outputs(explicit=False, out_stream=None)
         text = stream.getvalue()
-        self.assertEqual(sorted(outputs.items()), [
+        self.assertEqual(sorted(outputs), [
             ('sub.comp2.x', {'value': [3.]}),
             ('sub.comp3.x', {'value': [3.]})
         ])
         # list explicit outputs
         stream = StringIO()
         outputs = prob.model.list_outputs(implicit=False, out_stream=None)
-        self.assertEqual(sorted(outputs.items()), [
+        self.assertEqual(sorted(outputs), [
             ('comp1.a', {'value': [1.]}),
             ('comp1.b', {'value': [-4.]}),
             ('comp1.c', {'value': [3.]}),
