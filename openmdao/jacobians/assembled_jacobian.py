"""Define the AssembledJacobian class."""
from __future__ import division, print_function

import sys
from collections import defaultdict

from six import iteritems

import numpy as np

from openmdao.jacobians.jacobian import Jacobian
from openmdao.matrices.dense_matrix import DenseMatrix
from openmdao.matrices.coo_matrix import COOMatrix
from openmdao.matrices.csr_matrix import CSRMatrix
from openmdao.matrices.csc_matrix import CSCMatrix
from openmdao.matrices.matrix import sparse_types
from openmdao.utils.units import get_conversion
from openmdao.utils.name_maps import key2abs_key

SUBJAC_META_DEFAULTS = {
    'rows': None,
    'cols': None,
    'value': None,
    'approx': None,
    'dependent': False,
}

# TODO : AssembledJacobians currently don't work with some of the more advanced derivatives
# features, including Matrix-Matrix, Parallel Derivatives, and Multiple Varsets.


class AssembledJacobian(Jacobian):
    """
    Assemble dense global <Jacobian>.

    Attributes
    ----------
    _view_ranges : dict
        Maps system pathnames to jacobian sub-view ranges
    _int_mtx : <Matrix>
        Global internal Jacobian.
    _ext_mtx : {str: <Matrix>, ...}
        External Jacobian for each viewing subsystem.
    _keymap : dict
        Mapping of original (output, input) key to (output, source) in cases
        where the input has src_indices.
    _mask_caches : dict
        Contains masking arrays for when a subset of the variables are present in a vector, keyed
        by the input._names set.
    _subjac_iters : dict
        Mapping of system pathname to tuple of lists of absolute key tuples used to index into
        the jacobian.
    """

    def __init__(self, **kwargs):
        """
        Initialize all attributes.

        Parameters
        ----------
        **kwargs : dict
            options dictionary.
        """
        global Component
        # avoid circular imports
        from openmdao.core.component import Component

        super(AssembledJacobian, self).__init__()
        self.options.declare('matrix_class', default=DenseMatrix,
                             desc='<Matrix> class to use in this <Jacobian>.')
        self.options.update(kwargs)
        self._view_ranges = {}
        self._int_mtx = None
        self._ext_mtx = {}
        self._keymap = {}
        self._mask_caches = {}

        self._subjac_iters = defaultdict(lambda: None)

    def _get_var_range(self, abs_name, type_):
        """
        Look up the variable name and <Jacobian> index range.

        Parameters
        ----------
        abs_name : str
            Absolute name of the variable for which we want the index range.
        type_ : str
            'input' or 'output'.

        Returns
        -------
        int
            the starting index in the Jacobian.
        int
            the ending index in the Jacobian.
        """
        system = self._system

        sizes = system._var_sizes['nonlinear'][type_]
        iproc = system.comm.rank
        idx = system._var_allprocs_abs2idx['nonlinear'][abs_name]

        ind1 = np.sum(sizes[iproc, :idx])
        ind2 = ind1 + sizes[iproc, idx]

        return ind1, ind2

    def _initialize(self):
        """
        Allocate the global matrices.
        """
        # var_indices are the *global* indices for variables on this proc
        system = self._system
        is_top = system.pathname == ''

        abs2meta = system._var_abs2meta

        self._int_mtx = int_mtx = self.options['matrix_class'](system.comm)
        ext_mtx = self.options['matrix_class'](system.comm)

        out_ranges = {
            abs_name: self._get_var_range(abs_name, 'output') for abs_name in
                system._var_allprocs_abs_names['output']
        }

        in_ranges = {
            abs_name: self._get_var_range(abs_name, 'input') for abs_name in
                system._var_allprocs_abs_names['input']
        }

        # set up view ranges for all subsystems
        for s in system.system_iter(recurse=True, include_self=True):
            input_names = s._var_abs_names['input']
            if input_names:
                min_in_offset = in_ranges[input_names[0]][0]
                max_in_offset = in_ranges[input_names[-1]][1]
            else:
                min_in_offset = sys.maxsize
                max_in_offset = 0

            output_names = s._var_abs_names['output']
            if output_names:
                min_res_offset = out_ranges[output_names[0]][0]
                max_res_offset = out_ranges[output_names[-1]][1]
            else:
                min_res_offset = sys.maxsize
                max_res_offset = 0

            self._view_ranges[s.pathname] = (
                min_res_offset, max_res_offset, min_in_offset, max_in_offset)

<<<<<<< HEAD
        # keep track of mapped keys to check for corner case where one source connects to
        # multiple inputs using src_indices on the same component.
        mapped_keys = {}

        seen = {}
=======
        abs2prom_out = system._var_abs2prom['output']
        conns = system._conn_global_abs_in2out

>>>>>>> 341006b3
        # create the matrix subjacs
        for abs_key, (info, shape) in iteritems(self._subjacs_info):
            if not info['dependent']:
                continue
            res_abs_name, wrt_abs_name = abs_key
            res_offset, _ = out_ranges[res_abs_name]
<<<<<<< HEAD
            res_size = abs2meta_out[res_abs_name]['size']

            for out_abs_name in system._var_abs_names['output']:
                out_offset, _ = out_ranges[out_abs_name]

                abs_key = (res_abs_name, out_abs_name)
                if ('in', res_offset, out_offset) in seen:
                    print("seen", res_offset, out_offset, abs_key)
                else:
                    seen['in', res_offset, out_offset] = abs_key
                if abs_key in self._subjacs_info:
                    info, shape = self._subjacs_info[abs_key]
                else:
                    info = SUBJAC_META_DEFAULTS
                    shape = (res_size, abs2meta_out[out_abs_name]['size'])

=======
            if wrt_abs_name in abs2prom_out:
                out_offset, _ = out_ranges[wrt_abs_name]
>>>>>>> 341006b3
                int_mtx._add_submat(
                    abs_key, info, res_offset, out_offset, None, shape)
            else:
                if wrt_abs_name in conns:  # connected input
                    out_abs_name = conns[wrt_abs_name]
                    # calculate unit conversion
                    in_units = abs2meta[wrt_abs_name]['units']
                    out_units = abs2meta[out_abs_name]['units']
                    if in_units and out_units and in_units != out_units:
                        factor, _ = get_conversion(out_units, in_units)
                        if factor == 1.0:
                            factor = None
                    else:
                        factor = None

                    out_offset, _ = out_ranges[out_abs_name]
<<<<<<< HEAD
                    src_indices = abs2meta_in[in_abs_name]['src_indices']
                    if ('in', res_offset, out_offset) in seen:
                        print("seen", res_offset, out_offset, abs_key)
                    else:
                        seen['in', res_offset, out_offset] = abs_key

=======
                    src_indices = abs2meta[wrt_abs_name]['src_indices']
>>>>>>> 341006b3
                    if src_indices is None:
                        int_mtx._add_submat(
                            abs_key, info, res_offset, out_offset, None, shape,
                            factor)
                    else:
                        # need to add an entry for d(output)/d(source)
                        # instead of d(output)/d(input) when we have
                        # src_indices
                        abs_key2 = (res_abs_name, out_abs_name)
                        if abs_key2 in mapped_keys:
                            raise RuntimeError("Jacobian assembly failure.  Output '%s' is "
                                               "connected to multiple inputs %s on the same "
                                               "component using src_indices. To correct this "
                                               "issue, replace the multiple inputs with a single "
                                               "input and handle splitting the entries inside "
                                               "the component." %
                                               (out_abs_name, sorted([abs_key[1],
                                                                      mapped_keys[abs_key2][1]])))
                        self._keymap[abs_key] = abs_key2
                        mapped_keys[abs_key2] = abs_key
                        int_mtx._add_submat(
                            abs_key2, info, res_offset, out_offset,
                            src_indices, shape, factor)
<<<<<<< HEAD
                elif not is_top:  # input is connected to something outside current system
                    if ('ext', res_offset, in_ranges[in_abs_name][0]) in seen:
                        print("seen", res_offset, in_ranges[in_abs_name][0], abs_key)
                    else:
                        seen['ext', res_offset, in_ranges[in_abs_name][0]] = abs_key
=======

                else:  # input connected to src outside current system
>>>>>>> 341006b3
                    ext_mtx._add_submat(
                        abs_key, info, res_offset, in_ranges[wrt_abs_name][0],
                        None, shape)

                if abs_key not in self._keymap:
                    self._keymap[abs_key] = abs_key

        sizes = system._var_sizes
        iproc = system.comm.rank
        out_size = np.sum(sizes['nonlinear']['output'][iproc, :])

        int_mtx._build(out_size, out_size)
        if ext_mtx._submats:
            in_size = np.sum(sizes['nonlinear']['input'][iproc, :])
            ext_mtx._build(out_size, in_size)
        else:
            ext_mtx = None

        self._ext_mtx[system.pathname] = ext_mtx

    def _init_view(self, system):
        """
        Determine the _ext_mtx for a sub-view of the assemble jacobian.

        Parameters
        ----------
        system : <System>
            The system being solved using a sub-view of the jacobian.
        """
        abs2meta = system._var_abs2meta
        ranges = self._view_ranges[system.pathname]

        ext_mtx = self.options['matrix_class'](system.comm)

<<<<<<< HEAD
        in_ranges = {n: self._get_var_range(n, 'input')[0] for n in
                     system._var_allprocs_abs_names['input']}
=======
        in_ranges = {}
        src_indices_dict = {}
        for abs_name in system._var_allprocs_abs_names['input']:
            in_ranges[abs_name] = self._get_var_range(abs_name, 'input')[0]
            src_indices_dict[abs_name] = \
                system._var_abs2meta[abs_name]['src_indices']
>>>>>>> 341006b3

        for s in system.system_iter(recurse=True, include_self=True, typ=Component):
            for res_abs_name in s._var_abs_names['output']:
                res_offset = self._get_var_range(res_abs_name, 'output')[0]
                res_size = abs2meta[res_abs_name]['size']

                for in_abs_name in s._var_abs_names['input']:
                    if in_abs_name not in system._conn_global_abs_in2out:
                        abs_key = (res_abs_name, in_abs_name)

                        if abs_key in self._subjacs_info:
                            info, shape = self._subjacs_info[abs_key]
                            if not info['dependent']:
                                continue
                        else:
                            continue

                        ext_mtx._add_submat(
                            abs_key, info, res_offset - ranges[0],
                            in_ranges[in_abs_name] - ranges[2],
                            None, shape)

        sizes = system._var_sizes
        iproc = system.comm.rank
        out_size = np.sum(sizes['nonlinear']['output'][iproc, :])

        if ext_mtx._submats:
            in_size = np.sum(sizes['nonlinear']['input'][iproc, :])
            ext_mtx._build(out_size, in_size)
        else:
            ext_mtx = None

        self._ext_mtx[system.pathname] = ext_mtx

    def _update(self):
        """
        Read the user's sub-Jacobians and set into the global matrix.
        """
        system = self._system
        int_mtx = self._int_mtx
        ext_mtx = self._ext_mtx[system.pathname]
        subjacs = self._subjacs

        subjac_iters = self._subjac_iters[system.pathname]
        if subjac_iters is None:
            keymap = self._keymap
            global_conns = system._conn_global_abs_in2out
            output_names = system._var_abs_names['output']
            input_names = system._var_abs_names['input']

            # This is the level where the AssembledJacobian is slotted.
            # The of and wrt are the inputs and outputs that it sees, if they are in the subjacs.
            # TODO - For top level FD, the subjacs might not contain all derivs.

            iters = []
            iters_in_ext = []
            for res_abs_name in output_names:
                for out_abs_name in output_names:
                    abs_key = (res_abs_name, out_abs_name)
                    if abs_key in subjacs:
                        if abs_key in int_mtx._submats:
                            iters.append((abs_key, abs_key))
                        else:
                            # This happens when the src is an indepvarcomp that is
                            # contained in the system.
                            of, wrt = abs_key
                            for tgt, src in iteritems(global_conns):
                                if src == wrt and (of, tgt) in int_mtx._submats:
                                    iters.append((of, tgt), abs_key)
                                    break

                for in_abs_name in input_names:
                    abs_key = (res_abs_name, in_abs_name)
                    if abs_key in subjacs:
                        if in_abs_name in global_conns:
                            iters.append((keymap[abs_key], abs_key))
                        elif ext_mtx is not None:
                            iters_in_ext.append(abs_key)

            self._subjac_iters[system.pathname] = (iters, iters_in_ext)
        else:
            iters, iters_in_ext = subjac_iters

        for key1, key2 in iters:
            int_mtx._update_submat(key1, subjacs[key2])

        for key in iters_in_ext:
            ext_mtx._update_submat(key, subjacs[key])

    def _apply(self, d_inputs, d_outputs, d_residuals, mode):
        """
        Compute matrix-vector product.

        Parameters
        ----------
        d_inputs : Vector
            inputs linear vector.
        d_outputs : Vector
            outputs linear vector.
        d_residuals : Vector
            residuals linear vector.
        mode : str
            'fwd' or 'rev'.
        """
        system = self._system
        int_mtx = self._int_mtx
        if system.pathname in self._ext_mtx:
            ext_mtx = self._ext_mtx[system.pathname]
        else:
            ext_mtx = None

        ranges = self._view_ranges[system.pathname]
        int_ranges = (ranges[0], ranges[1], ranges[0], ranges[1])

        # TODO: remove the _unscaled_context call here (and in DictionaryJacobian)
        # and do it outside so that we can avoid an unnecessary extra unscaling/rescaling
        # in _apply_linear
        with system._unscaled_context(
                outputs=[d_outputs], residuals=[d_residuals]):
            if mode == 'fwd':
                if d_outputs._names and d_residuals._names:

                    d_residuals.iadd_data(int_mtx._prod(d_outputs.get_data(), mode, int_ranges))

                if ext_mtx is not None and d_inputs._names and d_residuals._names:

                    # Masking
                    cache_key = tuple(d_inputs._names)
                    if cache_key not in self._mask_caches:
                        self._create_mask_cache(d_inputs, cache_key, ext_mtx)

                    mask = self._mask_caches.get(cache_key)
                    if mask is not None:
                        inputs_masked = np.ma.array(d_inputs.get_data(), mask=mask)

                        # Use the special dot product function from masking module so that we
                        # ignore masked parts.
                        d_residuals.iadd_data(np.ma.dot(ext_mtx._matrix, inputs_masked))

                    else:
                        d_residuals.iadd_data(ext_mtx._prod(d_inputs.get_data(), mode, None))

            else:  # rev
                dresids = d_residuals.get_data()
                if d_outputs._names and d_residuals._names:

                    d_outputs.iadd_data(int_mtx._prod(dresids, mode, int_ranges))

                if ext_mtx is not None and d_inputs._names and d_residuals._names:

                    # Masking
                    cache_key = tuple(d_inputs._names)
                    if cache_key not in self._mask_caches:
                        self._create_mask_cache(d_inputs, cache_key, ext_mtx)

                    mask_cols = self._mask_caches.get(cache_key)
                    if mask_cols is not None:

                        # Mask need to be applied to ext_mtx so that we can ignore multiplication
                        # by certain columns.
                        mask = np.zeros(ext_mtx._matrix.T.shape, dtype=np.bool)
                        mask[mask_cols, :] = True
                        masked_mtx = np.ma.array(ext_mtx._matrix, mask=mask, fill_value=0.0)

                        masked_product = np.ma.dot(masked_mtx.T, dresids).flatten()

                        for set_name, data in iteritems(d_inputs._data):
                            data += np.ma.filled(masked_product, fill_value=0.0)

                    else:
                        d_inputs.iadd_data(ext_mtx._prod(dresids, mode, None))

    def _create_mask_cache(self, d_inputs, cache_key, ext_mtx):
        """
        Create masking array for d_inputs vector.

        Parameters
        ----------
        d_inputs : Vector
            The inputs linear vector.
        cache_key : tuple
            Hashable unique key, from d_inputs._names
        ext_mtx : Matrix
            External matrix
        """
        masked = [name for name in d_inputs._views if name not in cache_key]
        if masked:
            mask = np.zeros(d_inputs._data[0].shape, dtype=np.bool)
            for name in masked:

                # TODO: For now, we figure out where each variable in the matrix is using
                # the matrix metadata, but this is not ideal. The framework does not provide
                # this information cleanly, but an upcoming refactor will address this.
                for key, val in iteritems(ext_mtx._metadata):
                    if key[1] == name:
                        mask[val[1]] = True
                        continue

            self._mask_caches[cache_key] = mask

        else:
            self._mask_caches[cache_key] = None


class DenseJacobian(AssembledJacobian):
    """
    Assemble dense global <Jacobian>.
    """

    def __init__(self, **kwargs):
        """
        Initialize all attributes.

        Parameters
        ----------
        **kwargs : dict
            options dictionary.
        """
        super(DenseJacobian, self).__init__(**kwargs)
        self.options['matrix_class'] = DenseMatrix


class COOJacobian(AssembledJacobian):
    """
    Assemble sparse global <Jacobian> in Coordinate list format.
    """

    def __init__(self, **kwargs):
        """
        Initialize all attributes.

        Parameters
        ----------
        **kwargs : dict
            options dictionary.
        """
        super(COOJacobian, self).__init__(**kwargs)
        self.options['matrix_class'] = COOMatrix


class CSRJacobian(AssembledJacobian):
    """
    Assemble sparse global <Jacobian> in Compressed Row Storage format.
    """

    def __init__(self, **kwargs):
        """
        Initialize all attributes.

        Parameters
        ----------
        **kwargs : dict
            options dictionary.
        """
        super(CSRJacobian, self).__init__(**kwargs)
        self.options['matrix_class'] = CSRMatrix


class CSCJacobian(AssembledJacobian):
    """
    Assemble sparse global <Jacobian> in Compressed Col Storage format.
    """

    def __init__(self, **kwargs):
        """
        Initialize all attributes.

        Parameters
        ----------
        **kwargs : dict
            options dictionary.
        """
        super(CSCJacobian, self).__init__(**kwargs)
        self.options['matrix_class'] = CSCMatrix<|MERGE_RESOLUTION|>--- conflicted
+++ resolved
@@ -150,47 +150,27 @@
             self._view_ranges[s.pathname] = (
                 min_res_offset, max_res_offset, min_in_offset, max_in_offset)
 
-<<<<<<< HEAD
         # keep track of mapped keys to check for corner case where one source connects to
         # multiple inputs using src_indices on the same component.
         mapped_keys = {}
 
-        seen = {}
-=======
         abs2prom_out = system._var_abs2prom['output']
         conns = system._conn_global_abs_in2out
 
->>>>>>> 341006b3
         # create the matrix subjacs
         for abs_key, (info, shape) in iteritems(self._subjacs_info):
             if not info['dependent']:
                 continue
             res_abs_name, wrt_abs_name = abs_key
+            if res_abs_name not in out_ranges:
+                continue
             res_offset, _ = out_ranges[res_abs_name]
-<<<<<<< HEAD
-            res_size = abs2meta_out[res_abs_name]['size']
-
-            for out_abs_name in system._var_abs_names['output']:
-                out_offset, _ = out_ranges[out_abs_name]
-
-                abs_key = (res_abs_name, out_abs_name)
-                if ('in', res_offset, out_offset) in seen:
-                    print("seen", res_offset, out_offset, abs_key)
-                else:
-                    seen['in', res_offset, out_offset] = abs_key
-                if abs_key in self._subjacs_info:
-                    info, shape = self._subjacs_info[abs_key]
-                else:
-                    info = SUBJAC_META_DEFAULTS
-                    shape = (res_size, abs2meta_out[out_abs_name]['size'])
-
-=======
+
             if wrt_abs_name in abs2prom_out:
                 out_offset, _ = out_ranges[wrt_abs_name]
->>>>>>> 341006b3
                 int_mtx._add_submat(
                     abs_key, info, res_offset, out_offset, None, shape)
-            else:
+            elif wrt_abs_name in in_ranges:
                 if wrt_abs_name in conns:  # connected input
                     out_abs_name = conns[wrt_abs_name]
                     # calculate unit conversion
@@ -204,25 +184,14 @@
                         factor = None
 
                     out_offset, _ = out_ranges[out_abs_name]
-<<<<<<< HEAD
-                    src_indices = abs2meta_in[in_abs_name]['src_indices']
-                    if ('in', res_offset, out_offset) in seen:
-                        print("seen", res_offset, out_offset, abs_key)
-                    else:
-                        seen['in', res_offset, out_offset] = abs_key
-
-=======
                     src_indices = abs2meta[wrt_abs_name]['src_indices']
->>>>>>> 341006b3
-                    if src_indices is None:
-                        int_mtx._add_submat(
-                            abs_key, info, res_offset, out_offset, None, shape,
-                            factor)
-                    else:
-                        # need to add an entry for d(output)/d(source)
-                        # instead of d(output)/d(input) when we have
-                        # src_indices
-                        abs_key2 = (res_abs_name, out_abs_name)
+
+                    # need to add an entry for d(output)/d(source)
+                    # instead of d(output)/d(input)
+                    abs_key2 = (res_abs_name, out_abs_name)
+                    self._keymap[abs_key] = abs_key2
+
+                    if src_indices is not None:
                         if abs_key2 in mapped_keys:
                             raise RuntimeError("Jacobian assembly failure.  Output '%s' is "
                                                "connected to multiple inputs %s on the same "
@@ -232,21 +201,12 @@
                                                "the component." %
                                                (out_abs_name, sorted([abs_key[1],
                                                                       mapped_keys[abs_key2][1]])))
-                        self._keymap[abs_key] = abs_key2
                         mapped_keys[abs_key2] = abs_key
-                        int_mtx._add_submat(
-                            abs_key2, info, res_offset, out_offset,
-                            src_indices, shape, factor)
-<<<<<<< HEAD
+
+                    int_mtx._add_submat(abs_key2, info, res_offset, out_offset,
+                                        src_indices, shape, factor)
+
                 elif not is_top:  # input is connected to something outside current system
-                    if ('ext', res_offset, in_ranges[in_abs_name][0]) in seen:
-                        print("seen", res_offset, in_ranges[in_abs_name][0], abs_key)
-                    else:
-                        seen['ext', res_offset, in_ranges[in_abs_name][0]] = abs_key
-=======
-
-                else:  # input connected to src outside current system
->>>>>>> 341006b3
                     ext_mtx._add_submat(
                         abs_key, info, res_offset, in_ranges[wrt_abs_name][0],
                         None, shape)
@@ -281,17 +241,8 @@
 
         ext_mtx = self.options['matrix_class'](system.comm)
 
-<<<<<<< HEAD
         in_ranges = {n: self._get_var_range(n, 'input')[0] for n in
                      system._var_allprocs_abs_names['input']}
-=======
-        in_ranges = {}
-        src_indices_dict = {}
-        for abs_name in system._var_allprocs_abs_names['input']:
-            in_ranges[abs_name] = self._get_var_range(abs_name, 'input')[0]
-            src_indices_dict[abs_name] = \
-                system._var_abs2meta[abs_name]['src_indices']
->>>>>>> 341006b3
 
         for s in system.system_iter(recurse=True, include_self=True, typ=Component):
             for res_abs_name in s._var_abs_names['output']:
