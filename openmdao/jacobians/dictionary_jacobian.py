"""Define the DictionaryJacobian class."""
import numpy as np
import scipy.sparse as sp

from openmdao.jacobians.jacobian import Jacobian
from openmdao.core.constants import INT_DTYPE


class DictionaryJacobian(Jacobian):
    """
    No global <Jacobian>; use dictionary of user-supplied sub-Jacobians.

    Parameters
    ----------
    system : System
        Parent system to this jacobian.
    **kwargs : dict
        Options dictionary.

    Attributes
    ----------
    _iter_keys : list of (vname, vname) tuples
        List of tuples of variable names that match subjacs in the this Jacobian.
    _is_explicit : bool
        True if corresponding system is an ExplicitComponent
    """

    def __init__(self, system, **kwargs):
        """
        Initialize all attributes.
        """
        super().__init__(system, **kwargs)
        self._iter_keys = None

        # avoid circular import
        from openmdao.core.explicitcomponent import ExplicitComponent

        self._is_explicit = isinstance(system, ExplicitComponent)

    def _iter_abs_keys(self, system):
        """
        Iterate over subjacs keyed by absolute names.

        This includes only subjacs that have been set and are part of the current system.

        Parameters
        ----------
        system : System
            System that is updating this jacobian.

        Returns
        -------
        list
            List of keys matching this jacobian for the current system.
        """
        if self._iter_keys is None:
            subjacs = self._subjacs_info
            keys = []
            for res_name in system._var_abs2meta['output']:
                for type_ in ('output', 'input'):
                    for name in system._var_abs2meta[type_]:
                        key = (res_name, name)
                        if key in subjacs:
                            keys.append(key)

            self._iter_keys = keys

        return self._iter_keys

    def _apply(self, system, d_inputs, d_outputs, d_residuals, mode):
        """
        Compute matrix-vector product.

        Parameters
        ----------
        system : System
            System that is updating this jacobian.
        d_inputs : Vector
            inputs linear vector.
        d_outputs : Vector
            outputs linear vector.
        d_residuals : Vector
            residuals linear vector.
        mode : str
            'fwd' or 'rev'.
        """
        fwd = mode == 'fwd'
        d_res_names = d_residuals._names
        d_out_names = d_outputs._names
        d_inp_names = d_inputs._names

        if not d_out_names and not d_inp_names:
            return

        rflat = d_residuals._abs_get_val
        oflat = d_outputs._abs_get_val
        iflat = d_inputs._abs_get_val
        subjacs_info = self._subjacs_info

        with system._unscaled_context(outputs=[d_outputs], residuals=[d_residuals]):
            for abs_key in self._iter_abs_keys(system):
                res_name, other_name = abs_key
                if res_name in d_res_names:
                    if other_name in d_out_names:
                        # skip the matvec mult completely for identity subjacs
                        if self._is_explicit and res_name is other_name:
                            if fwd:
                                val = rflat(res_name)
                                val -= oflat(other_name)
                            else:
                                val = oflat(other_name)
                                val -= rflat(res_name)
                            continue
                        if fwd:
                            left_vec = rflat(res_name)
                            right_vec = oflat(other_name)
                        else:
                            left_vec = oflat(other_name)
                            right_vec = rflat(res_name)
                    elif other_name in d_inp_names:
                        if fwd:
                            left_vec = rflat(res_name)
                            right_vec = iflat(other_name)
                        else:
                            left_vec = iflat(other_name)
                            right_vec = rflat(res_name)
                    else:
                        continue

                    subjac_info = subjacs_info[abs_key]
                    if self._randomize:
                        subjac = self._randomize_subjac(subjac_info['val'], abs_key)
                    else:
                        subjac = subjac_info['val']
                    rows = subjac_info['rows']
                    if rows is not None:  # our homegrown COO format
                        linds, rinds = rows, subjac_info['cols']
                        if not fwd:
                            linds, rinds = rinds, linds
                        if self._under_complex_step:
                            # bincount only works with float, so split into parts
                            prod = right_vec[rinds] * subjac
                            left_vec[:].real += np.bincount(linds, prod.real,
                                                            minlength=left_vec.size)
                            left_vec[:].imag += np.bincount(linds, prod.imag,
                                                            minlength=left_vec.size)
                        else:
                            left_vec[:] += np.bincount(linds, right_vec[rinds] * subjac,
                                                       minlength=left_vec.size)

                    else:
                        if fwd:
                            left_vec += subjac.dot(right_vec)
                        else:  # rev
                            subjac = subjac.transpose()
                            left_vec += subjac.dot(right_vec)


class _CheckingJacobian(DictionaryJacobian):
    """
    A special type of Jacobian that we use only inside of check_partials.

    It checks during set_col to make sure that any user specified rows/cols don't mask any
    nonzero values found in the column being set.
    """

    def __init__(self, system):
        super().__init__(system)
        self._subjacs_info = self._subjacs_info.copy()

<<<<<<< HEAD
        # Convert any scipy.sparse subjacs to dense.
        for key, subjac in self._subjacs_info.items():
            if sp.issparse(subjac['val']):
                self._subjacs_info[key]['val'] = subjac['val'].toarray()
=======
        # Convert any scipy.sparse subjacs to OpenMDAO's interal COO specification.
        for key, subjac in self._subjacs_info.items():
            if sp.issparse(subjac['val']):
                coo_val = subjac['val'].tocoo()
                self._subjacs_info[key]['rows'] = coo_val.row
                self._subjacs_info[key]['cols'] = coo_val.col
                self._subjacs_info[key]['val'] = coo_val.data
>>>>>>> a7ae5be2

        self._errors = []

    def __iter__(self):
        for key, _ in self.items():
            yield key

    def items(self):
        from openmdao.core.explicitcomponent import ExplicitComponent
        explicit = isinstance(self._system(), ExplicitComponent)

        for key, meta in self._subjacs_info.items():
            if explicit and key[0] == key[1]:
                continue
            rows = meta['rows']
            if rows is None:
                yield key, meta['val']
            elif 'directional' in meta:
                yield key, np.atleast_2d(meta['val']).T
            else:
                dense = np.zeros(meta['shape'])
                dense[rows, meta['cols']] = meta['val']
                yield key, dense

    def _setup_index_maps(self, system):
        super()._setup_index_maps(system)
        from openmdao.core.component import Component

        if isinstance(system, Component):
            local_opts = system._get_check_partial_options()
        else:
            local_opts = None

        for of, start, end, _, _ in system._jac_of_iter():
            nrows = end - start
            for wrt, wstart, wend, _, _, _ in system._jac_wrt_iter():
                if local_opts:
                    loc_wrt = wrt.rsplit('.', 1)[-1]
                    directional = (loc_wrt in local_opts and
                                   local_opts[loc_wrt]['directional'])
                else:
                    directional = False
                key = (of, wrt)
                if key not in self._subjacs_info:
                    ncols = wend - wstart
                    # create subjacs_info objects for matrix_free systems that don't have them
                    self._subjacs_info[key] = {
                        'rows': None,
                        'cols': None,
                        'val': np.zeros((nrows, 1 if directional else ncols)),
                    }
                elif directional:
                    shape = self._subjacs_info[key]['val'].shape
                    if shape[-1] != 1:
                        self._subjacs_info[key] = meta = self._subjacs_info[key].copy()
                        if len(shape) > 1:
                            meta['val'] = np.atleast_2d(meta['val'][:, 0]).T
                        else:
                            meta['val'] = np.atleast_1d(meta['val'])

    def set_col(self, system, icol, column):
        """
        Set a column of the jacobian.

        The column is assumed to be the same size as a column of the jacobian.

        If the column has any nonzero values that are outside of specified sparsity patterns for
        any of the subjacs, an exception will be raised.

        Parameters
        ----------
        system : System
            The system that owns this jacobian.
        icol : int
            Column index.
        column : ndarray
            Column value.
        """
        if self._col_varnames is None:
            self._setup_index_maps(system)

        wrt = self._col_varnames[self._col2name_ind[icol]]
        loc_idx = icol - self._col_var_offset[wrt]  # local col index into subjacs

        scratch = np.zeros(column.shape)

        # If we are doing a directional derivative, then the sparsity will be violated.
        # Skip sparsity check if that is the case.
        options = system._get_check_partial_options()
        loc_wrt = wrt.split('.')[-1]
        directional = (options is not None and loc_wrt in options and
                       options[loc_wrt]['directional'])

        for of, start, end, _, _ in system._jac_of_iter():
            key = (of, wrt)
            if key in self._subjacs_info:
                subjac = self._subjacs_info[key]
                if subjac['cols'] is None:
                    subjac['val'][:, loc_idx] = column[start:end]
                else:
                    match_inds = np.nonzero(subjac['cols'] == loc_idx)[0]
                    if match_inds.size > 0:
                        row_inds = subjac['rows'][match_inds]
                        subjac['val'][match_inds] = column[start:end][row_inds]
                    else:
                        row_inds = np.zeros(0, dtype=INT_DTYPE)

                    if directional:
                        subjac['directional'] = True
                        continue

                    arr = scratch[start:end]
                    arr[:] = column[start:end]
                    arr[row_inds] = 0.
                    nzs = np.nonzero(arr)
                    if nzs[0].size > 0:
                        self._errors.append(f"{system.msginfo}: User specified sparsity (rows/cols)"
                                            f" for subjac '{of}' wrt '{wrt}' is incorrect. There "
                                            f"are non-covered nonzeros in column {loc_idx} at "
                                            f"row(s) {nzs[0]}.")<|MERGE_RESOLUTION|>--- conflicted
+++ resolved
@@ -168,12 +168,6 @@
         super().__init__(system)
         self._subjacs_info = self._subjacs_info.copy()
 
-<<<<<<< HEAD
-        # Convert any scipy.sparse subjacs to dense.
-        for key, subjac in self._subjacs_info.items():
-            if sp.issparse(subjac['val']):
-                self._subjacs_info[key]['val'] = subjac['val'].toarray()
-=======
         # Convert any scipy.sparse subjacs to OpenMDAO's interal COO specification.
         for key, subjac in self._subjacs_info.items():
             if sp.issparse(subjac['val']):
@@ -181,7 +175,6 @@
                 self._subjacs_info[key]['rows'] = coo_val.row
                 self._subjacs_info[key]['cols'] = coo_val.col
                 self._subjacs_info[key]['val'] = coo_val.data
->>>>>>> a7ae5be2
 
         self._errors = []
 
