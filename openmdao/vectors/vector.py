"""Define the base Vector and Transfer classes."""
from __future__ import division, print_function
import numpy as np

from six.moves import range
from six import iteritems

from openmdao.utils.general_utils import ensure_compatible
from openmdao.utils.name_maps import name2abs_name


class VectorInfo(object):
    """
    Communal object for storing some global information in the vectors.

    Attributes
    ----------
    _under_complex_step : bool
        When this is True, the vectors operate with complex numbers.
    """

    def __init__(self):
        """
        Initialize.
        """
        self._under_complex_step = False


class Vector(object):
    """
    Base Vector class.

    This class is instantiated for inputs, outputs, and residuals.
    It provides a dictionary interface and an arithmetic operations interface.
    Implementations:

    - <DefaultVector>
    - <PETScVector>

    Attributes
    ----------
    _name : str
        The name of the vector: 'nonlinear', 'linear', or right-hand side name.
    _typ : str
        Type: 'input' for input vectors; 'output' for output/residual vectors.
    _system : System
        Pointer to the owning system.
    _iproc : int
        Global processor index.
    _length : int
        Length of flattened vector.
    _views : dict
        Dictionary mapping absolute variable names to the ndarray views.
    _views_flat : dict
        Dictionary mapping absolute variable names to the flattened ndarray views.
    _idxs : dict
        Either 0 or slice(None), used so that 1-sized vectors are made floats.
    _names : set([str, ...])
        Set of variables that are relevant in the current context.
    _root_vector : Vector
        Pointer to the vector owned by the root system.
    _alloc_complex : Bool
        If True, then space for the imaginary part is also allocated.
    _data : {}
        Dict of the actual allocated data (depends on implementation), keyed
        by varset name.
    _indices : list
        List of indices mapping the varset-grouped data to the global vector.
    _vector_info : <VectorInfo>
        Object to store some global info, such as complex step state.
    _imag_views : dict
        Dictionary mapping absolute variable names to the ndarray views for the imaginary part.
    _imag_views_flat : dict
        Dictionary mapping absolute variable names to the flattened ndarray views for the imaginary
        part.
    _imag_data : {}
        Dict of the actual allocated data (depends on implementation) for the imaginary part, keyed
        by varset name.
    _complex_view_cache : {}
        Temporary storage of complex views used by in-place numpy operations.
    _ncol : int
        Number of columns for multi-vectors.
    """

    _vector_info = VectorInfo()

    def __init__(self, name, typ, system, root_vector=None, resize=False, alloc_complex=False,
                 ncol=1):
        """
        Initialize all attributes.

        Parameters
        ----------
        name : str
            The name of the vector: 'nonlinear', 'linear', or right-hand side name.
        typ : str
            Type: 'input' for input vectors; 'output' for output/residual vectors.
        system : <System>
            Pointer to the owning system.
        root_vector : <Vector>
            Pointer to the vector owned by the root system.
        resize : bool
            If true, resize the root vector.
        alloc_complex : bool
            Whether to allocate any imaginary storage to perform complex step. Default is False.
        ncol : int
            Number of columns for multi-vectors.
        """
        self._name = name
        self._typ = typ
        self._ncol = ncol

        self._system = system

        self._iproc = system.comm.rank
        self._views = {}
        self._views_flat = {}

        # self._names will either be equivalent to self._views or to the
        # set of variables relevant to the current matvec product.
        self._names = self._views

        self._root_vector = None
        self._data = {}
        self._indices = {}

        # Support for Complex Step
        self._alloc_complex = alloc_complex
        if alloc_complex:
            self._imag_data = {}
            self._imag_views = {}
            self._complex_view_cache = {}
            self._imag_views_flat = {}

        if root_vector is None:
            self._root_vector = self
        else:
            self._root_vector = root_vector

        if resize:
            if root_vector is None:
                raise RuntimeError(
                    'Cannot resize the vector because the root vector has not yet '
                    + ' been created in system %s' % system.pathname)
            self._update_root_data()

        self._initialize_data(root_vector)
        self._initialize_views()

        self._length = np.sum(self._system._var_sizes[self._typ][self._iproc, :])

    def __str__(self):
        """
        Return a string representation of the Vector object.

        Returns
        -------
        str
            String rep of this object.
        """
        try:
            return str(self.get_data())
        except Exception as err:
            return "<error during call to Vector.__str__>: %s" % err

    def __len__(self):
        """
        Return the flattened length of this Vector.

        Returns
        -------
        int
            Total flattened length of this vector.
        """
        return self._length

    def _create_subvector(self, system):
        """
        Return a smaller vector for a subsystem.

        Parameters
        ----------
        system : <System>
            system for the subvector that is a subsystem of self._system.

        Returns
        -------
        <Vector>
            subvector instance.
        """
        return self.__class__(self._name, self._typ, system,
                              self._root_vector)

    def _clone(self, initialize_views=False):
        """
        Return a copy that optionally provides view access to its data.

        Parameters
        ----------
        initialize_views : bool
            Whether to initialize the views into the clone.

        Returns
        -------
        <Vector>
            instance of the clone; the data is copied.
        """
        vec = self.__class__(self._name, self._typ, self._system, self._root_vector,
                             alloc_complex=self._alloc_complex, ncol=self._ncol)
        vec._clone_data()
        if initialize_views:
            vec._initialize_views()
        return vec

    def get_data(self, new_array=None):
        """
        Get the array combining the data of all the varsets.

        Parameters
        ----------
        new_array : ndarray or None
            Array to fill in with the values; otherwise new array created.

        Returns
        -------
        ndarray
            Array combining the data of all the varsets.
        """
        if new_array is None:
            new_array = np.zeros(self._length)

        for set_name, data in iteritems(self._data):
            new_array[self._indices[set_name]] = data

        return new_array

    def set_data(self, array):
        """
        Set the incoming array combining the data of all the varsets.

        Parameters
        ----------
        array : ndarray
            Array to set to the data for all the varsets.
        """
        for set_name, data in iteritems(self._data):
            data[:] = array[self._indices[set_name]]

    def iadd_data(self, array):
        """
        In-place add the incoming combined array.

        Parameters
        ----------
        array : ndarray
            Array to set to the data for all the varsets.
        """
        for set_name, data in iteritems(self._data):
            data += array[self._indices[set_name]]

    def _contains_abs(self, abs_name):
        """
        Check if the variable is involved in the current mat-vec product.

        Parameters
        ----------
        abs_name : str
            Absolute variable name in the owning system's namespace.

        Returns
        -------
        boolean
            True or False.
        """
        return abs_name in self._names

    def __iter__(self):
        """
        Yield an iterator over variables involved in the current mat-vec product (relative names).

        Returns
        -------
        listiterator
            iterator over the variable names.
        """
        system = self._system
        type_ = self._typ
        idx = len(system.pathname) + 1 if system.pathname else 0

        iter_list = []
        for abs_name in system._var_abs_names[type_]:
            if abs_name in self._names:
                rel_name = abs_name[idx:]
                iter_list.append(rel_name)
        return iter(iter_list)

    def __contains__(self, name):
        """
        Check if the variable is involved in the current mat-vec product.

        Parameters
        ----------
        name : str
            Promoted or relative variable name in the owning system's namespace.

        Returns
        -------
        boolean
            True or False.
        """
        abs_name = name2abs_name(self._system, name, self._names, self._typ)
        return abs_name is not None

    def __getitem__(self, name):
        """
        Get the unscaled variable value in true units.

        Parameters
        ----------
        name : str
            Promoted or relative variable name in the owning system's namespace.

        Returns
        -------
        float or ndarray
            variable value (not scaled, not dimensionless).
        """
        abs_name = name2abs_name(self._system, name, self._names, self._typ)
        if abs_name is not None:
            if self._vector_info._under_complex_step:
                if self._typ == 'input':
                    return self._views[abs_name] + 1j * self._imag_views[abs_name]
                else:
                    if abs_name not in self._complex_view_cache:
                        self._complex_view_cache[abs_name] = self._views[abs_name] + \
                            1j * self._imag_views[abs_name]
                    return self._complex_view_cache[abs_name]

            return self._views[abs_name]
        else:
            msg = 'Variable name "{}" not found.'
            raise KeyError(msg.format(name))

    def __setitem__(self, name, value):
        """
        Set the unscaled variable value in true units.

        Parameters
        ----------
        name : str
            Promoted or relative variable name in the owning system's namespace.
        value : float or list or tuple or ndarray
            variable value to set (not scaled, not dimensionless)
        """
        abs_name = name2abs_name(self._system, name, self._names, self._typ)
        if abs_name is not None:
            value, shape = ensure_compatible(name, value, self._views[abs_name].shape)
            if self._vector_info._under_complex_step:

                # setitem overwrites anything you may have done with numpy indexing
                try:
                    del self._complex_view_cache[abs_name]
                except KeyError:
                    pass

                self._views[abs_name][:] = value.real
                self._imag_views[abs_name][:] = value.imag
            else:
                self._views[abs_name][:] = value
        else:
            msg = 'Variable name "{}" not found.'
            raise KeyError(msg.format(name))

    def _initialize_data(self, root_vector):
        """
        Internally allocate vectors.

        Must be implemented by the subclass.

        Sets the following attributes:

        - _data

        Parameters
        ----------
        root_vector : <Vector> or None
            the root's vector instance or None, if we are at the root.
        """
        pass

    def _initialize_views(self):
        """
        Internally assemble views onto the vectors.

        Must be implemented by the subclass.

        Sets the following attributes:

        - _views
        - _views_flat
        - _idxs

        """
        pass

    def _clone_data(self):
        """
        For each item in _data, replace it with a copy of the data.

        Must be implemented by the subclass.
        """
        pass

    def __iadd__(self, vec):
        """
        Perform in-place vector addition.

        Must be implemented by the subclass.

        Parameters
        ----------
        vec : <Vector>
            vector to add to self.
        """
        pass

    def __isub__(self, vec):
        """
        Perform in-place vector substraction.

        Must be implemented by the subclass.

        Parameters
        ----------
        vec : <Vector>
            vector to subtract from self.
        """
        pass

    def __imul__(self, val):
        """
        Perform in-place scalar multiplication.

        Must be implemented by the subclass.

        Parameters
        ----------
        val : int or float
            scalar to multiply self.
        """
        pass

    def add_scal_vec(self, val, vec):
        """
        Perform in-place addition of a vector times a scalar.

        Must be implemented by the subclass.

        Parameters
        ----------
        val : int or float
            scalar.
        vec : <Vector>
            this vector times val is added to self.
        """
        pass

    def set_vec(self, vec):
        """
        Set the value of this vector to that of the incoming vector.

        Must be implemented by the subclass.

        Parameters
        ----------
        vec : <Vector>
            the vector whose values self is set to.
        """
        pass

    def set_const(self, val):
        """
        Set the value of this vector to a constant scalar value.

        Must be implemented by the subclass.

        Parameters
        ----------
        val : int or float
            scalar to set self to.
        """
        pass

    def dot(self, vec):
        """
        Compute the dot product of the current vec and the incoming vec.

        Must be implemented by the subclass.

        Parameters
        ----------
        vec : <Vector>
<<<<<<< HEAD
            the vector whose values self is set to.
=======
            The incoming vector being dotted with self.
>>>>>>> dc1e8e5c
        """
        pass

    def get_norm(self):
        """
        Return the norm of this vector.

        Must be implemented by the subclass.

        Returns
        -------
        float
            norm of this vector.
        """
        pass

    def change_scaling_state(self, c0, c1):
        """
        Change the scaling state.

        Parameters
        ----------
        c0 : int ndarray[nvar_myproc]
            0th order coefficients for scaling/unscaling.
        c1 : int ndarray[nvar_myproc]
            1st order coefficients for scaling/unscaling.
        """
        pass

    def _enforce_bounds_vector(self, du, alpha, lower_bounds, upper_bounds):
        """
        Enforce lower/upper bounds, backtracking the entire vector together.

        This method modifies both self (u) and step (du) in-place.

        Parameters
        ----------
        du : <Vector>
            Newton step; the backtracking is applied to this vector in-place.
        alpha : float
            step size.
        lower_bounds : <Vector>
            Lower bounds vector.
        upper_bounds : <Vector>
            Upper bounds vector.
        """
        pass

    def _enforce_bounds_scalar(self, du, alpha, lower_bounds, upper_bounds):
        """
        Enforce lower/upper bounds on each scalar separately, then backtrack as a vector.

        This method modifies both self (u) and step (du) in-place.

        Parameters
        ----------
        du : <Vector>
            Newton step; the backtracking is applied to this vector in-place.
        alpha : float
            step size.
        lower_bounds : <Vector>
            Lower bounds vector.
        upper_bounds : <Vector>
            Upper bounds vector.
        """
        pass

    def _enforce_bounds_wall(self, du, alpha, lower_bounds, upper_bounds):
        """
        Enforce lower/upper bounds on each scalar separately, then backtrack along the wall.

        This method modifies both self (u) and step (du) in-place.

        Parameters
        ----------
        du : <Vector>
            Newton step; the backtracking is applied to this vector in-place.
        alpha : float
            step size.
        lower_bounds : <Vector>
            Lower bounds vector.
        upper_bounds : <Vector>
            Upper bounds vector.
        """
        pass

    def _remove_complex_views(self):
        """
        Remove temporary complex view and migrate its values into real and imaginary views.
        """
        for abs_name, value in iteritems(self._complex_view_cache):
            self._views[abs_name][:] = value.real
            self._imag_views[abs_name][:] = value.imag
        self._complex_view_cache = {}

    def print_variables(self):
        """
        Print the names and values of all variables in this vector, one per line.
        """
        abs2prom = self._system._var_abs2prom[self._typ]
        print('-' * 35)
        print('   Vector %s, type %s' % (self._name, self._typ))
        for abs_name, view in iteritems(self._views):
            prom_name = abs2prom[abs_name]
            print(' ' * 3, prom_name, view)
        print('-' * 35)
        print()


class Transfer(object):
    """
    Base Transfer class.

    Implementations:

    - <DefaultTransfer>
    - <PETScTransfer>

    Attributes
    ----------
    _in_vec : Vector
        pointer to the input vector.
    _out_vec : Vector
        pointer to the output vector.
    _in_inds : int ndarray
        input indices for the transfer.
    _out_inds : int ndarray
        output indices for the transfer.
    _comm : MPI.Comm or FakeComm
        communicator of the system that owns this transfer.
    """

    def __init__(self, in_vec, out_vec, in_inds, out_inds, comm):
        """
        Initialize all attributes.

        Parameters
        ----------
        in_vec : <Vector>
            pointer to the input vector.
        out_vec : <Vector>
            pointer to the output vector.
        in_inds : int ndarray
            input indices for the transfer.
        out_inds : int ndarray
            output indices for the transfer.
        comm : MPI.Comm or <FakeComm>
            communicator of the system that owns this transfer.
        """
        self._in_vec = in_vec
        self._out_vec = out_vec
        self._in_inds = in_inds
        self._out_inds = out_inds
        self._comm = comm

        self._initialize_transfer()

    def __str__(self):
        """
        Return a string representation of the Transfer object.

        Returns
        -------
        str
            String rep of this object.
        """
        try:
            return "%s(in=%s, out=%s" % (self.__class__.__name__, self._in_inds, self._out_inds)
        except Exception as err:
            return "<error during call to Transfer.__str__: %s" % err

    def _initialize_transfer(self):
        """
        Set up the transfer; do any necessary pre-computation.

        Optionally implemented by the subclass.
        """
        pass

    def __call__(self, in_vec, out_vec, mode='fwd'):
        """
        Perform transfer.

        Must be implemented by the subclass.

        Parameters
        ----------
        in_vec : <Vector>
            pointer to the input vector.
        out_vec : <Vector>
            pointer to the output vector.
        mode : str
            'fwd' or 'rev'.
        """
        pass<|MERGE_RESOLUTION|>--- conflicted
+++ resolved
@@ -500,11 +500,7 @@
         Parameters
         ----------
         vec : <Vector>
-<<<<<<< HEAD
-            the vector whose values self is set to.
-=======
             The incoming vector being dotted with self.
->>>>>>> dc1e8e5c
         """
         pass
 
