--- conflicted
+++ resolved
@@ -313,18 +313,11 @@
         -------
         ndarray
             Array representation of this vector.
-<<<<<<< HEAD
         """
         if copy:
             return self._data.copy()
 
         return self._data
-=======
-        """
-        if copy:
-            return self._data.copy()
-
-        return self._data
 
     def iscomplex(self):
         """
@@ -338,7 +331,6 @@
             True if this vector contains complex values.
         """
         return np.iscomplexobj(self._data)
->>>>>>> 78fb37e0
 
     def iadd(self, val, idxs=_full_slice):
         """
