--- conflicted
+++ resolved
@@ -193,43 +193,31 @@
             self._data[iset] = numpy.array(data)
 
     def __iadd__(self, vec):
-<<<<<<< HEAD
-        """See openmdao.vectors.vector.Vector."""
+        """Perform in-place vector addition.
+
+        Must be implemented by the subclass.
+
+        Args
+        ----
+        vec : <Vector>
+            vector to add to self.
+        """
         for data, vec_data in zip(self._data, vec._data):
             data += vec_data
         return self
 
     def __isub__(self, vec):
-        """See openmdao.vectors.vector.Vector."""
+        """Perform in-place vector substraction.
+
+        Must be implemented by the subclass.
+
+        Args
+        ----
+        vec : <Vector>
+            vector to subtract from self.
+        """
         for data, vec_data in zip(self._data, vec._data):
             data -= vec_data
-=======
-        """Perform in-place vector addition.
-
-        Must be implemented by the subclass.
-
-        Args
-        ----
-        vec : <Vector>
-            vector to add to self.
-        """
-        for iset in range(len(self._data)):
-            self._data[iset] += vec._data[iset]
-        return self
-
-    def __isub__(self, vec):
-        """Perform in-place vector substraction.
-
-        Must be implemented by the subclass.
-
-        Args
-        ----
-        vec : <Vector>
-            vector to subtract from self.
-        """
-        for iset in range(len(self._data)):
-            self._data[iset] -= vec._data[iset]
->>>>>>> 484c532f
         return self
 
     def __imul__(self, val):
@@ -247,16 +235,6 @@
         return self
 
     def add_scal_vec(self, val, vec):
-<<<<<<< HEAD
-        """See openmdao.vectors.vector.Vector."""
-        for data, vec_data in zip(self._data, vec._data):
-            data += val * vec_data
-
-    def set_vec(self, vec):
-        """See openmdao.vectors.vector.Vector."""
-        for data, vec_data in zip(self._data, vec._data):
-            data[:] = vec_data
-=======
         """Perform in-place addition of a vector times a scalar.
 
         Must be implemented by the subclass.
@@ -268,8 +246,8 @@
         vec : <Vector>
             this vector times val is added to self.
         """
-        for iset in range(len(self._data)):
-            self._data[iset] += val * vec._data[iset]
+        for data, vec_data in zip(self._data, vec._data):
+            data += val * vec_data
 
     def set_vec(self, vec):
         """Set the value of this vector to that of the incoming vector.
@@ -281,9 +259,8 @@
         vec : <Vector>
             the vector whose values self is set to.
         """
-        for iset in range(len(self._data)):
-            self._data[iset][:] = vec._data[iset]
->>>>>>> 484c532f
+        for data, vec_data in zip(self._data, vec._data):
+            data[:] = vec_data
 
     def set_const(self, val):
         """Set the value of this vector to a constant scalar value.
